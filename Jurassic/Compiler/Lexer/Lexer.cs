--- conflicted
+++ resolved
@@ -1,1006 +1,998 @@
-﻿using System;
-using System.Globalization;
-using System.IO;
-using System.Text;
-using ErrorType = Jurassic.Library.ErrorType;
-
-namespace Jurassic.Compiler
-{
-    /// <summary>
-    /// Represents the current expression state of the parser.
-    /// </summary>
-    internal enum ParserExpressionState
-    {
-        /// <summary>
-        /// Indicates the context is not known.  The lexer will guess.
-        /// </summary>
-        Unknown,
-
-        /// <summary>
-        /// Indicates the next token can be a literal.
-        /// </summary>
-        Literal,
-
-        /// <summary>
-        /// Indicates the next token can be an operator.
-        /// </summary>
-        Operator,
-
-        /// <summary>
-        /// Indicates the next token is the continuation of a template literal.
-        /// </summary>
-        TemplateContinuation,
-    }
-
-    /// <summary>
-    /// Converts a JavaScript source file into a series of tokens.
-    /// </summary>
-    internal class Lexer : IDisposable
-    {
-        private ScriptSource source;
-        private TextReader reader;
-        private int lineNumber, columnNumber;
-
-        /// <summary>
-        /// Creates a Lexer instance with the given source of text.
-        /// </summary>
-        /// <param name="source"> The source of javascript code. </param>
-        public Lexer(ScriptSource source)
-        {
-<<<<<<< HEAD
-            if (engine == null)
-                throw new ArgumentNullException(nameof(engine));
-            if (source == null)
-                throw new ArgumentNullException(nameof(source));
-            this.engine = engine;
-=======
-            if (source == null)
-                throw new ArgumentNullException("source");
->>>>>>> ded4d1cf
-            this.source = source;
-            this.reader = source.GetReader();
-            this.lineNumber = 1;
-            this.columnNumber = 1;
-        }
-
-        /// <summary>
-        /// Cleans up any resources used by the lexer.
-        /// </summary>
-        public void Dispose()
-        {
-            this.reader.Dispose();
-        }
-
-        /// <summary>
-        /// Gets the reader that was supplied to the constructor.
-        /// </summary>
-        public ScriptSource Source
-        {
-            get { return this.source; }
-        }
-
-        /// <summary>
-        /// Gets the line number of the next token.
-        /// </summary>
-        public int LineNumber
-        {
-            get { return this.lineNumber; }
-        }
-
-        /// <summary>
-        /// Gets the column number of the start of the next token.
-        /// </summary>
-        public int ColumnNumber
-        {
-            get { return this.columnNumber; }
-        }
-
-        /// <summary>
-        /// Gets or sets a callback that interrogates the parser to determine whether a literal or
-        /// an operator is valid as the next token.  This is only required to disambiguate the
-        /// slash symbol (/) which can be a division operator or a regular expression literal.
-        /// </summary>
-        public ParserExpressionState ParserExpressionState { get; set; }
-
-        /// <summary>
-        /// Gets or sets a value that indicates whether the lexer should operate in strict mode.
-        /// </summary>
-        public bool StrictMode { get; set; }
-
-        /// <summary>
-        /// Gets or sets a value that indicates what compatibility mode to use.
-        /// </summary>
-        public CompatibilityMode CompatibilityMode { get; set; }
-
-        /// <summary>
-        /// Gets or sets a string builder that will be appended with characters as they are read
-        /// from the input stream.
-        /// </summary>
-        public StringBuilder InputCaptureStringBuilder { get; set; }
-
-        /// <summary>
-        /// Reads the next character from the input stream.
-        /// </summary>
-        /// <returns> The character that was read, or <c>-1</c> if the end of the input stream has
-        /// been reached. </returns>
-        private int ReadNextChar()
-        {
-            this.columnNumber++;
-            int c = this.reader.Read();
-            if (this.InputCaptureStringBuilder != null && c >= 0)
-                this.InputCaptureStringBuilder.Append((char)c);
-            return c;
-        }
-
-        // Needed to disambiguate regular expressions.
-        private Token lastSignificantToken;
-
-        /// <summary>
-        /// Reads the next token from the reader.
-        /// </summary>
-        /// <returns> A token, or <c>null</c> if there are no more tokens. </returns>
-        public Token NextToken()
-        {
-            int c1 = ReadNextChar();
-
-            if (IsPunctuatorStartChar(c1) == true)
-            {
-                // Punctuator (puntcuation + operators).
-                this.lastSignificantToken = ReadPunctuator(c1);
-                return this.lastSignificantToken;
-            }
-            else if (IsWhiteSpace(c1) == true)
-            {
-                // White space.
-                return ReadWhiteSpace();
-            }
-            else if (IsIdentifierStartChar(c1) == true)
-            {
-                // Identifier or reserved word.
-                this.lastSignificantToken = ReadIdentifier(c1);
-                return this.lastSignificantToken;
-            }
-            else if (IsStringLiteralStartChar(c1) == true)
-            {
-                // String literal.
-                this.lastSignificantToken = ReadStringLiteral(c1);
-                return this.lastSignificantToken;
-            }
-            else if (IsNumericLiteralStartChar(c1) == true)
-            {
-                // Number literal.
-                this.lastSignificantToken = ReadNumericLiteral(c1);
-                return this.lastSignificantToken;
-            }
-            else if (IsLineTerminator(c1) == true)
-            {
-                // Line Terminator.
-                this.lastSignificantToken = ReadLineTerminator(c1);
-                return this.lastSignificantToken;
-            }
-            else if (c1 == '/')
-            {
-                // Comment or divide or regular expression.
-                this.lastSignificantToken = ReadDivideCommentOrRegularExpression();
-                return this.lastSignificantToken;
-            }
-            else if (c1 == -1)
-            {
-                // End of input.
-                this.lastSignificantToken = null;
-                return null;
-            }
-            else
-                throw new SyntaxErrorException(string.Format("Unexpected character '{0}'.", (char)c1), this.lineNumber, this.Source.Path);
-        }
-
-        /// <summary>
-        /// Reads an identifier token.
-        /// </summary>
-        /// <param name="firstChar"> The first character of the identifier. </param>
-        /// <returns> An identifier token, literal token or a keyword token. </returns>
-        private Token ReadIdentifier(int firstChar)
-        {
-            // Process the first character.
-            var name = new StringBuilder();
-            if (firstChar == '\\')
-            {
-                // Unicode escape sequence.
-                if (ReadNextChar() != 'u')
-                    throw new SyntaxErrorException("Invalid escape sequence in identifier.", this.lineNumber, this.Source.Path);
-                firstChar = this.reader.Peek();
-                if (firstChar == '{')
-                {
-                    // ECMAScript 6 extended unicode escape sequence.
-                    string extendedCharacter = ReadExtendedUnicodeSequence();
-                    if (extendedCharacter.Length == 1 && IsIdentifierChar(extendedCharacter[0]) == false)
-                        throw new SyntaxErrorException("Invalid character in identifier.", this.lineNumber, this.Source.Path);
-                    name.Append(extendedCharacter);
-                }
-                else
-                {
-                    firstChar = ReadHexEscapeSequence(4);
-                    if (IsIdentifierChar(firstChar) == false)
-                        throw new SyntaxErrorException("Invalid character in identifier.", this.lineNumber, this.Source.Path);
-                    name.Append((char)firstChar);
-                }
-            }
-            else
-                name.Append((char)firstChar);
-
-            // Read characters until we hit the first non-identifier character.
-            while (true)
-            {
-                int c = this.reader.Peek();
-                if (IsIdentifierChar(c) == false || c == -1)
-                    break;
-
-                if (c == '\\')
-                {
-                    // Unicode escape sequence.
-                    ReadNextChar();
-                    if (ReadNextChar() != 'u')
-                        throw new SyntaxErrorException("Invalid escape sequence in identifier.", this.lineNumber, this.Source.Path);
-                    c = this.reader.Peek();
-                    if (c == '{')
-                    {
-                        // ECMAScript 6 extended unicode escape sequence.
-                        string extendedCharacter = ReadExtendedUnicodeSequence();
-                        if (extendedCharacter.Length == 1 && IsIdentifierChar(extendedCharacter[0]) == false)
-                            throw new SyntaxErrorException("Invalid character in identifier.", this.lineNumber, this.Source.Path);
-                        name.Append(extendedCharacter);
-                    }
-                    else
-                    { 
-                        c = ReadHexEscapeSequence(4);
-                        if (IsIdentifierChar(c) == false)
-                            throw new SyntaxErrorException("Invalid character in identifier.", this.lineNumber, this.Source.Path);
-                        name.Append((char)c);
-                    }
-                }
-                else
-                {
-                    // Add the character we peeked at to the identifier name.
-                    name.Append((char)c);
-
-                    // Advance the input stream.
-                    ReadNextChar();
-                }
-            }
-
-            // Check if the identifier is actually a keyword, boolean literal, or null literal.
-            return KeywordToken.FromString(name.ToString(), this.CompatibilityMode, this.StrictMode);
-        }
-
-        /// <summary>
-        /// Reads a punctuation token.
-        /// </summary>
-        /// <param name="firstChar"> The first character of the punctuation token. </param>
-        /// <returns> A punctuation token. </returns>
-        private Token ReadPunctuator(int firstChar)
-        {
-            // The most likely case is the the punctuator is a single character and is followed by a space.
-            var punctuator = PunctuatorToken.FromString(new string((char)firstChar, 1));
-            if (this.reader.Peek() == ' ')
-                return punctuator;
-
-            // Otherwise, read characters until we find a string that is not a punctuator.
-            var punctuatorText = new StringBuilder(4);
-            punctuatorText.Append((char)firstChar);
-            while (true)
-            {
-                int c = this.reader.Peek();
-                if (c == -1)
-                    break;
-
-                // Try to parse the text as a punctuator.
-                punctuatorText.Append((char)c);
-                var longPunctuator = PunctuatorToken.FromString(punctuatorText.ToString());
-                if (longPunctuator == null)
-                    break;
-                punctuator = longPunctuator;
-
-                // Advance the input stream.
-                ReadNextChar();
-            }
-            return punctuator;
-        }
-
-        /// <summary>
-        /// Creates a TextReader that calls ReadNextChar().
-        /// </summary>
-        private class LexerReader : TextReader
-        {
-            private Lexer lexer;
-            public LexerReader(Lexer lexer)
-            {
-                this.lexer = lexer;
-            }
-
-            public override int Read()
-            {
-                return this.lexer.ReadNextChar();
-            }
-
-            public override int Peek()
-            {
-                return this.lexer.reader.Peek();
-            }
-        }
-
-        /// <summary>
-        /// Reads a numeric literal token.
-        /// </summary>
-        /// <param name="firstChar"> The first character of the token. </param>
-        /// <returns> A numeric literal token. </returns>
-        private Token ReadNumericLiteral(int firstChar)
-        {
-            // We need to keep track of the column and possibly capture the input into a string.
-            var reader = new LexerReader(this);
-
-            NumberParser.ParseCoreStatus status;
-            double result = NumberParser.ParseCore(reader, (char)firstChar, out status);
-
-            // Handle various error cases.
-            switch (status)
-            {
-                case NumberParser.ParseCoreStatus.NoDigits:
-                    // If the number consists solely of a period, return that as a token.
-                    return PunctuatorToken.Dot;
-                case NumberParser.ParseCoreStatus.NoExponent:
-                    throw new SyntaxErrorException("Invalid number.", this.lineNumber, this.Source.Path);
-                case NumberParser.ParseCoreStatus.InvalidHexLiteral:
-                    throw new SyntaxErrorException("Invalid hexidecimal literal.", this.lineNumber, this.Source.Path);
-                case NumberParser.ParseCoreStatus.ES3OctalLiteral:
-                    // ES3 octal literals are not supported in strict mode.
-                    if (this.StrictMode)
-                        throw new SyntaxErrorException("Octal numbers are not allowed in strict mode.", this.lineNumber, this.Source.Path);
-                    break;
-                case NumberParser.ParseCoreStatus.InvalidOctalLiteral:
-                    throw new SyntaxErrorException("Invalid octal literal.", this.lineNumber, this.Source.Path);
-                case NumberParser.ParseCoreStatus.InvalidBinaryLiteral:
-                    throw new SyntaxErrorException("Invalid binary literal.", this.lineNumber, this.Source.Path);
-            }
-
-            // Return the result as an integer if possible, otherwise return it as a double.
-            if (result == (double)(int)result)
-                return new LiteralToken((int)result);
-            return new LiteralToken(result);
-        }
-
-        /// <summary>
-        /// Reads an integer value.
-        /// </summary>
-        /// <param name="initialValue"> The initial value, derived from the first character. </param>
-        /// <param name="digitsRead"> The number of digits that were read from the stream. </param>
-        /// <returns> The numeric value, or <c>double.NaN</c> if no number was present. </returns>
-        private double ReadInteger(double initialValue, out int digitsRead)
-        {
-            double result = initialValue;
-            digitsRead = 0;
-
-            while (true)
-            {
-                int c = this.reader.Peek();
-                if (c < '0' || c > '9')
-                    break;
-                ReadNextChar();
-                digitsRead++;
-                result = result * 10 + (c - '0');
-            }
-
-            return result;
-        }
-
-        /// <summary>
-        /// Reads a string literal.
-        /// </summary>
-        /// <param name="firstChar"> The first character of the string literal. </param>
-        /// <returns> A string literal. </returns>
-        public Token ReadStringLiteral(int firstChar)
-        {
-            System.Diagnostics.Debug.Assert(firstChar == '\'' || firstChar == '"' || firstChar == '`');
-            var contents = new StringBuilder();
-            int lineTerminatorCount = 0;
-            int escapeSequenceCount = 0;
-
-            // In order to support tagged template literals properly, we need to capture the raw
-            // text, including escape sequences.
-            StringBuilder previousInputCapture = null;
-            if (firstChar == '`')
-            {
-                previousInputCapture = this.InputCaptureStringBuilder;
-                this.InputCaptureStringBuilder = new StringBuilder();
-            }
-
-            int c;
-            while (true)
-            {
-                c = ReadNextChar();
-                if (c == firstChar)
-                    break;
-                if (c == -1)
-                    throw new SyntaxErrorException("Unexpected end of input in string literal.", this.lineNumber, this.Source.Path);
-                if (IsLineTerminator(c))
-                {
-                    // Line terminators are only allowed in template literals.
-                    if (firstChar != '`')
-                        throw new SyntaxErrorException("Unexpected line terminator in string literal.", this.lineNumber, this.Source.Path);
-                    ReadLineTerminator(c);
-                    contents.Append('\n');
-                }
-                else if (c == '\\')
-                {
-                    // Escape sequence or line continuation.
-                    c = ReadNextChar();
-                    if (IsLineTerminator(c))
-                    {
-                        // Line continuation.
-                        ReadLineTerminator(c);
-
-                        // Keep track of the number of line terminators so the parser can compute
-                        // line numbers correctly.
-                        lineTerminatorCount++;
-
-                        // Increment the internal line number so errors can be tracked properly.
-                        this.lineNumber++;
-                        this.columnNumber = 1;
-                    }
-                    else
-                    {
-                        // Escape sequence.
-                        switch (c)
-                        {
-                            case 'b':
-                                // Backspace.
-                                contents.Append((char)0x08);
-                                break;
-                            case 'f':
-                                // Form feed.
-                                contents.Append((char)0x0C);
-                                break;
-                            case 'n':
-                                // Line feed.
-                                contents.Append((char)0x0A);
-                                break;
-                            case 'r':
-                                // Carriage return.
-                                contents.Append((char)0x0D);
-                                break;
-                            case 't':
-                                // Horizontal tab.
-                                contents.Append((char)0x09);
-                                break;
-                            case 'v':
-                                // Vertical tab.
-                                contents.Append((char)0x0B);
-                                break;
-                            case 'x':
-                                // ASCII escape.
-                                contents.Append(ReadHexEscapeSequence(2));
-                                break;
-                            case 'u':
-                                // Unicode escape.
-                                c = this.reader.Peek();
-                                if (c == '{')
-                                    // ECMAScript 6 hex escape sequence.
-                                    contents.Append(ReadExtendedUnicodeSequence());
-                                else
-                                    contents.Append(ReadHexEscapeSequence(4));
-                                break;
-                            case '0':
-                                // Null character or octal escape sequence.
-                                c = this.reader.Peek();
-                                if (c >= '0' && c <= '9')
-                                    contents.Append(ReadOctalEscapeSequence(firstChar, 0));
-                                else
-                                    contents.Append((char)0);
-                                break;
-                            case '1':
-                            case '2':
-                            case '3':
-                            case '4':
-                            case '5':
-                            case '6':
-                            case '7':
-                                // Octal escape sequence.
-                                contents.Append(ReadOctalEscapeSequence(firstChar, c - '0'));
-                                break;
-                            case '8':
-                            case '9':
-                                throw new SyntaxErrorException("Invalid octal escape sequence.", this.lineNumber, this.Source.Path);
-                            default:
-                                contents.Append((char)c);
-                                break;
-                        }
-                        escapeSequenceCount ++;
-                    }
-                }
-                else if (c == '$' && firstChar == '`')
-                {
-                    // This is a template literal substitution if the next character is '{'
-                    if (this.reader.Peek() == '{')
-                    {
-                        // Yes, this is a substitution!
-                        ReadNextChar();
-                        break;
-                    }
-                    else
-                    {
-                        // Not a substitution.
-                        contents.Append((char)c);
-                    }
-                }
-                else
-                {
-                    contents.Append((char)c);
-                }
-            }
-
-            // Template literals return a different type of token.
-            if (firstChar == '`')
-            {
-                var rawText = this.InputCaptureStringBuilder.ToString(0, this.InputCaptureStringBuilder.Length - (c == '$' ? 2 : 1));
-                this.InputCaptureStringBuilder = previousInputCapture;
-                if (this.InputCaptureStringBuilder != null)
-                    this.InputCaptureStringBuilder.Append(previousInputCapture.ToString());
-                return new TemplateLiteralToken(contents.ToString(), rawText, substitutionFollows: c == '$');
-            }
-
-            // Return a regular string literal token.
-            return new StringLiteralToken(contents.ToString(), escapeSequenceCount, lineTerminatorCount);
-        }
-
-        /// <summary>
-        /// Reads a hexidecimal number with the given number of digits and turns it into a character.
-        /// </summary>
-        /// <returns> The character corresponding to the escape sequence, or the content that was read
-        /// from the input if a valid hex number was not read. </returns>
-        private char ReadHexEscapeSequence(int digitCount)
-        {
-            var contents = new StringBuilder(digitCount);
-            for (int i = 0; i < digitCount; i++)
-            {
-                int c = ReadNextChar();
-                contents.Append((char)c);
-                if (IsHexDigit(c) == false)
-                    throw new SyntaxErrorException(string.Format("Invalid hex digit '{0}' in escape sequence.", (char)c), this.lineNumber, this.Source.Path);
-            }
-            return (char)int.Parse(contents.ToString(), System.Globalization.NumberStyles.HexNumber);
-        }
-
-        /// <summary>
-        /// Reads an octal number turns it into a single-byte character.
-        /// </summary>
-        /// <param name="stringDelimiter"> The first character delimiting the string literal. </param>
-        /// <param name="firstDigit"> The value of the first digit. </param>
-        /// <returns> The character corresponding to the escape sequence. </returns>
-        private char ReadOctalEscapeSequence(int stringDelimiter, int firstDigit)
-        {
-            // Octal escape sequences are not allowed in strict mode.
-            if (this.StrictMode)
-                throw new SyntaxErrorException("Octal escape sequences are not allowed in strict mode.", this.lineNumber, this.Source.Path);
-
-            // Octal escape sequences are not allowed in template strings.
-            if (stringDelimiter == '`')
-                throw new SyntaxErrorException("Octal escape sequences are not allowed in template strings.", this.lineNumber, this.Source.Path);
-
-            int numericValue = firstDigit;
-            for (int i = 0; i < 2; i++)
-            {
-                int c = this.reader.Peek();
-                if (c < '0' || c > '9')
-                    break;
-                if (c == '8' || c == '9')
-                    throw new SyntaxErrorException("Invalid octal escape sequence.", this.lineNumber, this.Source.Path);
-                numericValue = numericValue * 8 + (c - '0');
-                ReadNextChar();
-                if (numericValue * 8 > 255)
-                    break;
-            }
-            return (char)numericValue;
-        }
-
-        /// <summary>
-        /// Reads an extended unicode escape sequence in the form "\u{20BB7}".
-        /// </summary>
-        /// <returns> The character or characters corresponding to the escape sequence. </returns>
-        private string ReadExtendedUnicodeSequence()
-        {
-            // Skip the first curly bracket.
-            int c = ReadNextChar();
-            if (c != '{')
-                throw new InvalidOperationException("Expected '{' character.");
-
-            // Read hex digits.
-            var contents = new StringBuilder(6);
-            while (true)
-            {
-                c = ReadNextChar();
-                if (c == '}')
-                    break;
-                if (contents.Length >= 6)
-                    throw new SyntaxErrorException("Escape sequence too long.", this.lineNumber, this.Source.Path);
-                contents.Append((char)c);
-                if (IsHexDigit(c) == false)
-                    throw new SyntaxErrorException(string.Format("Invalid hex digit '{0}' in escape sequence.", (char)c), this.lineNumber, this.Source.Path);
-            }
-
-            // Convert the number into a string.
-            int codePoint = int.Parse(contents.ToString(), System.Globalization.NumberStyles.HexNumber);
-            if (codePoint <= 65535)
-                return new string((char)codePoint, 1);
-            return new string(new char[] { (char)((codePoint - 65536) / 1024 + 0xD800), (char)((codePoint - 65536) % 1024 + 0xDC00) });
-        }
-
-        /// <summary>
-        /// Reads past a single line comment.
-        /// </summary>
-        /// <returns> Always returns <c>null</c>. </returns>
-        private Token ReadSingleLineComment()
-        {
-            // Read all the characters up to the newline.
-            // The newline is a seperate token.
-            while (true)
-            {
-                int c = this.reader.Peek();
-                if (IsLineTerminator(c) || c == -1)
-                    break;
-                ReadNextChar();
-            }
-
-            return new WhiteSpaceToken(0);
-        }
-
-        /// <summary>
-        /// Reads past a multi-line comment.
-        /// </summary>
-        /// <returns> A line terminator token if the multi-line comment contains a newline character;
-        /// otherwise returns <c>null</c>. </returns>
-        private Token ReadMultiLineComment()
-        {
-            // Multi-line comments that are actually on multiple lines are treated slighly
-            // differently from multi-line comments that only span a single line, with respect
-            // to implicit semi-colon insertion.
-            int lineTerminatorCount = 0;
-
-            // Read the first character.
-            int c1 = ReadNextChar();
-            if (c1 == -1)
-                throw new SyntaxErrorException("Unexpected end of input in multi-line comment.", this.lineNumber, this.Source.Path);
-
-            // Read all the characters up to the "*/".
-            while (true)
-            {
-                int c2 = ReadNextChar();
-
-                if (IsLineTerminator(c1) == true)
-                {
-                    // Keep track of the number of line terminators so the parser can compute
-                    // line numbers correctly.
-                    lineTerminatorCount++;
-
-                    // Increment the internal line number so errors can be tracked properly.
-                    this.lineNumber++;
-                    this.columnNumber = 1;
-
-                    // If the sequence is CRLF then only count that as one new line rather than two.
-                    if (c1 == 0x0D && c2 == 0x0A)   // CRLF
-                        c1 = c2 = ReadNextChar();
-                }
-                else if (c2 == -1)
-                    throw new SyntaxErrorException("Unexpected end of input in multi-line comment.", this.lineNumber, this.Source.Path);
-
-                // Look for */ combination.
-                if (c1 == '*' && c2 == '/')
-                    break;
-                c1 = c2;
-            }
-
-            return new WhiteSpaceToken(lineTerminatorCount);
-        }
-
-        /// <summary>
-        /// Reads past whitespace.
-        /// </summary>
-        /// <returns> Always returns <c>null</c>. </returns>
-        private Token ReadWhiteSpace()
-        {
-            // Read all the characters up to the next non-whitespace character.
-            while (true)
-            {
-                int c = this.reader.Peek();
-                if (IsWhiteSpace(c) == false || c == -1)
-                    break;
-
-                // Advance the reader.
-                ReadNextChar();
-            }
-            return new WhiteSpaceToken(0);
-        }
-
-        /// <summary>
-        /// Reads a line terminator (a newline).
-        /// </summary>
-        /// <param name="firstChar"> The first character of the line terminator. </param>
-        /// <returns> A newline token. </returns>
-        private Token ReadLineTerminator(int firstChar)
-        {
-            // Check for a CRLF sequence, if so that counts as one line terminator and not two.
-            int c = this.reader.Peek();
-            if (firstChar == 0x0D && c == 0x0A)   // CRLF
-                ReadNextChar();
-
-            // Increment the internal line number so errors can be tracked properly.
-            this.lineNumber++;
-            this.columnNumber = 1;
-
-            // Return a line terminator token.
-            return new WhiteSpaceToken(1);
-        }
-
-        /// <summary>
-        /// Reads a divide operator ('/' or '/='), a comment ('//' or '/*'), or a regular expression
-        /// literal.
-        /// </summary>
-        /// <returns> A punctuator token or a regular expression token. </returns>
-        private Token ReadDivideCommentOrRegularExpression()
-        {
-            // Comment or divide or regular expression.
-            int c2 = this.reader.Peek();
-            if (c2 == '*')
-            {
-                // Multi-line comment.
-
-                // Skip the asterisk.
-                ReadNextChar();
-
-                return ReadMultiLineComment();
-            }
-            else if (c2 == '/')
-            {
-                // Single-line comment.
-
-                // Skip the slash.
-                ReadNextChar();
-
-                return ReadSingleLineComment();
-            }
-            else
-            {
-                // Divide or regular expression.
-
-                // Determine from the context whether the token is a regular expression
-                // or a division operator.
-                bool isDivisionOperator;
-                switch (this.ParserExpressionState)
-                {
-                    case ParserExpressionState.Literal:
-                        isDivisionOperator = false;
-                        break;
-                    case ParserExpressionState.Operator:
-                        isDivisionOperator = true;
-                        break;
-                    default:
-                        // If the parser context is unknown, the token before the slash is
-                        // what determines whether the token is a divide operator or a
-                        // regular expression literal.
-                        isDivisionOperator =
-                            this.lastSignificantToken is IdentifierToken ||
-                            this.lastSignificantToken is LiteralToken ||
-                            this.lastSignificantToken == PunctuatorToken.RightParenthesis ||
-                            this.lastSignificantToken == PunctuatorToken.Increment ||
-                            this.lastSignificantToken == PunctuatorToken.Decrement ||
-                            this.lastSignificantToken == PunctuatorToken.RightBracket ||
-                            this.lastSignificantToken == PunctuatorToken.RightBrace;
-                        break;
-                }
-
-                if (isDivisionOperator)
-                {
-                    // Two division operators: "/" and "/=".
-                    if (c2 == '=')
-                    {
-                        ReadNextChar();
-                        return PunctuatorToken.CompoundDivide;
-                    }
-                    else
-                        return PunctuatorToken.Divide;
-                }
-                else
-                {
-                    // Regular expression.
-                    return ReadRegularExpression();
-                }
-            }
-        }
-
-        /// <summary>
-        /// Reads a regular expression literal.
-        /// </summary>
-        /// <returns> A regular expression token. </returns>
-        private Token ReadRegularExpression()
-        {
-            // The first slash has already been read.
-
-            // Read the regular expression body.
-            var body = new StringBuilder();
-            bool insideCharacterClass = false;
-            while (true)
-            {
-                // Read the next character.
-                int c = ReadNextChar();
-
-                // Check for special cases.
-                if (c == '/' && insideCharacterClass == false)
-                    break;
-                else if (c == '\\')
-                {
-                    // Escape sequence.  Escaped characters are never special.
-                    body.Append((char)c);
-                    c = ReadNextChar();
-                }
-                else if (c == '[')
-                    insideCharacterClass = true;
-                else if (c == ']')
-                    insideCharacterClass = false;
-                
-                // Note: a line terminator or EOF is not allowed in a regular expression, even if
-                // it is escaped with a backslash.  Therefore, these checks have to come after the
-                // checks above.
-                if (IsLineTerminator(c))
-                    throw new SyntaxErrorException("Unexpected line terminator in regular expression literal.", this.lineNumber, this.Source.Path);
-                else if (c == -1)
-                    throw new SyntaxErrorException("Unexpected end of input in regular expression literal.", this.lineNumber, this.Source.Path);
-
-                // Append the character to the regular expression.
-                body.Append((char)c);
-            }
-
-            // Read the flags.
-            var flags = new StringBuilder(3);
-            while (true)
-            {
-                int c = this.reader.Peek();
-                if (IsIdentifierChar(c) == false || c == -1)
-                    break;
-
-                if (c == '\\')
-                {
-                    // Unicode escape sequence.
-                    ReadNextChar();
-                    if (ReadNextChar() != 'u')
-                        throw new SyntaxErrorException("Invalid escape sequence in identifier.", this.lineNumber, this.Source.Path);
-                    c = ReadHexEscapeSequence(4);
-                    if (IsIdentifierChar(c) == false)
-                        throw new SyntaxErrorException("Invalid character in identifier.", this.lineNumber, this.Source.Path);
-                    flags.Append((char)c);
-                }
-                else
-                {
-                    // Add the character we peeked at to the flags.
-                    flags.Append((char)c);
-
-                    // Advance the input stream.
-                    ReadNextChar();
-                }
-            }
-
-            // Create a new literal token.
-            return new LiteralToken(new RegularExpressionLiteral(body.ToString(), flags.ToString()));
-        }
-
-        /// <summary>
-        /// Determines if the given character is whitespace.
-        /// </summary>
-        /// <param name="c"> The character to test. </param>
-        /// <returns> <c>true</c> if the character is whitespace; <c>false</c> otherwise. </returns>
-        private static bool IsWhiteSpace(int c)
-        {
-            return c == 0x09 || c == 0x0B || c == 0x0C || c == 0x20 || c == 0xA0 ||
-                c == 0x1680 || c == 0x180E || (c >= 8192 && c <= 8202) || c == 0x202F ||
-                c == 0x205F || c == 0x3000 || c == 0xFEFF;
-        }
-
-        /// <summary>
-        /// Determines if the given character is a line terminator.
-        /// </summary>
-        /// <param name="c"> The character to test. </param>
-        /// <returns> <c>true</c> if the character is a line terminator; <c>false</c> otherwise. </returns>
-        private static bool IsLineTerminator(int c)
-        {
-            return c == 0x0A || c == 0x0D || c == 0x2028 || c == 0x2029;
-        }
-
-        /// <summary>
-        /// Determines if the given character is valid as the first character of an identifier.
-        /// </summary>
-        /// <param name="c"> The character to test. </param>
-        /// <returns> <c>true</c> if the character is is valid as the first character of an identifier;
-        /// <c>false</c> otherwise. </returns>
-        private static bool IsIdentifierStartChar(int c)
-        {
-            UnicodeCategory cat = char.GetUnicodeCategory((char)c);
-            return c == '$' || c == '_' || c == '\\' ||
-                cat == UnicodeCategory.UppercaseLetter ||
-                cat == UnicodeCategory.LowercaseLetter ||
-                cat == UnicodeCategory.TitlecaseLetter ||
-                cat == UnicodeCategory.ModifierLetter ||
-                cat == UnicodeCategory.OtherLetter ||
-                cat == UnicodeCategory.LetterNumber;
-        }
-
-        /// <summary>
-        /// Determines if the given character is valid as a character of an identifier.
-        /// </summary>
-        /// <param name="c"> The character to test. </param>
-        /// <returns> <c>true</c> if the character is is valid as a character of an identifier;
-        /// <c>false</c> otherwise. </returns>
-        private static bool IsIdentifierChar(int c)
-        {
-            UnicodeCategory cat = char.GetUnicodeCategory((char)c);
-            return c == '$' || c == '\\' ||
-                cat == UnicodeCategory.UppercaseLetter ||
-                cat == UnicodeCategory.LowercaseLetter ||
-                cat == UnicodeCategory.TitlecaseLetter ||
-                cat == UnicodeCategory.ModifierLetter ||
-                cat == UnicodeCategory.OtherLetter ||
-                cat == UnicodeCategory.LetterNumber ||
-                cat == UnicodeCategory.NonSpacingMark ||
-                cat == UnicodeCategory.SpacingCombiningMark ||
-                cat == UnicodeCategory.DecimalDigitNumber ||
-                cat == UnicodeCategory.ConnectorPunctuation ||
-                c == 0x200C ||  // Zero-width non-joiner.
-                c == 0x200D;    // Zero-width joiner.
-        }
-
-        /// <summary>
-        /// Determines if the given character is valid as the first character of a punctuator.
-        /// </summary>
-        /// <param name="c"> The character to test. </param>
-        /// <returns> <c>true</c> if the character is is valid as the first character of an punctuator;
-        /// <c>false</c> otherwise. </returns>
-        private static bool IsPunctuatorStartChar(int c)
-        {
-            return
-                c == '{' || c == '}' || c == '(' || c == ')' || c == '[' || c == ']' || c == ';' ||
-                c == ',' || c == '<' || c == '>' || c == '=' || c == '!' || c == '+' || c == '-' ||
-                c == '*' || c == '%' || c == '&' || c == '|' || c == '^' || c == '~' || c == '?' ||
-                c == ':';
-        }
-
-        /// <summary>
-        /// Determines if the given character is valid as the first character of a numeric literal.
-        /// </summary>
-        /// <param name="c"> The character to test. </param>
-        /// <returns> <c>true</c> if the character is is valid as the first character of a numeric
-        /// literal; <c>false</c> otherwise. </returns>
-        private bool IsNumericLiteralStartChar(int c)
-        {
-            return c == '.' || (c >= '0' && c <= '9');
-        }
-
-        /// <summary>
-        /// Determines if the given character is valid as the first character of a string literal.
-        /// </summary>
-        /// <param name="c"> The character to test. </param>
-        /// <returns> <c>true</c> if the character is is valid as the first character of a string
-        /// literal; <c>false</c> otherwise. </returns>
-        private bool IsStringLiteralStartChar(int c)
-        {
-            return c == '"' || c == '\'' || c == '`';
-        }
-
-        /// <summary>
-        /// Determines if the given character is valid in a hexidecimal number.
-        /// </summary>
-        /// <param name="c"> The character to test. </param>
-        /// <returns> <c>true</c> if the given character is valid in a hexidecimal number; <c>false</c>
-        /// otherwise. </returns>
-        private static bool IsHexDigit(int c)
-        {
-            return (c >= '0' && c <= '9') || (c >= 'A' && c <= 'F') || (c >= 'a' && c <= 'f');
-        }
-    }
-
+﻿using System;
+using System.Globalization;
+using System.IO;
+using System.Text;
+using ErrorType = Jurassic.Library.ErrorType;
+
+namespace Jurassic.Compiler
+{
+    /// <summary>
+    /// Represents the current expression state of the parser.
+    /// </summary>
+    internal enum ParserExpressionState
+    {
+        /// <summary>
+        /// Indicates the context is not known.  The lexer will guess.
+        /// </summary>
+        Unknown,
+
+        /// <summary>
+        /// Indicates the next token can be a literal.
+        /// </summary>
+        Literal,
+
+        /// <summary>
+        /// Indicates the next token can be an operator.
+        /// </summary>
+        Operator,
+
+        /// <summary>
+        /// Indicates the next token is the continuation of a template literal.
+        /// </summary>
+        TemplateContinuation,
+    }
+
+    /// <summary>
+    /// Converts a JavaScript source file into a series of tokens.
+    /// </summary>
+    internal class Lexer : IDisposable
+    {
+        private ScriptSource source;
+        private TextReader reader;
+        private int lineNumber, columnNumber;
+
+        /// <summary>
+        /// Creates a Lexer instance with the given source of text.
+        /// </summary>
+        /// <param name="source"> The source of javascript code. </param>
+        public Lexer(ScriptSource source)
+        {
+            if (source == null)
+                throw new ArgumentNullException(nameof(source));
+            this.source = source;
+            this.reader = source.GetReader();
+            this.lineNumber = 1;
+            this.columnNumber = 1;
+        }
+
+        /// <summary>
+        /// Cleans up any resources used by the lexer.
+        /// </summary>
+        public void Dispose()
+        {
+            this.reader.Dispose();
+        }
+
+        /// <summary>
+        /// Gets the reader that was supplied to the constructor.
+        /// </summary>
+        public ScriptSource Source
+        {
+            get { return this.source; }
+        }
+
+        /// <summary>
+        /// Gets the line number of the next token.
+        /// </summary>
+        public int LineNumber
+        {
+            get { return this.lineNumber; }
+        }
+
+        /// <summary>
+        /// Gets the column number of the start of the next token.
+        /// </summary>
+        public int ColumnNumber
+        {
+            get { return this.columnNumber; }
+        }
+
+        /// <summary>
+        /// Gets or sets a callback that interrogates the parser to determine whether a literal or
+        /// an operator is valid as the next token.  This is only required to disambiguate the
+        /// slash symbol (/) which can be a division operator or a regular expression literal.
+        /// </summary>
+        public ParserExpressionState ParserExpressionState { get; set; }
+
+        /// <summary>
+        /// Gets or sets a value that indicates whether the lexer should operate in strict mode.
+        /// </summary>
+        public bool StrictMode { get; set; }
+
+        /// <summary>
+        /// Gets or sets a value that indicates what compatibility mode to use.
+        /// </summary>
+        public CompatibilityMode CompatibilityMode { get; set; }
+
+        /// <summary>
+        /// Gets or sets a string builder that will be appended with characters as they are read
+        /// from the input stream.
+        /// </summary>
+        public StringBuilder InputCaptureStringBuilder { get; set; }
+
+        /// <summary>
+        /// Reads the next character from the input stream.
+        /// </summary>
+        /// <returns> The character that was read, or <c>-1</c> if the end of the input stream has
+        /// been reached. </returns>
+        private int ReadNextChar()
+        {
+            this.columnNumber++;
+            int c = this.reader.Read();
+            if (this.InputCaptureStringBuilder != null && c >= 0)
+                this.InputCaptureStringBuilder.Append((char)c);
+            return c;
+        }
+
+        // Needed to disambiguate regular expressions.
+        private Token lastSignificantToken;
+
+        /// <summary>
+        /// Reads the next token from the reader.
+        /// </summary>
+        /// <returns> A token, or <c>null</c> if there are no more tokens. </returns>
+        public Token NextToken()
+        {
+            int c1 = ReadNextChar();
+
+            if (IsPunctuatorStartChar(c1) == true)
+            {
+                // Punctuator (puntcuation + operators).
+                this.lastSignificantToken = ReadPunctuator(c1);
+                return this.lastSignificantToken;
+            }
+            else if (IsWhiteSpace(c1) == true)
+            {
+                // White space.
+                return ReadWhiteSpace();
+            }
+            else if (IsIdentifierStartChar(c1) == true)
+            {
+                // Identifier or reserved word.
+                this.lastSignificantToken = ReadIdentifier(c1);
+                return this.lastSignificantToken;
+            }
+            else if (IsStringLiteralStartChar(c1) == true)
+            {
+                // String literal.
+                this.lastSignificantToken = ReadStringLiteral(c1);
+                return this.lastSignificantToken;
+            }
+            else if (IsNumericLiteralStartChar(c1) == true)
+            {
+                // Number literal.
+                this.lastSignificantToken = ReadNumericLiteral(c1);
+                return this.lastSignificantToken;
+            }
+            else if (IsLineTerminator(c1) == true)
+            {
+                // Line Terminator.
+                this.lastSignificantToken = ReadLineTerminator(c1);
+                return this.lastSignificantToken;
+            }
+            else if (c1 == '/')
+            {
+                // Comment or divide or regular expression.
+                this.lastSignificantToken = ReadDivideCommentOrRegularExpression();
+                return this.lastSignificantToken;
+            }
+            else if (c1 == -1)
+            {
+                // End of input.
+                this.lastSignificantToken = null;
+                return null;
+            }
+            else
+                throw new SyntaxErrorException(string.Format("Unexpected character '{0}'.", (char)c1), this.lineNumber, this.Source.Path);
+        }
+
+        /// <summary>
+        /// Reads an identifier token.
+        /// </summary>
+        /// <param name="firstChar"> The first character of the identifier. </param>
+        /// <returns> An identifier token, literal token or a keyword token. </returns>
+        private Token ReadIdentifier(int firstChar)
+        {
+            // Process the first character.
+            var name = new StringBuilder();
+            if (firstChar == '\\')
+            {
+                // Unicode escape sequence.
+                if (ReadNextChar() != 'u')
+                    throw new SyntaxErrorException("Invalid escape sequence in identifier.", this.lineNumber, this.Source.Path);
+                firstChar = this.reader.Peek();
+                if (firstChar == '{')
+                {
+                    // ECMAScript 6 extended unicode escape sequence.
+                    string extendedCharacter = ReadExtendedUnicodeSequence();
+                    if (extendedCharacter.Length == 1 && IsIdentifierChar(extendedCharacter[0]) == false)
+                        throw new SyntaxErrorException("Invalid character in identifier.", this.lineNumber, this.Source.Path);
+                    name.Append(extendedCharacter);
+                }
+                else
+                {
+                    firstChar = ReadHexEscapeSequence(4);
+                    if (IsIdentifierChar(firstChar) == false)
+                        throw new SyntaxErrorException("Invalid character in identifier.", this.lineNumber, this.Source.Path);
+                    name.Append((char)firstChar);
+                }
+            }
+            else
+                name.Append((char)firstChar);
+
+            // Read characters until we hit the first non-identifier character.
+            while (true)
+            {
+                int c = this.reader.Peek();
+                if (IsIdentifierChar(c) == false || c == -1)
+                    break;
+
+                if (c == '\\')
+                {
+                    // Unicode escape sequence.
+                    ReadNextChar();
+                    if (ReadNextChar() != 'u')
+                        throw new SyntaxErrorException("Invalid escape sequence in identifier.", this.lineNumber, this.Source.Path);
+                    c = this.reader.Peek();
+                    if (c == '{')
+                    {
+                        // ECMAScript 6 extended unicode escape sequence.
+                        string extendedCharacter = ReadExtendedUnicodeSequence();
+                        if (extendedCharacter.Length == 1 && IsIdentifierChar(extendedCharacter[0]) == false)
+                            throw new SyntaxErrorException("Invalid character in identifier.", this.lineNumber, this.Source.Path);
+                        name.Append(extendedCharacter);
+                    }
+                    else
+                    { 
+                        c = ReadHexEscapeSequence(4);
+                        if (IsIdentifierChar(c) == false)
+                            throw new SyntaxErrorException("Invalid character in identifier.", this.lineNumber, this.Source.Path);
+                        name.Append((char)c);
+                    }
+                }
+                else
+                {
+                    // Add the character we peeked at to the identifier name.
+                    name.Append((char)c);
+
+                    // Advance the input stream.
+                    ReadNextChar();
+                }
+            }
+
+            // Check if the identifier is actually a keyword, boolean literal, or null literal.
+            return KeywordToken.FromString(name.ToString(), this.CompatibilityMode, this.StrictMode);
+        }
+
+        /// <summary>
+        /// Reads a punctuation token.
+        /// </summary>
+        /// <param name="firstChar"> The first character of the punctuation token. </param>
+        /// <returns> A punctuation token. </returns>
+        private Token ReadPunctuator(int firstChar)
+        {
+            // The most likely case is the the punctuator is a single character and is followed by a space.
+            var punctuator = PunctuatorToken.FromString(new string((char)firstChar, 1));
+            if (this.reader.Peek() == ' ')
+                return punctuator;
+
+            // Otherwise, read characters until we find a string that is not a punctuator.
+            var punctuatorText = new StringBuilder(4);
+            punctuatorText.Append((char)firstChar);
+            while (true)
+            {
+                int c = this.reader.Peek();
+                if (c == -1)
+                    break;
+
+                // Try to parse the text as a punctuator.
+                punctuatorText.Append((char)c);
+                var longPunctuator = PunctuatorToken.FromString(punctuatorText.ToString());
+                if (longPunctuator == null)
+                    break;
+                punctuator = longPunctuator;
+
+                // Advance the input stream.
+                ReadNextChar();
+            }
+            return punctuator;
+        }
+
+        /// <summary>
+        /// Creates a TextReader that calls ReadNextChar().
+        /// </summary>
+        private class LexerReader : TextReader
+        {
+            private Lexer lexer;
+            public LexerReader(Lexer lexer)
+            {
+                this.lexer = lexer;
+            }
+
+            public override int Read()
+            {
+                return this.lexer.ReadNextChar();
+            }
+
+            public override int Peek()
+            {
+                return this.lexer.reader.Peek();
+            }
+        }
+
+        /// <summary>
+        /// Reads a numeric literal token.
+        /// </summary>
+        /// <param name="firstChar"> The first character of the token. </param>
+        /// <returns> A numeric literal token. </returns>
+        private Token ReadNumericLiteral(int firstChar)
+        {
+            // We need to keep track of the column and possibly capture the input into a string.
+            var reader = new LexerReader(this);
+
+            NumberParser.ParseCoreStatus status;
+            double result = NumberParser.ParseCore(reader, (char)firstChar, out status);
+
+            // Handle various error cases.
+            switch (status)
+            {
+                case NumberParser.ParseCoreStatus.NoDigits:
+                    // If the number consists solely of a period, return that as a token.
+                    return PunctuatorToken.Dot;
+                case NumberParser.ParseCoreStatus.NoExponent:
+                    throw new SyntaxErrorException("Invalid number.", this.lineNumber, this.Source.Path);
+                case NumberParser.ParseCoreStatus.InvalidHexLiteral:
+                    throw new SyntaxErrorException("Invalid hexidecimal literal.", this.lineNumber, this.Source.Path);
+                case NumberParser.ParseCoreStatus.ES3OctalLiteral:
+                    // ES3 octal literals are not supported in strict mode.
+                    if (this.StrictMode)
+                        throw new SyntaxErrorException("Octal numbers are not allowed in strict mode.", this.lineNumber, this.Source.Path);
+                    break;
+                case NumberParser.ParseCoreStatus.InvalidOctalLiteral:
+                    throw new SyntaxErrorException("Invalid octal literal.", this.lineNumber, this.Source.Path);
+                case NumberParser.ParseCoreStatus.InvalidBinaryLiteral:
+                    throw new SyntaxErrorException("Invalid binary literal.", this.lineNumber, this.Source.Path);
+            }
+
+            // Return the result as an integer if possible, otherwise return it as a double.
+            if (result == (double)(int)result)
+                return new LiteralToken((int)result);
+            return new LiteralToken(result);
+        }
+
+        /// <summary>
+        /// Reads an integer value.
+        /// </summary>
+        /// <param name="initialValue"> The initial value, derived from the first character. </param>
+        /// <param name="digitsRead"> The number of digits that were read from the stream. </param>
+        /// <returns> The numeric value, or <c>double.NaN</c> if no number was present. </returns>
+        private double ReadInteger(double initialValue, out int digitsRead)
+        {
+            double result = initialValue;
+            digitsRead = 0;
+
+            while (true)
+            {
+                int c = this.reader.Peek();
+                if (c < '0' || c > '9')
+                    break;
+                ReadNextChar();
+                digitsRead++;
+                result = result * 10 + (c - '0');
+            }
+
+            return result;
+        }
+
+        /// <summary>
+        /// Reads a string literal.
+        /// </summary>
+        /// <param name="firstChar"> The first character of the string literal. </param>
+        /// <returns> A string literal. </returns>
+        public Token ReadStringLiteral(int firstChar)
+        {
+            System.Diagnostics.Debug.Assert(firstChar == '\'' || firstChar == '"' || firstChar == '`');
+            var contents = new StringBuilder();
+            int lineTerminatorCount = 0;
+            int escapeSequenceCount = 0;
+
+            // In order to support tagged template literals properly, we need to capture the raw
+            // text, including escape sequences.
+            StringBuilder previousInputCapture = null;
+            if (firstChar == '`')
+            {
+                previousInputCapture = this.InputCaptureStringBuilder;
+                this.InputCaptureStringBuilder = new StringBuilder();
+            }
+
+            int c;
+            while (true)
+            {
+                c = ReadNextChar();
+                if (c == firstChar)
+                    break;
+                if (c == -1)
+                    throw new SyntaxErrorException("Unexpected end of input in string literal.", this.lineNumber, this.Source.Path);
+                if (IsLineTerminator(c))
+                {
+                    // Line terminators are only allowed in template literals.
+                    if (firstChar != '`')
+                        throw new SyntaxErrorException("Unexpected line terminator in string literal.", this.lineNumber, this.Source.Path);
+                    ReadLineTerminator(c);
+                    contents.Append('\n');
+                }
+                else if (c == '\\')
+                {
+                    // Escape sequence or line continuation.
+                    c = ReadNextChar();
+                    if (IsLineTerminator(c))
+                    {
+                        // Line continuation.
+                        ReadLineTerminator(c);
+
+                        // Keep track of the number of line terminators so the parser can compute
+                        // line numbers correctly.
+                        lineTerminatorCount++;
+
+                        // Increment the internal line number so errors can be tracked properly.
+                        this.lineNumber++;
+                        this.columnNumber = 1;
+                    }
+                    else
+                    {
+                        // Escape sequence.
+                        switch (c)
+                        {
+                            case 'b':
+                                // Backspace.
+                                contents.Append((char)0x08);
+                                break;
+                            case 'f':
+                                // Form feed.
+                                contents.Append((char)0x0C);
+                                break;
+                            case 'n':
+                                // Line feed.
+                                contents.Append((char)0x0A);
+                                break;
+                            case 'r':
+                                // Carriage return.
+                                contents.Append((char)0x0D);
+                                break;
+                            case 't':
+                                // Horizontal tab.
+                                contents.Append((char)0x09);
+                                break;
+                            case 'v':
+                                // Vertical tab.
+                                contents.Append((char)0x0B);
+                                break;
+                            case 'x':
+                                // ASCII escape.
+                                contents.Append(ReadHexEscapeSequence(2));
+                                break;
+                            case 'u':
+                                // Unicode escape.
+                                c = this.reader.Peek();
+                                if (c == '{')
+                                    // ECMAScript 6 hex escape sequence.
+                                    contents.Append(ReadExtendedUnicodeSequence());
+                                else
+                                    contents.Append(ReadHexEscapeSequence(4));
+                                break;
+                            case '0':
+                                // Null character or octal escape sequence.
+                                c = this.reader.Peek();
+                                if (c >= '0' && c <= '9')
+                                    contents.Append(ReadOctalEscapeSequence(firstChar, 0));
+                                else
+                                    contents.Append((char)0);
+                                break;
+                            case '1':
+                            case '2':
+                            case '3':
+                            case '4':
+                            case '5':
+                            case '6':
+                            case '7':
+                                // Octal escape sequence.
+                                contents.Append(ReadOctalEscapeSequence(firstChar, c - '0'));
+                                break;
+                            case '8':
+                            case '9':
+                                throw new SyntaxErrorException("Invalid octal escape sequence.", this.lineNumber, this.Source.Path);
+                            default:
+                                contents.Append((char)c);
+                                break;
+                        }
+                        escapeSequenceCount ++;
+                    }
+                }
+                else if (c == '$' && firstChar == '`')
+                {
+                    // This is a template literal substitution if the next character is '{'
+                    if (this.reader.Peek() == '{')
+                    {
+                        // Yes, this is a substitution!
+                        ReadNextChar();
+                        break;
+                    }
+                    else
+                    {
+                        // Not a substitution.
+                        contents.Append((char)c);
+                    }
+                }
+                else
+                {
+                    contents.Append((char)c);
+                }
+            }
+
+            // Template literals return a different type of token.
+            if (firstChar == '`')
+            {
+                var rawText = this.InputCaptureStringBuilder.ToString(0, this.InputCaptureStringBuilder.Length - (c == '$' ? 2 : 1));
+                this.InputCaptureStringBuilder = previousInputCapture;
+                if (this.InputCaptureStringBuilder != null)
+                    this.InputCaptureStringBuilder.Append(previousInputCapture.ToString());
+                return new TemplateLiteralToken(contents.ToString(), rawText, substitutionFollows: c == '$');
+            }
+
+            // Return a regular string literal token.
+            return new StringLiteralToken(contents.ToString(), escapeSequenceCount, lineTerminatorCount);
+        }
+
+        /// <summary>
+        /// Reads a hexidecimal number with the given number of digits and turns it into a character.
+        /// </summary>
+        /// <returns> The character corresponding to the escape sequence, or the content that was read
+        /// from the input if a valid hex number was not read. </returns>
+        private char ReadHexEscapeSequence(int digitCount)
+        {
+            var contents = new StringBuilder(digitCount);
+            for (int i = 0; i < digitCount; i++)
+            {
+                int c = ReadNextChar();
+                contents.Append((char)c);
+                if (IsHexDigit(c) == false)
+                    throw new SyntaxErrorException(string.Format("Invalid hex digit '{0}' in escape sequence.", (char)c), this.lineNumber, this.Source.Path);
+            }
+            return (char)int.Parse(contents.ToString(), System.Globalization.NumberStyles.HexNumber);
+        }
+
+        /// <summary>
+        /// Reads an octal number turns it into a single-byte character.
+        /// </summary>
+        /// <param name="stringDelimiter"> The first character delimiting the string literal. </param>
+        /// <param name="firstDigit"> The value of the first digit. </param>
+        /// <returns> The character corresponding to the escape sequence. </returns>
+        private char ReadOctalEscapeSequence(int stringDelimiter, int firstDigit)
+        {
+            // Octal escape sequences are not allowed in strict mode.
+            if (this.StrictMode)
+                throw new SyntaxErrorException("Octal escape sequences are not allowed in strict mode.", this.lineNumber, this.Source.Path);
+
+            // Octal escape sequences are not allowed in template strings.
+            if (stringDelimiter == '`')
+                throw new SyntaxErrorException("Octal escape sequences are not allowed in template strings.", this.lineNumber, this.Source.Path);
+
+            int numericValue = firstDigit;
+            for (int i = 0; i < 2; i++)
+            {
+                int c = this.reader.Peek();
+                if (c < '0' || c > '9')
+                    break;
+                if (c == '8' || c == '9')
+                    throw new SyntaxErrorException("Invalid octal escape sequence.", this.lineNumber, this.Source.Path);
+                numericValue = numericValue * 8 + (c - '0');
+                ReadNextChar();
+                if (numericValue * 8 > 255)
+                    break;
+            }
+            return (char)numericValue;
+        }
+
+        /// <summary>
+        /// Reads an extended unicode escape sequence in the form "\u{20BB7}".
+        /// </summary>
+        /// <returns> The character or characters corresponding to the escape sequence. </returns>
+        private string ReadExtendedUnicodeSequence()
+        {
+            // Skip the first curly bracket.
+            int c = ReadNextChar();
+            if (c != '{')
+                throw new InvalidOperationException("Expected '{' character.");
+
+            // Read hex digits.
+            var contents = new StringBuilder(6);
+            while (true)
+            {
+                c = ReadNextChar();
+                if (c == '}')
+                    break;
+                if (contents.Length >= 6)
+                    throw new SyntaxErrorException("Escape sequence too long.", this.lineNumber, this.Source.Path);
+                contents.Append((char)c);
+                if (IsHexDigit(c) == false)
+                    throw new SyntaxErrorException(string.Format("Invalid hex digit '{0}' in escape sequence.", (char)c), this.lineNumber, this.Source.Path);
+            }
+
+            // Convert the number into a string.
+            int codePoint = int.Parse(contents.ToString(), System.Globalization.NumberStyles.HexNumber);
+            if (codePoint <= 65535)
+                return new string((char)codePoint, 1);
+            return new string(new char[] { (char)((codePoint - 65536) / 1024 + 0xD800), (char)((codePoint - 65536) % 1024 + 0xDC00) });
+        }
+
+        /// <summary>
+        /// Reads past a single line comment.
+        /// </summary>
+        /// <returns> Always returns <c>null</c>. </returns>
+        private Token ReadSingleLineComment()
+        {
+            // Read all the characters up to the newline.
+            // The newline is a seperate token.
+            while (true)
+            {
+                int c = this.reader.Peek();
+                if (IsLineTerminator(c) || c == -1)
+                    break;
+                ReadNextChar();
+            }
+
+            return new WhiteSpaceToken(0);
+        }
+
+        /// <summary>
+        /// Reads past a multi-line comment.
+        /// </summary>
+        /// <returns> A line terminator token if the multi-line comment contains a newline character;
+        /// otherwise returns <c>null</c>. </returns>
+        private Token ReadMultiLineComment()
+        {
+            // Multi-line comments that are actually on multiple lines are treated slighly
+            // differently from multi-line comments that only span a single line, with respect
+            // to implicit semi-colon insertion.
+            int lineTerminatorCount = 0;
+
+            // Read the first character.
+            int c1 = ReadNextChar();
+            if (c1 == -1)
+                throw new SyntaxErrorException("Unexpected end of input in multi-line comment.", this.lineNumber, this.Source.Path);
+
+            // Read all the characters up to the "*/".
+            while (true)
+            {
+                int c2 = ReadNextChar();
+
+                if (IsLineTerminator(c1) == true)
+                {
+                    // Keep track of the number of line terminators so the parser can compute
+                    // line numbers correctly.
+                    lineTerminatorCount++;
+
+                    // Increment the internal line number so errors can be tracked properly.
+                    this.lineNumber++;
+                    this.columnNumber = 1;
+
+                    // If the sequence is CRLF then only count that as one new line rather than two.
+                    if (c1 == 0x0D && c2 == 0x0A)   // CRLF
+                        c1 = c2 = ReadNextChar();
+                }
+                else if (c2 == -1)
+                    throw new SyntaxErrorException("Unexpected end of input in multi-line comment.", this.lineNumber, this.Source.Path);
+
+                // Look for */ combination.
+                if (c1 == '*' && c2 == '/')
+                    break;
+                c1 = c2;
+            }
+
+            return new WhiteSpaceToken(lineTerminatorCount);
+        }
+
+        /// <summary>
+        /// Reads past whitespace.
+        /// </summary>
+        /// <returns> Always returns <c>null</c>. </returns>
+        private Token ReadWhiteSpace()
+        {
+            // Read all the characters up to the next non-whitespace character.
+            while (true)
+            {
+                int c = this.reader.Peek();
+                if (IsWhiteSpace(c) == false || c == -1)
+                    break;
+
+                // Advance the reader.
+                ReadNextChar();
+            }
+            return new WhiteSpaceToken(0);
+        }
+
+        /// <summary>
+        /// Reads a line terminator (a newline).
+        /// </summary>
+        /// <param name="firstChar"> The first character of the line terminator. </param>
+        /// <returns> A newline token. </returns>
+        private Token ReadLineTerminator(int firstChar)
+        {
+            // Check for a CRLF sequence, if so that counts as one line terminator and not two.
+            int c = this.reader.Peek();
+            if (firstChar == 0x0D && c == 0x0A)   // CRLF
+                ReadNextChar();
+
+            // Increment the internal line number so errors can be tracked properly.
+            this.lineNumber++;
+            this.columnNumber = 1;
+
+            // Return a line terminator token.
+            return new WhiteSpaceToken(1);
+        }
+
+        /// <summary>
+        /// Reads a divide operator ('/' or '/='), a comment ('//' or '/*'), or a regular expression
+        /// literal.
+        /// </summary>
+        /// <returns> A punctuator token or a regular expression token. </returns>
+        private Token ReadDivideCommentOrRegularExpression()
+        {
+            // Comment or divide or regular expression.
+            int c2 = this.reader.Peek();
+            if (c2 == '*')
+            {
+                // Multi-line comment.
+
+                // Skip the asterisk.
+                ReadNextChar();
+
+                return ReadMultiLineComment();
+            }
+            else if (c2 == '/')
+            {
+                // Single-line comment.
+
+                // Skip the slash.
+                ReadNextChar();
+
+                return ReadSingleLineComment();
+            }
+            else
+            {
+                // Divide or regular expression.
+
+                // Determine from the context whether the token is a regular expression
+                // or a division operator.
+                bool isDivisionOperator;
+                switch (this.ParserExpressionState)
+                {
+                    case ParserExpressionState.Literal:
+                        isDivisionOperator = false;
+                        break;
+                    case ParserExpressionState.Operator:
+                        isDivisionOperator = true;
+                        break;
+                    default:
+                        // If the parser context is unknown, the token before the slash is
+                        // what determines whether the token is a divide operator or a
+                        // regular expression literal.
+                        isDivisionOperator =
+                            this.lastSignificantToken is IdentifierToken ||
+                            this.lastSignificantToken is LiteralToken ||
+                            this.lastSignificantToken == PunctuatorToken.RightParenthesis ||
+                            this.lastSignificantToken == PunctuatorToken.Increment ||
+                            this.lastSignificantToken == PunctuatorToken.Decrement ||
+                            this.lastSignificantToken == PunctuatorToken.RightBracket ||
+                            this.lastSignificantToken == PunctuatorToken.RightBrace;
+                        break;
+                }
+
+                if (isDivisionOperator)
+                {
+                    // Two division operators: "/" and "/=".
+                    if (c2 == '=')
+                    {
+                        ReadNextChar();
+                        return PunctuatorToken.CompoundDivide;
+                    }
+                    else
+                        return PunctuatorToken.Divide;
+                }
+                else
+                {
+                    // Regular expression.
+                    return ReadRegularExpression();
+                }
+            }
+        }
+
+        /// <summary>
+        /// Reads a regular expression literal.
+        /// </summary>
+        /// <returns> A regular expression token. </returns>
+        private Token ReadRegularExpression()
+        {
+            // The first slash has already been read.
+
+            // Read the regular expression body.
+            var body = new StringBuilder();
+            bool insideCharacterClass = false;
+            while (true)
+            {
+                // Read the next character.
+                int c = ReadNextChar();
+
+                // Check for special cases.
+                if (c == '/' && insideCharacterClass == false)
+                    break;
+                else if (c == '\\')
+                {
+                    // Escape sequence.  Escaped characters are never special.
+                    body.Append((char)c);
+                    c = ReadNextChar();
+                }
+                else if (c == '[')
+                    insideCharacterClass = true;
+                else if (c == ']')
+                    insideCharacterClass = false;
+                
+                // Note: a line terminator or EOF is not allowed in a regular expression, even if
+                // it is escaped with a backslash.  Therefore, these checks have to come after the
+                // checks above.
+                if (IsLineTerminator(c))
+                    throw new SyntaxErrorException("Unexpected line terminator in regular expression literal.", this.lineNumber, this.Source.Path);
+                else if (c == -1)
+                    throw new SyntaxErrorException("Unexpected end of input in regular expression literal.", this.lineNumber, this.Source.Path);
+
+                // Append the character to the regular expression.
+                body.Append((char)c);
+            }
+
+            // Read the flags.
+            var flags = new StringBuilder(3);
+            while (true)
+            {
+                int c = this.reader.Peek();
+                if (IsIdentifierChar(c) == false || c == -1)
+                    break;
+
+                if (c == '\\')
+                {
+                    // Unicode escape sequence.
+                    ReadNextChar();
+                    if (ReadNextChar() != 'u')
+                        throw new SyntaxErrorException("Invalid escape sequence in identifier.", this.lineNumber, this.Source.Path);
+                    c = ReadHexEscapeSequence(4);
+                    if (IsIdentifierChar(c) == false)
+                        throw new SyntaxErrorException("Invalid character in identifier.", this.lineNumber, this.Source.Path);
+                    flags.Append((char)c);
+                }
+                else
+                {
+                    // Add the character we peeked at to the flags.
+                    flags.Append((char)c);
+
+                    // Advance the input stream.
+                    ReadNextChar();
+                }
+            }
+
+            // Create a new literal token.
+            return new LiteralToken(new RegularExpressionLiteral(body.ToString(), flags.ToString()));
+        }
+
+        /// <summary>
+        /// Determines if the given character is whitespace.
+        /// </summary>
+        /// <param name="c"> The character to test. </param>
+        /// <returns> <c>true</c> if the character is whitespace; <c>false</c> otherwise. </returns>
+        private static bool IsWhiteSpace(int c)
+        {
+            return c == 0x09 || c == 0x0B || c == 0x0C || c == 0x20 || c == 0xA0 ||
+                c == 0x1680 || c == 0x180E || (c >= 8192 && c <= 8202) || c == 0x202F ||
+                c == 0x205F || c == 0x3000 || c == 0xFEFF;
+        }
+
+        /// <summary>
+        /// Determines if the given character is a line terminator.
+        /// </summary>
+        /// <param name="c"> The character to test. </param>
+        /// <returns> <c>true</c> if the character is a line terminator; <c>false</c> otherwise. </returns>
+        private static bool IsLineTerminator(int c)
+        {
+            return c == 0x0A || c == 0x0D || c == 0x2028 || c == 0x2029;
+        }
+
+        /// <summary>
+        /// Determines if the given character is valid as the first character of an identifier.
+        /// </summary>
+        /// <param name="c"> The character to test. </param>
+        /// <returns> <c>true</c> if the character is is valid as the first character of an identifier;
+        /// <c>false</c> otherwise. </returns>
+        private static bool IsIdentifierStartChar(int c)
+        {
+            UnicodeCategory cat = char.GetUnicodeCategory((char)c);
+            return c == '$' || c == '_' || c == '\\' ||
+                cat == UnicodeCategory.UppercaseLetter ||
+                cat == UnicodeCategory.LowercaseLetter ||
+                cat == UnicodeCategory.TitlecaseLetter ||
+                cat == UnicodeCategory.ModifierLetter ||
+                cat == UnicodeCategory.OtherLetter ||
+                cat == UnicodeCategory.LetterNumber;
+        }
+
+        /// <summary>
+        /// Determines if the given character is valid as a character of an identifier.
+        /// </summary>
+        /// <param name="c"> The character to test. </param>
+        /// <returns> <c>true</c> if the character is is valid as a character of an identifier;
+        /// <c>false</c> otherwise. </returns>
+        private static bool IsIdentifierChar(int c)
+        {
+            UnicodeCategory cat = char.GetUnicodeCategory((char)c);
+            return c == '$' || c == '\\' ||
+                cat == UnicodeCategory.UppercaseLetter ||
+                cat == UnicodeCategory.LowercaseLetter ||
+                cat == UnicodeCategory.TitlecaseLetter ||
+                cat == UnicodeCategory.ModifierLetter ||
+                cat == UnicodeCategory.OtherLetter ||
+                cat == UnicodeCategory.LetterNumber ||
+                cat == UnicodeCategory.NonSpacingMark ||
+                cat == UnicodeCategory.SpacingCombiningMark ||
+                cat == UnicodeCategory.DecimalDigitNumber ||
+                cat == UnicodeCategory.ConnectorPunctuation ||
+                c == 0x200C ||  // Zero-width non-joiner.
+                c == 0x200D;    // Zero-width joiner.
+        }
+
+        /// <summary>
+        /// Determines if the given character is valid as the first character of a punctuator.
+        /// </summary>
+        /// <param name="c"> The character to test. </param>
+        /// <returns> <c>true</c> if the character is is valid as the first character of an punctuator;
+        /// <c>false</c> otherwise. </returns>
+        private static bool IsPunctuatorStartChar(int c)
+        {
+            return
+                c == '{' || c == '}' || c == '(' || c == ')' || c == '[' || c == ']' || c == ';' ||
+                c == ',' || c == '<' || c == '>' || c == '=' || c == '!' || c == '+' || c == '-' ||
+                c == '*' || c == '%' || c == '&' || c == '|' || c == '^' || c == '~' || c == '?' ||
+                c == ':';
+        }
+
+        /// <summary>
+        /// Determines if the given character is valid as the first character of a numeric literal.
+        /// </summary>
+        /// <param name="c"> The character to test. </param>
+        /// <returns> <c>true</c> if the character is is valid as the first character of a numeric
+        /// literal; <c>false</c> otherwise. </returns>
+        private bool IsNumericLiteralStartChar(int c)
+        {
+            return c == '.' || (c >= '0' && c <= '9');
+        }
+
+        /// <summary>
+        /// Determines if the given character is valid as the first character of a string literal.
+        /// </summary>
+        /// <param name="c"> The character to test. </param>
+        /// <returns> <c>true</c> if the character is is valid as the first character of a string
+        /// literal; <c>false</c> otherwise. </returns>
+        private bool IsStringLiteralStartChar(int c)
+        {
+            return c == '"' || c == '\'' || c == '`';
+        }
+
+        /// <summary>
+        /// Determines if the given character is valid in a hexidecimal number.
+        /// </summary>
+        /// <param name="c"> The character to test. </param>
+        /// <returns> <c>true</c> if the given character is valid in a hexidecimal number; <c>false</c>
+        /// otherwise. </returns>
+        private static bool IsHexDigit(int c)
+        {
+            return (c >= '0' && c <= '9') || (c >= 'A' && c <= 'F') || (c >= 'a' && c <= 'f');
+        }
+    }
+
 }