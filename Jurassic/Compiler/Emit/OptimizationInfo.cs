﻿using System;
using System.Collections.Generic;

namespace Jurassic.Compiler
{

    internal delegate void CodeGenDelegate(ILGenerator generator, OptimizationInfo optimizationInfo);

    /// <summary>
    /// Represents information about one or more code generation optimizations.
    /// </summary>
    internal class OptimizationInfo
    {
        /// <summary>
        /// Creates a new OptimizationInfo instance.
        /// </summary>
        public OptimizationInfo()
        {
        }

        /// <summary>
        /// Gets or sets the root of the abstract syntax tree that is being compiled.
        /// </summary>
        public AstNode AbstractSyntaxTree
        {
            get;
            set;
        }

        /// <summary>
        /// Gets or sets a value that indicates whether strict mode is enabled.
        /// </summary>
        public bool StrictMode
        {
            get;
            set;
        }



        //     DEBUGGING
        //_________________________________________________________________________________________

#if NET40

        /// <summary>
        /// Gets or sets the symbol store to write debugging information to.
        /// </summary>
        public System.Diagnostics.SymbolStore.ISymbolDocumentWriter DebugDocument
        {
            get;
            set;
        }

#endif

        /// <summary>
        /// Gets or sets the source of javascript code.
        /// </summary>
        public ScriptSource Source
        {
            get;
            set;
        }

        /// <summary>
        /// Gets or sets the name of the function that is being generated.
        /// </summary>
        public string FunctionName
        {
            get;
            set;
        }

        /// <summary>
        /// Gets the portion of source code associated with the statement that code is
        /// being generated for.
        /// </summary>
        public SourceCodeSpan SourceSpan
        {
            get;
            private set;
        }

        /// <summary>
        /// Emits a sequence point, and sets the SourceSpan property.
        /// </summary>
        /// <param name="generator"> The IL generator used to emit the sequence point. </param>
        /// <param name="span"> The source code span. </param>
        public void MarkSequencePoint(ILGenerator generator, SourceCodeSpan span)
        {
            if (span == null)
<<<<<<< HEAD
                throw new ArgumentNullException("span");
#if NET40
=======
                throw new ArgumentNullException(nameof(span));
>>>>>>> d54e3b0c
            if (this.DebugDocument != null)
                generator.MarkSequencePoint(this.DebugDocument, span);
#endif
            this.SourceSpan = span;
        }


        //     NESTED FUNCTIONS
        //_________________________________________________________________________________________

        /// <summary>
        /// Gets a list of generated methods that correspond to nested functions.
        /// This list is maintained so that the garbage collector does not prematurely collect
        /// the generated code for the nested functions.
        /// </summary>
        public IList<GeneratedMethod> NestedFunctions
        {
            get;
            set;
        }



        //     FUNCTION OPTIMIZATION
        //_________________________________________________________________________________________

        /// <summary>
        /// Gets or sets function optimization information.
        /// </summary>
        public MethodOptimizationHints MethodOptimizationHints
        {
            get;
            set;
        }

        /// <summary>
        /// Gets a value that indicates whether the declarative scopes should be optimized away,
        /// so that the scope is not even created at runtime.
        /// </summary>
        public bool OptimizeDeclarativeScopes
        {
            get
            {
                return this.MethodOptimizationHints.HasArguments == false &&
                    this.MethodOptimizationHints.HasEval == false &&
                    this.MethodOptimizationHints.HasNestedFunction == false &&
                    this.EvalResult == null;
            }
        }

        /// <summary>
        /// Gets a value that indicates whether the variables should be optimized if the type of
        /// the variable can be inferred.
        /// </summary>
        public bool OptimizeInferredTypes
        {
            get
            {
                return this.MethodOptimizationHints.HasArguments == false &&
                    this.MethodOptimizationHints.HasEval == false &&
                    this.MethodOptimizationHints.HasNestedFunction == false &&
                    this.EvalResult == null;
            }
        }



        //     VARIABLES
        //_________________________________________________________________________________________

        /// <summary>
        /// Gets or sets the local variable to store the result of the eval() call.  Will be
        /// <c>null</c> if code is being generated outside an eval context.
        /// </summary>
        public ILLocalVariable EvalResult
        {
            get;
            set;
        }

        private Dictionary<RegularExpressionLiteral, ILLocalVariable> regularExpressionVariables;

        /// <summary>
        /// Retrieves a variable that can be used to store a shared instance of a regular
        /// expression.
        /// </summary>
        /// <param name="generator"> The IL generator used to create the variable. </param>
        /// <param name="literal"> The regular expression literal. </param>
        /// <returns> A varaible that can be used to store a shared instance of a regular
        /// expression. </returns>
        public ILLocalVariable GetRegExpVariable(ILGenerator generator, RegularExpressionLiteral literal)
        {
            if (literal == null)
                throw new ArgumentNullException(nameof(literal));

            // Create a new Dictionary if it hasn't been created before.
            if (this.regularExpressionVariables == null)
                this.regularExpressionVariables = new Dictionary<RegularExpressionLiteral, ILLocalVariable>();

            // Check if the literal already exists in the dictionary.
            ILLocalVariable variable;
            if (this.regularExpressionVariables.TryGetValue(literal, out variable) == false)
            {
                // The literal does not exist - add it.
                variable = generator.DeclareVariable(typeof(Library.RegExpInstance));
                this.regularExpressionVariables.Add(literal, variable);
            }
            return variable;
        }



        //     RETURN SUPPORT
        //_________________________________________________________________________________________

        /// <summary>
        /// Gets or sets the label the return statement should jump to (with the return value on
        /// top of the stack).  Will be <c>null</c> if code is being generated outside a function
        /// context.
        /// </summary>
        public ILLabel ReturnTarget
        {
            get;
            set;
        }

        /// <summary>
        /// Gets or sets the variable that holds the return value for the function.  Will be
        /// <c>null</c> if code is being generated outside a function context or if no return
        /// statements have been encountered.
        /// </summary>
        public ILLocalVariable ReturnVariable
        {
            get;
            set;
        }



        //     BREAK AND CONTINUE SUPPORT
        //_________________________________________________________________________________________

        private class BreakOrContinueInfo
        {
            public IList<string> LabelNames;
            public bool LabelledOnly;
            public ILLabel BreakTarget;
            public ILLabel ContinueTarget;
        }

        private Stack<BreakOrContinueInfo> breakOrContinueStack = new Stack<BreakOrContinueInfo>();

        /// <summary>
        /// Pushes information about break or continue targets to a stack.
        /// </summary>
        /// <param name="labelNames"> The label names associated with the break or continue target.
        /// Can be <c>null</c>. </param>
        /// <param name="breakTarget"> The IL label to jump to if a break statement is encountered. </param>
        /// <param name="continueTarget"> The IL label to jump to if a continue statement is
        /// encountered.  Can be <c>null</c>. </param>
        /// <param name="labelledOnly"> <c>true</c> if break or continue statements without a label
        /// should ignore this entry; <c>false</c> otherwise. </param>
        public void PushBreakOrContinueInfo(IList<string> labelNames, ILLabel breakTarget, ILLabel continueTarget, bool labelledOnly)
        {
            if (breakTarget == null)
                throw new ArgumentNullException(nameof(breakTarget));

            // Check the label doesn't already exist.
            if (labelNames != null)
            {
                foreach (var labelName in labelNames)
                    foreach (var info in this.breakOrContinueStack)
                        if (info.LabelNames != null && info.LabelNames.Contains(labelName) == true)
                            throw new SyntaxErrorException(string.Format("Label '{0}' has already been declared", labelName), this.SourceSpan.StartLine, this.Source.Path, this.FunctionName);
            }

            // Push the info to the stack.
            this.breakOrContinueStack.Push(new BreakOrContinueInfo()
            {
                LabelNames = labelNames,
                LabelledOnly = labelledOnly,
                BreakTarget = breakTarget,
                ContinueTarget = continueTarget
            });
        }

        /// <summary>
        /// Removes the top-most break or continue information from the stack.
        /// </summary>
        public void PopBreakOrContinueInfo()
        {
            this.breakOrContinueStack.Pop();
        }

        /// <summary>
        /// Returns the break target for the statement with the given label, if one is provided, or
        /// the top-most break target otherwise.
        /// </summary>
        /// <param name="labelName"> The label associated with the break target.  Can be
        /// <c>null</c>. </param>
        /// <returns> The break target for the statement with the given label. </returns>
        public ILLabel GetBreakTarget(string labelName = null)
        {
            if (labelName == null)
            {
                foreach (var info in this.breakOrContinueStack)
                {
                    if (info.LabelledOnly == false)
                        return info.BreakTarget;
                }
                throw new SyntaxErrorException("Illegal break statement", this.SourceSpan.StartLine, this.Source.Path, this.FunctionName);
            }
            else
            {
                foreach (var info in this.breakOrContinueStack)
                {
                    if (info.LabelNames != null && info.LabelNames.Contains(labelName) == true)
                        return info.BreakTarget;
                }
                throw new SyntaxErrorException(string.Format("Undefined label '{0}'", labelName), this.SourceSpan.StartLine, this.Source.Path, this.FunctionName);
            }
        }

        /// <summary>
        /// Returns the continue target for the statement with the given label, if one is provided, or
        /// the top-most continue target otherwise.
        /// </summary>
        /// <param name="labelName"> The label associated with the continue target.  Can be
        /// <c>null</c>. </param>
        /// <returns> The continue target for the statement with the given label. </returns>
        public ILLabel GetContinueTarget(string labelName = null)
        {
            if (labelName == null)
            {
                foreach (var info in this.breakOrContinueStack)
                {
                    if (info.ContinueTarget != null && info.LabelledOnly == false)
                        return info.ContinueTarget;
                }
                throw new SyntaxErrorException("Illegal continue statement", this.SourceSpan.StartLine, this.Source.Path, this.FunctionName);
            }
            else
            {
                foreach (var info in this.breakOrContinueStack)
                {
                    if (info.LabelNames != null && info.LabelNames.Contains(labelName) == true)
                    {
                        if (info.ContinueTarget == null)
                            throw new SyntaxErrorException(string.Format("The statement with label '{0}' is not a loop", labelName), this.SourceSpan.StartLine, this.Source.Path, this.FunctionName);
                        return info.ContinueTarget;
                    }
                }
                throw new SyntaxErrorException(string.Format("Undefined label '{0}'", labelName), this.SourceSpan.StartLine, this.Source.Path, this.FunctionName);
            }
        }

        /// <summary>
        /// Gets the number of available break or continue targets.  Used to support break or
        /// continue statements within finally blocks.
        /// </summary>
        public int BreakOrContinueStackSize
        {
            get { return this.breakOrContinueStack.Count; }
        }

        /// <summary>
        /// Searches for the given label in the break/continue stack.
        /// </summary>
        /// <param name="label"></param>
        /// <returns> The depth of the label in the stack.  Zero indicates the bottom of the stack.
        /// <c>-1</c> is returned if the label was not found. </returns>
        private int GetBreakOrContinueLabelDepth(ILLabel label)
        {
            if (label == null)
                throw new ArgumentNullException(nameof(label));

            int depth = this.breakOrContinueStack.Count - 1;
            foreach (var info in this.breakOrContinueStack)
            {
                if (info.BreakTarget == label)
                    return depth;
                if (info.ContinueTarget == label)
                    return depth;
                depth --;
            }
            return -1;
        }



        //     FINALLY SUPPORT
        //_________________________________________________________________________________________

        /// <summary>
        /// Gets or sets a value that indicates whether code generation is occurring within a
        /// try, catch or finally block.
        /// </summary>
        public bool InsideTryCatchOrFinally
        {
            get;
            set;
        }

        /// <summary>
        /// Gets or sets a delegate that is called when EmitLongJump() is called and the target
        /// label is outside the LongJumpStackSizeThreshold.
        /// </summary>
        public Action<ILGenerator, ILLabel> LongJumpCallback
        {
            get;
            set;
        }

        /// <summary>
        /// Gets or sets the depth of the break/continue stack at the start of the finally
        /// statement.
        /// </summary>
        public int LongJumpStackSizeThreshold
        {
            get;
            set;
        }

        /// <summary>
        /// Emits code to branch between statements, even if code generation is within a finally
        /// block (where unconditional branches are not allowed).
        /// </summary>
        /// <param name="generator"> The generator to output the CIL to. </param>
        /// <param name="targetLabel"> The label to jump to. </param>
        public void EmitLongJump(ILGenerator generator, ILLabel targetLabel)
        {
            if (this.LongJumpCallback == null)
            {
                // Code generation is not inside a finally block.
                if (this.InsideTryCatchOrFinally == true)
                    generator.Leave(targetLabel);
                else
                    generator.Branch(targetLabel);
            }
            else
            {
                // The long jump is occurring within a finally block.
                // Check if the target is inside or outside the finally block.
                int depth = this.GetBreakOrContinueLabelDepth(targetLabel);
                if (depth < this.LongJumpStackSizeThreshold)
                {
                    // The target label is outside the finally block.  Call the callback to emit
                    // the jump.
                    this.LongJumpCallback(generator, targetLabel);
                }
                else
                {
                    // The target label is inside the finally block.
                    if (this.InsideTryCatchOrFinally == true)
                        generator.Leave(targetLabel);
                    else
                        generator.Branch(targetLabel);
                }
            }
        }

    }

}
<|MERGE_RESOLUTION|>--- conflicted
+++ resolved
@@ -1,462 +1,458 @@
-﻿using System;
-using System.Collections.Generic;
-
-namespace Jurassic.Compiler
-{
-
-    internal delegate void CodeGenDelegate(ILGenerator generator, OptimizationInfo optimizationInfo);
-
-    /// <summary>
-    /// Represents information about one or more code generation optimizations.
-    /// </summary>
-    internal class OptimizationInfo
-    {
-        /// <summary>
-        /// Creates a new OptimizationInfo instance.
-        /// </summary>
-        public OptimizationInfo()
-        {
-        }
-
-        /// <summary>
-        /// Gets or sets the root of the abstract syntax tree that is being compiled.
-        /// </summary>
-        public AstNode AbstractSyntaxTree
-        {
-            get;
-            set;
-        }
-
-        /// <summary>
-        /// Gets or sets a value that indicates whether strict mode is enabled.
-        /// </summary>
-        public bool StrictMode
-        {
-            get;
-            set;
-        }
-
-
-
-        //     DEBUGGING
-        //_________________________________________________________________________________________
-
-#if NET40
-
-        /// <summary>
-        /// Gets or sets the symbol store to write debugging information to.
-        /// </summary>
-        public System.Diagnostics.SymbolStore.ISymbolDocumentWriter DebugDocument
-        {
-            get;
-            set;
-        }
-
-#endif
-
-        /// <summary>
-        /// Gets or sets the source of javascript code.
-        /// </summary>
-        public ScriptSource Source
-        {
-            get;
-            set;
-        }
-
-        /// <summary>
-        /// Gets or sets the name of the function that is being generated.
-        /// </summary>
-        public string FunctionName
-        {
-            get;
-            set;
-        }
-
-        /// <summary>
-        /// Gets the portion of source code associated with the statement that code is
-        /// being generated for.
-        /// </summary>
-        public SourceCodeSpan SourceSpan
-        {
-            get;
-            private set;
-        }
-
-        /// <summary>
-        /// Emits a sequence point, and sets the SourceSpan property.
-        /// </summary>
-        /// <param name="generator"> The IL generator used to emit the sequence point. </param>
-        /// <param name="span"> The source code span. </param>
-        public void MarkSequencePoint(ILGenerator generator, SourceCodeSpan span)
-        {
-            if (span == null)
-<<<<<<< HEAD
-                throw new ArgumentNullException("span");
-#if NET40
-=======
-                throw new ArgumentNullException(nameof(span));
->>>>>>> d54e3b0c
-            if (this.DebugDocument != null)
-                generator.MarkSequencePoint(this.DebugDocument, span);
-#endif
-            this.SourceSpan = span;
-        }
-
-
-        //     NESTED FUNCTIONS
-        //_________________________________________________________________________________________
-
-        /// <summary>
-        /// Gets a list of generated methods that correspond to nested functions.
-        /// This list is maintained so that the garbage collector does not prematurely collect
-        /// the generated code for the nested functions.
-        /// </summary>
-        public IList<GeneratedMethod> NestedFunctions
-        {
-            get;
-            set;
-        }
-
-
-
-        //     FUNCTION OPTIMIZATION
-        //_________________________________________________________________________________________
-
-        /// <summary>
-        /// Gets or sets function optimization information.
-        /// </summary>
-        public MethodOptimizationHints MethodOptimizationHints
-        {
-            get;
-            set;
-        }
-
-        /// <summary>
-        /// Gets a value that indicates whether the declarative scopes should be optimized away,
-        /// so that the scope is not even created at runtime.
-        /// </summary>
-        public bool OptimizeDeclarativeScopes
-        {
-            get
-            {
-                return this.MethodOptimizationHints.HasArguments == false &&
-                    this.MethodOptimizationHints.HasEval == false &&
-                    this.MethodOptimizationHints.HasNestedFunction == false &&
-                    this.EvalResult == null;
-            }
-        }
-
-        /// <summary>
-        /// Gets a value that indicates whether the variables should be optimized if the type of
-        /// the variable can be inferred.
-        /// </summary>
-        public bool OptimizeInferredTypes
-        {
-            get
-            {
-                return this.MethodOptimizationHints.HasArguments == false &&
-                    this.MethodOptimizationHints.HasEval == false &&
-                    this.MethodOptimizationHints.HasNestedFunction == false &&
-                    this.EvalResult == null;
-            }
-        }
-
-
-
-        //     VARIABLES
-        //_________________________________________________________________________________________
-
-        /// <summary>
-        /// Gets or sets the local variable to store the result of the eval() call.  Will be
-        /// <c>null</c> if code is being generated outside an eval context.
-        /// </summary>
-        public ILLocalVariable EvalResult
-        {
-            get;
-            set;
-        }
-
-        private Dictionary<RegularExpressionLiteral, ILLocalVariable> regularExpressionVariables;
-
-        /// <summary>
-        /// Retrieves a variable that can be used to store a shared instance of a regular
-        /// expression.
-        /// </summary>
-        /// <param name="generator"> The IL generator used to create the variable. </param>
-        /// <param name="literal"> The regular expression literal. </param>
-        /// <returns> A varaible that can be used to store a shared instance of a regular
-        /// expression. </returns>
-        public ILLocalVariable GetRegExpVariable(ILGenerator generator, RegularExpressionLiteral literal)
-        {
-            if (literal == null)
-                throw new ArgumentNullException(nameof(literal));
-
-            // Create a new Dictionary if it hasn't been created before.
-            if (this.regularExpressionVariables == null)
-                this.regularExpressionVariables = new Dictionary<RegularExpressionLiteral, ILLocalVariable>();
-
-            // Check if the literal already exists in the dictionary.
-            ILLocalVariable variable;
-            if (this.regularExpressionVariables.TryGetValue(literal, out variable) == false)
-            {
-                // The literal does not exist - add it.
-                variable = generator.DeclareVariable(typeof(Library.RegExpInstance));
-                this.regularExpressionVariables.Add(literal, variable);
-            }
-            return variable;
-        }
-
-
-
-        //     RETURN SUPPORT
-        //_________________________________________________________________________________________
-
-        /// <summary>
-        /// Gets or sets the label the return statement should jump to (with the return value on
-        /// top of the stack).  Will be <c>null</c> if code is being generated outside a function
-        /// context.
-        /// </summary>
-        public ILLabel ReturnTarget
-        {
-            get;
-            set;
-        }
-
-        /// <summary>
-        /// Gets or sets the variable that holds the return value for the function.  Will be
-        /// <c>null</c> if code is being generated outside a function context or if no return
-        /// statements have been encountered.
-        /// </summary>
-        public ILLocalVariable ReturnVariable
-        {
-            get;
-            set;
-        }
-
-
-
-        //     BREAK AND CONTINUE SUPPORT
-        //_________________________________________________________________________________________
-
-        private class BreakOrContinueInfo
-        {
-            public IList<string> LabelNames;
-            public bool LabelledOnly;
-            public ILLabel BreakTarget;
-            public ILLabel ContinueTarget;
-        }
-
-        private Stack<BreakOrContinueInfo> breakOrContinueStack = new Stack<BreakOrContinueInfo>();
-
-        /// <summary>
-        /// Pushes information about break or continue targets to a stack.
-        /// </summary>
-        /// <param name="labelNames"> The label names associated with the break or continue target.
-        /// Can be <c>null</c>. </param>
-        /// <param name="breakTarget"> The IL label to jump to if a break statement is encountered. </param>
-        /// <param name="continueTarget"> The IL label to jump to if a continue statement is
-        /// encountered.  Can be <c>null</c>. </param>
-        /// <param name="labelledOnly"> <c>true</c> if break or continue statements without a label
-        /// should ignore this entry; <c>false</c> otherwise. </param>
-        public void PushBreakOrContinueInfo(IList<string> labelNames, ILLabel breakTarget, ILLabel continueTarget, bool labelledOnly)
-        {
-            if (breakTarget == null)
-                throw new ArgumentNullException(nameof(breakTarget));
-
-            // Check the label doesn't already exist.
-            if (labelNames != null)
-            {
-                foreach (var labelName in labelNames)
-                    foreach (var info in this.breakOrContinueStack)
-                        if (info.LabelNames != null && info.LabelNames.Contains(labelName) == true)
-                            throw new SyntaxErrorException(string.Format("Label '{0}' has already been declared", labelName), this.SourceSpan.StartLine, this.Source.Path, this.FunctionName);
-            }
-
-            // Push the info to the stack.
-            this.breakOrContinueStack.Push(new BreakOrContinueInfo()
-            {
-                LabelNames = labelNames,
-                LabelledOnly = labelledOnly,
-                BreakTarget = breakTarget,
-                ContinueTarget = continueTarget
-            });
-        }
-
-        /// <summary>
-        /// Removes the top-most break or continue information from the stack.
-        /// </summary>
-        public void PopBreakOrContinueInfo()
-        {
-            this.breakOrContinueStack.Pop();
-        }
-
-        /// <summary>
-        /// Returns the break target for the statement with the given label, if one is provided, or
-        /// the top-most break target otherwise.
-        /// </summary>
-        /// <param name="labelName"> The label associated with the break target.  Can be
-        /// <c>null</c>. </param>
-        /// <returns> The break target for the statement with the given label. </returns>
-        public ILLabel GetBreakTarget(string labelName = null)
-        {
-            if (labelName == null)
-            {
-                foreach (var info in this.breakOrContinueStack)
-                {
-                    if (info.LabelledOnly == false)
-                        return info.BreakTarget;
-                }
-                throw new SyntaxErrorException("Illegal break statement", this.SourceSpan.StartLine, this.Source.Path, this.FunctionName);
-            }
-            else
-            {
-                foreach (var info in this.breakOrContinueStack)
-                {
-                    if (info.LabelNames != null && info.LabelNames.Contains(labelName) == true)
-                        return info.BreakTarget;
-                }
-                throw new SyntaxErrorException(string.Format("Undefined label '{0}'", labelName), this.SourceSpan.StartLine, this.Source.Path, this.FunctionName);
-            }
-        }
-
-        /// <summary>
-        /// Returns the continue target for the statement with the given label, if one is provided, or
-        /// the top-most continue target otherwise.
-        /// </summary>
-        /// <param name="labelName"> The label associated with the continue target.  Can be
-        /// <c>null</c>. </param>
-        /// <returns> The continue target for the statement with the given label. </returns>
-        public ILLabel GetContinueTarget(string labelName = null)
-        {
-            if (labelName == null)
-            {
-                foreach (var info in this.breakOrContinueStack)
-                {
-                    if (info.ContinueTarget != null && info.LabelledOnly == false)
-                        return info.ContinueTarget;
-                }
-                throw new SyntaxErrorException("Illegal continue statement", this.SourceSpan.StartLine, this.Source.Path, this.FunctionName);
-            }
-            else
-            {
-                foreach (var info in this.breakOrContinueStack)
-                {
-                    if (info.LabelNames != null && info.LabelNames.Contains(labelName) == true)
-                    {
-                        if (info.ContinueTarget == null)
-                            throw new SyntaxErrorException(string.Format("The statement with label '{0}' is not a loop", labelName), this.SourceSpan.StartLine, this.Source.Path, this.FunctionName);
-                        return info.ContinueTarget;
-                    }
-                }
-                throw new SyntaxErrorException(string.Format("Undefined label '{0}'", labelName), this.SourceSpan.StartLine, this.Source.Path, this.FunctionName);
-            }
-        }
-
-        /// <summary>
-        /// Gets the number of available break or continue targets.  Used to support break or
-        /// continue statements within finally blocks.
-        /// </summary>
-        public int BreakOrContinueStackSize
-        {
-            get { return this.breakOrContinueStack.Count; }
-        }
-
-        /// <summary>
-        /// Searches for the given label in the break/continue stack.
-        /// </summary>
-        /// <param name="label"></param>
-        /// <returns> The depth of the label in the stack.  Zero indicates the bottom of the stack.
-        /// <c>-1</c> is returned if the label was not found. </returns>
-        private int GetBreakOrContinueLabelDepth(ILLabel label)
-        {
-            if (label == null)
-                throw new ArgumentNullException(nameof(label));
-
-            int depth = this.breakOrContinueStack.Count - 1;
-            foreach (var info in this.breakOrContinueStack)
-            {
-                if (info.BreakTarget == label)
-                    return depth;
-                if (info.ContinueTarget == label)
-                    return depth;
-                depth --;
-            }
-            return -1;
-        }
-
-
-
-        //     FINALLY SUPPORT
-        //_________________________________________________________________________________________
-
-        /// <summary>
-        /// Gets or sets a value that indicates whether code generation is occurring within a
-        /// try, catch or finally block.
-        /// </summary>
-        public bool InsideTryCatchOrFinally
-        {
-            get;
-            set;
-        }
-
-        /// <summary>
-        /// Gets or sets a delegate that is called when EmitLongJump() is called and the target
-        /// label is outside the LongJumpStackSizeThreshold.
-        /// </summary>
-        public Action<ILGenerator, ILLabel> LongJumpCallback
-        {
-            get;
-            set;
-        }
-
-        /// <summary>
-        /// Gets or sets the depth of the break/continue stack at the start of the finally
-        /// statement.
-        /// </summary>
-        public int LongJumpStackSizeThreshold
-        {
-            get;
-            set;
-        }
-
-        /// <summary>
-        /// Emits code to branch between statements, even if code generation is within a finally
-        /// block (where unconditional branches are not allowed).
-        /// </summary>
-        /// <param name="generator"> The generator to output the CIL to. </param>
-        /// <param name="targetLabel"> The label to jump to. </param>
-        public void EmitLongJump(ILGenerator generator, ILLabel targetLabel)
-        {
-            if (this.LongJumpCallback == null)
-            {
-                // Code generation is not inside a finally block.
-                if (this.InsideTryCatchOrFinally == true)
-                    generator.Leave(targetLabel);
-                else
-                    generator.Branch(targetLabel);
-            }
-            else
-            {
-                // The long jump is occurring within a finally block.
-                // Check if the target is inside or outside the finally block.
-                int depth = this.GetBreakOrContinueLabelDepth(targetLabel);
-                if (depth < this.LongJumpStackSizeThreshold)
-                {
-                    // The target label is outside the finally block.  Call the callback to emit
-                    // the jump.
-                    this.LongJumpCallback(generator, targetLabel);
-                }
-                else
-                {
-                    // The target label is inside the finally block.
-                    if (this.InsideTryCatchOrFinally == true)
-                        generator.Leave(targetLabel);
-                    else
-                        generator.Branch(targetLabel);
-                }
-            }
-        }
-
-    }
-
-}
+﻿using System;
+using System.Collections.Generic;
+
+namespace Jurassic.Compiler
+{
+
+    internal delegate void CodeGenDelegate(ILGenerator generator, OptimizationInfo optimizationInfo);
+
+    /// <summary>
+    /// Represents information about one or more code generation optimizations.
+    /// </summary>
+    internal class OptimizationInfo
+    {
+        /// <summary>
+        /// Creates a new OptimizationInfo instance.
+        /// </summary>
+        public OptimizationInfo()
+        {
+        }
+
+        /// <summary>
+        /// Gets or sets the root of the abstract syntax tree that is being compiled.
+        /// </summary>
+        public AstNode AbstractSyntaxTree
+        {
+            get;
+            set;
+        }
+
+        /// <summary>
+        /// Gets or sets a value that indicates whether strict mode is enabled.
+        /// </summary>
+        public bool StrictMode
+        {
+            get;
+            set;
+        }
+
+
+
+        //     DEBUGGING
+        //_________________________________________________________________________________________
+
+#if NET40
+
+        /// <summary>
+        /// Gets or sets the symbol store to write debugging information to.
+        /// </summary>
+        public System.Diagnostics.SymbolStore.ISymbolDocumentWriter DebugDocument
+        {
+            get;
+            set;
+        }
+
+#endif
+
+        /// <summary>
+        /// Gets or sets the source of javascript code.
+        /// </summary>
+        public ScriptSource Source
+        {
+            get;
+            set;
+        }
+
+        /// <summary>
+        /// Gets or sets the name of the function that is being generated.
+        /// </summary>
+        public string FunctionName
+        {
+            get;
+            set;
+        }
+
+        /// <summary>
+        /// Gets the portion of source code associated with the statement that code is
+        /// being generated for.
+        /// </summary>
+        public SourceCodeSpan SourceSpan
+        {
+            get;
+            private set;
+        }
+
+        /// <summary>
+        /// Emits a sequence point, and sets the SourceSpan property.
+        /// </summary>
+        /// <param name="generator"> The IL generator used to emit the sequence point. </param>
+        /// <param name="span"> The source code span. </param>
+        public void MarkSequencePoint(ILGenerator generator, SourceCodeSpan span)
+        {
+            if (span == null)
+                throw new ArgumentNullException(nameof(span));
+#if NET40
+            if (this.DebugDocument != null)
+                generator.MarkSequencePoint(this.DebugDocument, span);
+#endif
+            this.SourceSpan = span;
+        }
+
+
+        //     NESTED FUNCTIONS
+        //_________________________________________________________________________________________
+
+        /// <summary>
+        /// Gets a list of generated methods that correspond to nested functions.
+        /// This list is maintained so that the garbage collector does not prematurely collect
+        /// the generated code for the nested functions.
+        /// </summary>
+        public IList<GeneratedMethod> NestedFunctions
+        {
+            get;
+            set;
+        }
+
+
+
+        //     FUNCTION OPTIMIZATION
+        //_________________________________________________________________________________________
+
+        /// <summary>
+        /// Gets or sets function optimization information.
+        /// </summary>
+        public MethodOptimizationHints MethodOptimizationHints
+        {
+            get;
+            set;
+        }
+
+        /// <summary>
+        /// Gets a value that indicates whether the declarative scopes should be optimized away,
+        /// so that the scope is not even created at runtime.
+        /// </summary>
+        public bool OptimizeDeclarativeScopes
+        {
+            get
+            {
+                return this.MethodOptimizationHints.HasArguments == false &&
+                    this.MethodOptimizationHints.HasEval == false &&
+                    this.MethodOptimizationHints.HasNestedFunction == false &&
+                    this.EvalResult == null;
+            }
+        }
+
+        /// <summary>
+        /// Gets a value that indicates whether the variables should be optimized if the type of
+        /// the variable can be inferred.
+        /// </summary>
+        public bool OptimizeInferredTypes
+        {
+            get
+            {
+                return this.MethodOptimizationHints.HasArguments == false &&
+                    this.MethodOptimizationHints.HasEval == false &&
+                    this.MethodOptimizationHints.HasNestedFunction == false &&
+                    this.EvalResult == null;
+            }
+        }
+
+
+
+        //     VARIABLES
+        //_________________________________________________________________________________________
+
+        /// <summary>
+        /// Gets or sets the local variable to store the result of the eval() call.  Will be
+        /// <c>null</c> if code is being generated outside an eval context.
+        /// </summary>
+        public ILLocalVariable EvalResult
+        {
+            get;
+            set;
+        }
+
+        private Dictionary<RegularExpressionLiteral, ILLocalVariable> regularExpressionVariables;
+
+        /// <summary>
+        /// Retrieves a variable that can be used to store a shared instance of a regular
+        /// expression.
+        /// </summary>
+        /// <param name="generator"> The IL generator used to create the variable. </param>
+        /// <param name="literal"> The regular expression literal. </param>
+        /// <returns> A varaible that can be used to store a shared instance of a regular
+        /// expression. </returns>
+        public ILLocalVariable GetRegExpVariable(ILGenerator generator, RegularExpressionLiteral literal)
+        {
+            if (literal == null)
+                throw new ArgumentNullException(nameof(literal));
+
+            // Create a new Dictionary if it hasn't been created before.
+            if (this.regularExpressionVariables == null)
+                this.regularExpressionVariables = new Dictionary<RegularExpressionLiteral, ILLocalVariable>();
+
+            // Check if the literal already exists in the dictionary.
+            ILLocalVariable variable;
+            if (this.regularExpressionVariables.TryGetValue(literal, out variable) == false)
+            {
+                // The literal does not exist - add it.
+                variable = generator.DeclareVariable(typeof(Library.RegExpInstance));
+                this.regularExpressionVariables.Add(literal, variable);
+            }
+            return variable;
+        }
+
+
+
+        //     RETURN SUPPORT
+        //_________________________________________________________________________________________
+
+        /// <summary>
+        /// Gets or sets the label the return statement should jump to (with the return value on
+        /// top of the stack).  Will be <c>null</c> if code is being generated outside a function
+        /// context.
+        /// </summary>
+        public ILLabel ReturnTarget
+        {
+            get;
+            set;
+        }
+
+        /// <summary>
+        /// Gets or sets the variable that holds the return value for the function.  Will be
+        /// <c>null</c> if code is being generated outside a function context or if no return
+        /// statements have been encountered.
+        /// </summary>
+        public ILLocalVariable ReturnVariable
+        {
+            get;
+            set;
+        }
+
+
+
+        //     BREAK AND CONTINUE SUPPORT
+        //_________________________________________________________________________________________
+
+        private class BreakOrContinueInfo
+        {
+            public IList<string> LabelNames;
+            public bool LabelledOnly;
+            public ILLabel BreakTarget;
+            public ILLabel ContinueTarget;
+        }
+
+        private Stack<BreakOrContinueInfo> breakOrContinueStack = new Stack<BreakOrContinueInfo>();
+
+        /// <summary>
+        /// Pushes information about break or continue targets to a stack.
+        /// </summary>
+        /// <param name="labelNames"> The label names associated with the break or continue target.
+        /// Can be <c>null</c>. </param>
+        /// <param name="breakTarget"> The IL label to jump to if a break statement is encountered. </param>
+        /// <param name="continueTarget"> The IL label to jump to if a continue statement is
+        /// encountered.  Can be <c>null</c>. </param>
+        /// <param name="labelledOnly"> <c>true</c> if break or continue statements without a label
+        /// should ignore this entry; <c>false</c> otherwise. </param>
+        public void PushBreakOrContinueInfo(IList<string> labelNames, ILLabel breakTarget, ILLabel continueTarget, bool labelledOnly)
+        {
+            if (breakTarget == null)
+                throw new ArgumentNullException(nameof(breakTarget));
+
+            // Check the label doesn't already exist.
+            if (labelNames != null)
+            {
+                foreach (var labelName in labelNames)
+                    foreach (var info in this.breakOrContinueStack)
+                        if (info.LabelNames != null && info.LabelNames.Contains(labelName) == true)
+                            throw new SyntaxErrorException(string.Format("Label '{0}' has already been declared", labelName), this.SourceSpan.StartLine, this.Source.Path, this.FunctionName);
+            }
+
+            // Push the info to the stack.
+            this.breakOrContinueStack.Push(new BreakOrContinueInfo()
+            {
+                LabelNames = labelNames,
+                LabelledOnly = labelledOnly,
+                BreakTarget = breakTarget,
+                ContinueTarget = continueTarget
+            });
+        }
+
+        /// <summary>
+        /// Removes the top-most break or continue information from the stack.
+        /// </summary>
+        public void PopBreakOrContinueInfo()
+        {
+            this.breakOrContinueStack.Pop();
+        }
+
+        /// <summary>
+        /// Returns the break target for the statement with the given label, if one is provided, or
+        /// the top-most break target otherwise.
+        /// </summary>
+        /// <param name="labelName"> The label associated with the break target.  Can be
+        /// <c>null</c>. </param>
+        /// <returns> The break target for the statement with the given label. </returns>
+        public ILLabel GetBreakTarget(string labelName = null)
+        {
+            if (labelName == null)
+            {
+                foreach (var info in this.breakOrContinueStack)
+                {
+                    if (info.LabelledOnly == false)
+                        return info.BreakTarget;
+                }
+                throw new SyntaxErrorException("Illegal break statement", this.SourceSpan.StartLine, this.Source.Path, this.FunctionName);
+            }
+            else
+            {
+                foreach (var info in this.breakOrContinueStack)
+                {
+                    if (info.LabelNames != null && info.LabelNames.Contains(labelName) == true)
+                        return info.BreakTarget;
+                }
+                throw new SyntaxErrorException(string.Format("Undefined label '{0}'", labelName), this.SourceSpan.StartLine, this.Source.Path, this.FunctionName);
+            }
+        }
+
+        /// <summary>
+        /// Returns the continue target for the statement with the given label, if one is provided, or
+        /// the top-most continue target otherwise.
+        /// </summary>
+        /// <param name="labelName"> The label associated with the continue target.  Can be
+        /// <c>null</c>. </param>
+        /// <returns> The continue target for the statement with the given label. </returns>
+        public ILLabel GetContinueTarget(string labelName = null)
+        {
+            if (labelName == null)
+            {
+                foreach (var info in this.breakOrContinueStack)
+                {
+                    if (info.ContinueTarget != null && info.LabelledOnly == false)
+                        return info.ContinueTarget;
+                }
+                throw new SyntaxErrorException("Illegal continue statement", this.SourceSpan.StartLine, this.Source.Path, this.FunctionName);
+            }
+            else
+            {
+                foreach (var info in this.breakOrContinueStack)
+                {
+                    if (info.LabelNames != null && info.LabelNames.Contains(labelName) == true)
+                    {
+                        if (info.ContinueTarget == null)
+                            throw new SyntaxErrorException(string.Format("The statement with label '{0}' is not a loop", labelName), this.SourceSpan.StartLine, this.Source.Path, this.FunctionName);
+                        return info.ContinueTarget;
+                    }
+                }
+                throw new SyntaxErrorException(string.Format("Undefined label '{0}'", labelName), this.SourceSpan.StartLine, this.Source.Path, this.FunctionName);
+            }
+        }
+
+        /// <summary>
+        /// Gets the number of available break or continue targets.  Used to support break or
+        /// continue statements within finally blocks.
+        /// </summary>
+        public int BreakOrContinueStackSize
+        {
+            get { return this.breakOrContinueStack.Count; }
+        }
+
+        /// <summary>
+        /// Searches for the given label in the break/continue stack.
+        /// </summary>
+        /// <param name="label"></param>
+        /// <returns> The depth of the label in the stack.  Zero indicates the bottom of the stack.
+        /// <c>-1</c> is returned if the label was not found. </returns>
+        private int GetBreakOrContinueLabelDepth(ILLabel label)
+        {
+            if (label == null)
+                throw new ArgumentNullException(nameof(label));
+
+            int depth = this.breakOrContinueStack.Count - 1;
+            foreach (var info in this.breakOrContinueStack)
+            {
+                if (info.BreakTarget == label)
+                    return depth;
+                if (info.ContinueTarget == label)
+                    return depth;
+                depth --;
+            }
+            return -1;
+        }
+
+
+
+        //     FINALLY SUPPORT
+        //_________________________________________________________________________________________
+
+        /// <summary>
+        /// Gets or sets a value that indicates whether code generation is occurring within a
+        /// try, catch or finally block.
+        /// </summary>
+        public bool InsideTryCatchOrFinally
+        {
+            get;
+            set;
+        }
+
+        /// <summary>
+        /// Gets or sets a delegate that is called when EmitLongJump() is called and the target
+        /// label is outside the LongJumpStackSizeThreshold.
+        /// </summary>
+        public Action<ILGenerator, ILLabel> LongJumpCallback
+        {
+            get;
+            set;
+        }
+
+        /// <summary>
+        /// Gets or sets the depth of the break/continue stack at the start of the finally
+        /// statement.
+        /// </summary>
+        public int LongJumpStackSizeThreshold
+        {
+            get;
+            set;
+        }
+
+        /// <summary>
+        /// Emits code to branch between statements, even if code generation is within a finally
+        /// block (where unconditional branches are not allowed).
+        /// </summary>
+        /// <param name="generator"> The generator to output the CIL to. </param>
+        /// <param name="targetLabel"> The label to jump to. </param>
+        public void EmitLongJump(ILGenerator generator, ILLabel targetLabel)
+        {
+            if (this.LongJumpCallback == null)
+            {
+                // Code generation is not inside a finally block.
+                if (this.InsideTryCatchOrFinally == true)
+                    generator.Leave(targetLabel);
+                else
+                    generator.Branch(targetLabel);
+            }
+            else
+            {
+                // The long jump is occurring within a finally block.
+                // Check if the target is inside or outside the finally block.
+                int depth = this.GetBreakOrContinueLabelDepth(targetLabel);
+                if (depth < this.LongJumpStackSizeThreshold)
+                {
+                    // The target label is outside the finally block.  Call the callback to emit
+                    // the jump.
+                    this.LongJumpCallback(generator, targetLabel);
+                }
+                else
+                {
+                    // The target label is inside the finally block.
+                    if (this.InsideTryCatchOrFinally == true)
+                        generator.Leave(targetLabel);
+                    else
+                        generator.Branch(targetLabel);
+                }
+            }
+        }
+
+    }
+
+}