﻿using System;
using System.Reflection;
using OpCodes = System.Reflection.Emit.OpCodes;

namespace Jurassic.Compiler
{
    /// <summary>
    /// Represents a generator of CIL bytes.
    /// </summary>
    internal class ReflectionEmitILGenerator : ILGenerator
    {
        private System.Reflection.Emit.ILGenerator generator;

        /// <summary>
        /// Creates a new ReflectionEmitILGenerator instance.
        /// </summary>
        /// <param name="generator"> The ILGenerator that is used to output the IL. </param>
        public ReflectionEmitILGenerator(System.Reflection.Emit.ILGenerator generator)
        {
            if (generator == null)
                throw new ArgumentNullException(nameof(generator));
            this.generator = generator;
        }



        //     BUFFER MANAGEMENT
        //_________________________________________________________________________________________

        /// <summary>
        /// Emits a return statement and finalizes the generated code.  Do not emit any more
        /// instructions after calling this method.
        /// </summary>
        public override void Complete()
        {
            Return();
        }



        //     STACK MANAGEMENT
        //_________________________________________________________________________________________

        /// <summary>
        /// Pops the value from the top of the stack.
        /// </summary>
        public override void Pop()
        {
            this.generator.Emit(OpCodes.Pop);
        }

        /// <summary>
        /// Duplicates the value on the top of the stack.
        /// </summary>
        public override void Duplicate()
        {
            this.generator.Emit(OpCodes.Dup);
        }



        //     BRANCHING AND LABELS
        //_________________________________________________________________________________________

        /// <summary>
        /// Creates a label without setting its position.
        /// </summary>
        /// <returns> A new label. </returns>
        public override ILLabel CreateLabel()
        {
            return new ReflectionEmitILLabel(this.generator.DefineLabel());
        }

        /// <summary>
        /// Defines the position of the given label.
        /// </summary>
        /// <param name="label"> The label to define. </param>
        public override void DefineLabelPosition(ILLabel label)
        {
            if (label as ReflectionEmitILLabel == null)
                throw new ArgumentNullException(nameof(label));
            this.generator.MarkLabel(((ReflectionEmitILLabel)label).UnderlyingLabel);
        }

        /// <summary>
        /// Unconditionally branches to the given label.
        /// </summary>
        /// <param name="label"> The label to branch to. </param>
        public override void Branch(ILLabel label)
        {
            if (label as ReflectionEmitILLabel == null)
                throw new ArgumentNullException(nameof(label));
            this.generator.Emit(OpCodes.Br, ((ReflectionEmitILLabel)label).UnderlyingLabel);
        }

        /// <summary>
        /// Branches to the given label if the value on the top of the stack is zero.
        /// </summary>
        /// <param name="label"> The label to branch to. </param>
        public override void BranchIfZero(ILLabel label)
        {
            if (label as ReflectionEmitILLabel == null)
                throw new ArgumentNullException(nameof(label));
            this.generator.Emit(OpCodes.Brfalse, ((ReflectionEmitILLabel)label).UnderlyingLabel);
        }

        /// <summary>
        /// Branches to the given label if the value on the top of the stack is non-zero, true or
        /// non-null.
        /// </summary>
        /// <param name="label"> The label to branch to. </param>
        public override void BranchIfNotZero(ILLabel label)
        {
            if (label as ReflectionEmitILLabel == null)
                throw new ArgumentNullException(nameof(label));
            this.generator.Emit(OpCodes.Brtrue, ((ReflectionEmitILLabel)label).UnderlyingLabel);
        }

        /// <summary>
        /// Branches to the given label if the two values on the top of the stack are equal.
        /// </summary>
        /// <param name="label"> The label to branch to. </param>
        public override void BranchIfEqual(ILLabel label)
        {
            if (label as ReflectionEmitILLabel == null)
                throw new ArgumentNullException(nameof(label));
            this.generator.Emit(OpCodes.Beq, ((ReflectionEmitILLabel)label).UnderlyingLabel);
        }

        /// <summary>
        /// Branches to the given label if the two values on the top of the stack are not equal.
        /// </summary>
        /// <param name="label"> The label to branch to. </param>
        public override void BranchIfNotEqual(ILLabel label)
        {
            if (label as ReflectionEmitILLabel == null)
                throw new ArgumentNullException(nameof(label));
            this.generator.Emit(OpCodes.Bne_Un, ((ReflectionEmitILLabel)label).UnderlyingLabel);
        }

        /// <summary>
        /// Branches to the given label if the first value on the stack is greater than the second
        /// value on the stack.
        /// </summary>
        /// <param name="label"> The label to branch to. </param>
        public override void BranchIfGreaterThan(ILLabel label)
        {
            if (label as ReflectionEmitILLabel == null)
                throw new ArgumentNullException(nameof(label));
            this.generator.Emit(OpCodes.Bgt, ((ReflectionEmitILLabel)label).UnderlyingLabel);
        }

        /// <summary>
        /// Branches to the given label if the first value on the stack is greater than the second
        /// value on the stack.  If the operands are integers then they are treated as if they are
        /// unsigned.  If the operands are floating point numbers then a NaN value will trigger a
        /// branch.
        /// </summary>
        /// <param name="label"> The label to branch to. </param>
        public override void BranchIfGreaterThanUnsigned(ILLabel label)
        {
            if (label as ReflectionEmitILLabel == null)
                throw new ArgumentNullException(nameof(label));
            this.generator.Emit(OpCodes.Bgt_Un, ((ReflectionEmitILLabel)label).UnderlyingLabel);
        }

        /// <summary>
        /// Branches to the given label if the first value on the stack is greater than or equal to
        /// the second value on the stack.
        /// </summary>
        /// <param name="label"> The label to branch to. </param>
        public override void BranchIfGreaterThanOrEqual(ILLabel label)
        {
            if (label as ReflectionEmitILLabel == null)
                throw new ArgumentNullException(nameof(label));
            this.generator.Emit(OpCodes.Bge, ((ReflectionEmitILLabel)label).UnderlyingLabel);
        }

        /// <summary>
        /// Branches to the given label if the first value on the stack is greater than or equal to
        /// the second value on the stack.  If the operands are integers then they are treated as
        /// if they are unsigned.  If the operands are floating point numbers then a NaN value will
        /// trigger a branch.
        /// </summary>
        /// <param name="label"> The label to branch to. </param>
        public override void BranchIfGreaterThanOrEqualUnsigned(ILLabel label)
        {
            if (label as ReflectionEmitILLabel == null)
                throw new ArgumentNullException(nameof(label));
            this.generator.Emit(OpCodes.Bge_Un, ((ReflectionEmitILLabel)label).UnderlyingLabel);
        }

        /// <summary>
        /// Branches to the given label if the first value on the stack is less than the second
        /// value on the stack.
        /// </summary>
        /// <param name="label"> The label to branch to. </param>
        public override void BranchIfLessThan(ILLabel label)
        {
            if (label as ReflectionEmitILLabel == null)
                throw new ArgumentNullException(nameof(label));
            this.generator.Emit(OpCodes.Blt, ((ReflectionEmitILLabel)label).UnderlyingLabel);
        }

        /// <summary>
        /// Branches to the given label if the first value on the stack is less than the second
        /// value on the stack.  If the operands are integers then they are treated as if they are
        /// unsigned.  If the operands are floating point numbers then a NaN value will trigger a
        /// branch.
        /// </summary>
        /// <param name="label"> The label to branch to. </param>
        public override void BranchIfLessThanUnsigned(ILLabel label)
        {
            if (label as ReflectionEmitILLabel == null)
                throw new ArgumentNullException(nameof(label));
            this.generator.Emit(OpCodes.Blt_Un, ((ReflectionEmitILLabel)label).UnderlyingLabel);
        }

        /// <summary>
        /// Branches to the given label if the first value on the stack is less than or equal to
        /// the second value on the stack.
        /// </summary>
        /// <param name="label"> The label to branch to. </param>
        public override void BranchIfLessThanOrEqual(ILLabel label)
        {
            if (label as ReflectionEmitILLabel == null)
                throw new ArgumentNullException(nameof(label));
            this.generator.Emit(OpCodes.Ble, ((ReflectionEmitILLabel)label).UnderlyingLabel);
        }

        /// <summary>
        /// Branches to the given label if the first value on the stack is less than or equal to
        /// the second value on the stack.  If the operands are integers then they are treated as
        /// if they are unsigned.  If the operands are floating point numbers then a NaN value will
        /// trigger a branch.
        /// </summary>
        /// <param name="label"> The label to branch to. </param>
        public override void BranchIfLessThanOrEqualUnsigned(ILLabel label)
        {
            if (label as ReflectionEmitILLabel == null)
                throw new ArgumentNullException(nameof(label));
            this.generator.Emit(OpCodes.Ble_Un, ((ReflectionEmitILLabel)label).UnderlyingLabel);
        }

        /// <summary>
        /// Returns from the current method.  A value is popped from the stack and used as the
        /// return value.
        /// </summary>
        public override void Return()
        {
            this.generator.Emit(OpCodes.Ret);
        }

        /// <summary>
        /// Creates a jump table.  A value is popped from the stack - this value indicates the
        /// index of the label in the <paramref name="labels"/> array to jump to.
        /// </summary>
        /// <param name="labels"> A array of labels. </param>
        public override void Switch(ILLabel[] labels)
        {
            if (labels == null)
                throw new ArgumentNullException(nameof(labels));

            var reflectionLabels = new System.Reflection.Emit.Label[labels.Length];
            for (int i = 0; i < labels.Length; i++)
                reflectionLabels[i] = ((ReflectionEmitILLabel)labels[i]).UnderlyingLabel;
            this.generator.Emit(OpCodes.Switch, reflectionLabels);
        }



        //     LOCAL VARIABLES AND ARGUMENTS
        //_________________________________________________________________________________________

        /// <summary>
        /// Declares a new local variable.
        /// </summary>
        /// <param name="type"> The type of the local variable. </param>
        /// <param name="name"> The name of the local variable. Can be <c>null</c>. </param>
        /// <returns> A new local variable. </returns>
        public override ILLocalVariable DeclareVariable(Type type, string name = null)
        {
            return new ReflectionEmitILLocalVariable(this.generator.DeclareLocal(type), name);
        }

        /// <summary>
        /// Pushes the value of the given variable onto the stack.
        /// </summary>
        /// <param name="variable"> The variable whose value will be pushed. </param>
        public override void LoadVariable(ILLocalVariable variable)
        {
            if (variable as ReflectionEmitILLocalVariable == null)
                throw new ArgumentNullException(nameof(variable));
            this.generator.Emit(OpCodes.Ldloc, ((ReflectionEmitILLocalVariable)variable).UnderlyingLocal);
        }

        /// <summary>
        /// Pushes the address of the given variable onto the stack.
        /// </summary>
        /// <param name="variable"> The variable whose address will be pushed. </param>
        public override void LoadAddressOfVariable(ILLocalVariable variable)
        {
            if (variable as ReflectionEmitILLocalVariable == null)
                throw new ArgumentNullException(nameof(variable));
            this.generator.Emit(OpCodes.Ldloca, ((ReflectionEmitILLocalVariable)variable).UnderlyingLocal);
        }

        /// <summary>
        /// Pops the value from the top of the stack and stores it in the given local variable.
        /// </summary>
        /// <param name="variable"> The variable to store the value. </param>
        public override void StoreVariable(ILLocalVariable variable)
        {
            if (variable as ReflectionEmitILLocalVariable == null)
                throw new ArgumentNullException(nameof(variable));
            this.generator.Emit(OpCodes.Stloc, ((ReflectionEmitILLocalVariable)variable).UnderlyingLocal);
        }

        /// <summary>
        /// Pushes the value of the method argument with the given index onto the stack.
        /// </summary>
        /// <param name="argumentIndex"> The index of the argument to push onto the stack. </param>
        public override void LoadArgument(int argumentIndex)
        {
            if (argumentIndex < 0)
                throw new ArgumentOutOfRangeException("argumentIndex");
            switch (argumentIndex)
            {
                case 0:
                    this.generator.Emit(OpCodes.Ldarg_0);
                    break;
                case 1:
                    this.generator.Emit(OpCodes.Ldarg_1);
                    break;
                case 2:
                    this.generator.Emit(OpCodes.Ldarg_2);
                    break;
                case 3:
                    this.generator.Emit(OpCodes.Ldarg_3);
                    break;
                default:
                    if (argumentIndex < 256)
                        this.generator.Emit(OpCodes.Ldarg_S, (byte)argumentIndex);
                    else
                        this.generator.Emit(OpCodes.Ldarg, (short)argumentIndex);
                    break;
            }
        }

        /// <summary>
        /// Pops a value from the stack and stores it in the method argument with the given index.
        /// </summary>
        /// <param name="argumentIndex"> The index of the argument to store into. </param>
        public override void StoreArgument(int argumentIndex)
        {
            if (argumentIndex < 0)
                throw new ArgumentOutOfRangeException("argumentIndex");
            if (argumentIndex < 256)
                this.generator.Emit(OpCodes.Starg_S, (byte)argumentIndex);
            else
                this.generator.Emit(OpCodes.Starg, (short)argumentIndex);
        }



        //     LOAD CONSTANT
        //_________________________________________________________________________________________

        /// <summary>
        /// Pushes <c>null</c> onto the stack.
        /// </summary>
        public override void LoadNull()
        {
            this.generator.Emit(OpCodes.Ldnull);
        }

        /// <summary>
        /// Pushes a constant value onto the stack.
        /// </summary>
        /// <param name="value"> The integer to push onto the stack. </param>
        public override void LoadInt32(int value)
        {
            if (value >= -1 && value <= 8)
            {
                switch (value)
                {
                    case -1:
                        this.generator.Emit(OpCodes.Ldc_I4_M1);
                        break;
                    case 0:
                        this.generator.Emit(OpCodes.Ldc_I4_0);
                        break;
                    case 1:
                        this.generator.Emit(OpCodes.Ldc_I4_1);
                        break;
                    case 2:
                        this.generator.Emit(OpCodes.Ldc_I4_2);
                        break;
                    case 3:
                        this.generator.Emit(OpCodes.Ldc_I4_3);
                        break;
                    case 4:
                        this.generator.Emit(OpCodes.Ldc_I4_4);
                        break;
                    case 5:
                        this.generator.Emit(OpCodes.Ldc_I4_5);
                        break;
                    case 6:
                        this.generator.Emit(OpCodes.Ldc_I4_6);
                        break;
                    case 7:
                        this.generator.Emit(OpCodes.Ldc_I4_7);
                        break;
                    case 8:
                        this.generator.Emit(OpCodes.Ldc_I4_8);
                        break;
                }
                
            }
            else if (value >= -128 && value < 128)
                this.generator.Emit(OpCodes.Ldc_I4_S, (byte)value);
            else
                this.generator.Emit(OpCodes.Ldc_I4, value);
        }

        /// <summary>
        /// Pushes a 64-bit constant value onto the stack.
        /// </summary>
        /// <param name="value"> The 64-bit integer to push onto the stack. </param>
        public override void LoadInt64(long value)
        {
            this.generator.Emit(OpCodes.Ldc_I8, value);
        }

        /// <summary>
        /// Pushes a constant value onto the stack.
        /// </summary>
        /// <param name="value"> The number to push onto the stack. </param>
        public override void LoadDouble(double value)
        {
            this.generator.Emit(OpCodes.Ldc_R8, value);
        }

        /// <summary>
        /// Pushes a constant value onto the stack.
        /// </summary>
        /// <param name="value"> The string to push onto the stack. </param>
        public override void LoadString(string value)
        {
            this.generator.Emit(OpCodes.Ldstr, value);
        }



        //     RELATIONAL OPERATIONS
        //_________________________________________________________________________________________

        /// <summary>
        /// Pops two values from the stack, compares, then pushes <c>1</c> if the first argument
        /// is equal to the second, or <c>0</c> otherwise.  Produces <c>0</c> if one or both
        /// of the arguments are <c>NaN</c>.
        /// </summary>
        public override void CompareEqual()
        {
            this.generator.Emit(OpCodes.Ceq);
        }

        /// <summary>
        /// Pops two values from the stack, compares, then pushes <c>1</c> if the first argument
        /// is greater than the second, or <c>0</c> otherwise.  Produces <c>0</c> if one or both
        /// of the arguments are <c>NaN</c>.
        /// </summary>
        public override void CompareGreaterThan()
        {
            this.generator.Emit(OpCodes.Cgt);
        }

        /// <summary>
        /// Pops two values from the stack, compares, then pushes <c>1</c> if the first argument
        /// is greater than the second, or <c>0</c> otherwise.  Produces <c>1</c> if one or both
        /// of the arguments are <c>NaN</c>.  Integers are considered to be unsigned.
        /// </summary>
        public override void CompareGreaterThanUnsigned()
        {
            this.generator.Emit(OpCodes.Cgt_Un);
        }

        /// <summary>
        /// Pops two values from the stack, compares, then pushes <c>1</c> if the first argument
        /// is less than the second, or <c>0</c> otherwise.  Produces <c>0</c> if one or both
        /// of the arguments are <c>NaN</c>.
        /// </summary>
        public override void CompareLessThan()
        {
            this.generator.Emit(OpCodes.Clt);
        }

        /// <summary>
        /// Pops two values from the stack, compares, then pushes <c>1</c> if the first argument
        /// is less than the second, or <c>0</c> otherwise.  Produces <c>1</c> if one or both
        /// of the arguments are <c>NaN</c>.  Integers are considered to be unsigned.
        /// </summary>
        public override void CompareLessThanUnsigned()
        {
            this.generator.Emit(OpCodes.Clt_Un);
        }



        //     ARITHMETIC AND BITWISE OPERATIONS
        //_________________________________________________________________________________________

        /// <summary>
        /// Pops two values from the stack, adds them together, then pushes the result to the
        /// stack.
        /// </summary>
        public override void Add()
        {
            this.generator.Emit(OpCodes.Add);
        }

        /// <summary>
        /// Pops two values from the stack, subtracts the second from the first, then pushes the
        /// result to the stack.
        /// </summary>
        public override void Subtract()
        {
            this.generator.Emit(OpCodes.Sub);
        }

        /// <summary>
        /// Pops two values from the stack, multiplies them together, then pushes the
        /// result to the stack.
        /// </summary>
        public override void Multiply()
        {
            this.generator.Emit(OpCodes.Mul);
        }

        /// <summary>
        /// Pops two values from the stack, divides the first by the second, then pushes the
        /// result to the stack.
        /// </summary>
        public override void Divide()
        {
            this.generator.Emit(OpCodes.Div);
        }

        /// <summary>
        /// Pops two values from the stack, divides the first by the second, then pushes the
        /// remainder to the stack.
        /// </summary>
        public override void Remainder()
        {
            this.generator.Emit(OpCodes.Rem);
        }

        /// <summary>
        /// Pops a value from the stack, negates it, then pushes it back onto the stack.
        /// </summary>
        public override void Negate()
        {
            this.generator.Emit(OpCodes.Neg);
        }

        /// <summary>
        /// Pops two values from the stack, ANDs them together, then pushes the result to the
        /// stack.
        /// </summary>
        public override void BitwiseAnd()
        {
            this.generator.Emit(OpCodes.And);
        }

        /// <summary>
        /// Pops two values from the stack, ORs them together, then pushes the result to the
        /// stack.
        /// </summary>
        public override void BitwiseOr()
        {
            this.generator.Emit(OpCodes.Or);
        }

        /// <summary>
        /// Pops two values from the stack, XORs them together, then pushes the result to the
        /// stack.
        /// </summary>
        public override void BitwiseXor()
        {
            this.generator.Emit(OpCodes.Xor);
        }

        /// <summary>
        /// Pops a value from the stack, inverts it, then pushes the result to the stack.
        /// </summary>
        public override void BitwiseNot()
        {
            this.generator.Emit(OpCodes.Not);
        }

        /// <summary>
        /// Pops two values from the stack, shifts the first to the left, then pushes the result
        /// to the stack.
        /// </summary>
        public override void ShiftLeft()
        {
            this.generator.Emit(OpCodes.Shl);
        }

        /// <summary>
        /// Pops two values from the stack, shifts the first to the right, then pushes the result
        /// to the stack.  The sign bit is preserved.
        /// </summary>
        public override void ShiftRight()
        {
            this.generator.Emit(OpCodes.Shr);
        }

        /// <summary>
        /// Pops two values from the stack, shifts the first to the right, then pushes the result
        /// to the stack.  The sign bit is not preserved.
        /// </summary>
        public override void ShiftRightUnsigned()
        {
            this.generator.Emit(OpCodes.Shr_Un);
        }



        //     CONVERSIONS
        //_________________________________________________________________________________________

        /// <summary>
        /// Pops a value from the stack, converts it to an object reference, then pushes it back onto
        /// the stack.
        /// </summary>
        public override void Box(Type type)
        {
            if (type == null)
<<<<<<< HEAD
                throw new ArgumentNullException("type");
            if (type.GetTypeInfo().IsValueType == false)
                throw new ArgumentException("The type to box must be a value type.", "type");
=======
                throw new ArgumentNullException(nameof(type));
            if (type.IsValueType == false)
                throw new ArgumentException(nameof(type));
>>>>>>> d54e3b0c
            this.generator.Emit(OpCodes.Box, type);
        }

        /// <summary>
        /// Pops an object reference (representing a boxed value) from the stack, extracts the
        /// address, then pushes that address onto the stack.
        /// </summary>
        /// <param name="type"> The type of the boxed value.  This should be a value type. </param>
        public override void Unbox(Type type)
        {
            if (type == null)
<<<<<<< HEAD
                throw new ArgumentNullException("type");
            if (type.GetTypeInfo().IsValueType == false)
                throw new ArgumentException("The type of the boxed value must be a value type.", "type");
=======
                throw new ArgumentNullException(nameof(type));
            if (type.IsValueType == false)
                throw new ArgumentException(nameof(type));
>>>>>>> d54e3b0c
            this.generator.Emit(OpCodes.Unbox, type);
        }

        /// <summary>
        /// Pops an object reference (representing a boxed value) from the stack, extracts the value,
        /// then pushes the value onto the stack.
        /// </summary>
        /// <param name="type"> The type of the boxed value.  This should be a value type. </param>
        public override void UnboxAny(Type type)
        {
            if (type == null)
<<<<<<< HEAD
                throw new ArgumentNullException("type");
            if (type.GetTypeInfo().IsValueType == false)
                throw new ArgumentException("The type of the boxed value must be a value type.", "type");
=======
                throw new ArgumentNullException(nameof(type));
            if (type.IsValueType == false)
                throw new ArgumentException(nameof(type));
>>>>>>> d54e3b0c
            this.generator.Emit(OpCodes.Unbox_Any, type);
        }

        /// <summary>
        /// Pops a value from the stack, converts it to a signed integer, then pushes it back onto
        /// the stack.
        /// </summary>
        public override void ConvertToInteger()
        {
            this.generator.Emit(OpCodes.Conv_I4);
        }

        /// <summary>
        /// Pops a value from the stack, converts it to an unsigned integer, then pushes it back
        /// onto the stack.
        /// </summary>
        public override void ConvertToUnsignedInteger()
        {
            this.generator.Emit(OpCodes.Conv_U4);
        }

        /// <summary>
        /// Pops a value from the stack, converts it to a signed 64-bit integer, then pushes it
        /// back onto the stack.
        /// </summary>
        public override void ConvertToInt64()
        {
            this.generator.Emit(OpCodes.Conv_I8);
        }

        /// <summary>
        /// Pops a value from the stack, converts it to an unsigned 64-bit integer, then pushes it
        /// back onto the stack.
        /// </summary>
        public override void ConvertToUnsignedInt64()
        {
            this.generator.Emit(OpCodes.Conv_U8);
        }

        /// <summary>
        /// Pops a value from the stack, converts it to a double, then pushes it back onto
        /// the stack.
        /// </summary>
        public override void ConvertToDouble()
        {
            this.generator.Emit(OpCodes.Conv_R8);
        }

        /// <summary>
        /// Pops an unsigned integer from the stack, converts it to a double, then pushes it back onto
        /// the stack.
        /// </summary>
        public override void ConvertUnsignedToDouble()
        {
            this.generator.Emit(OpCodes.Conv_R_Un);
        }



        //     OBJECTS, METHODS, TYPES AND FIELDS
        //_________________________________________________________________________________________

        /// <summary>
        /// Pops the constructor arguments off the stack and creates a new instance of the object.
        /// </summary>
        /// <param name="constructor"> The constructor that is used to initialize the object. </param>
        public override void NewObject(System.Reflection.ConstructorInfo constructor)
        {
            this.generator.Emit(OpCodes.Newobj, constructor);
        }

        /// <summary>
        /// Pops the method arguments off the stack, calls the given method, then pushes the result
        /// to the stack (if there was one).  This operation can be used to call instance methods,
        /// but virtual overrides will not be called and a null check will not be performed at the
        /// callsite.
        /// </summary>
        /// <param name="method"> The method to call. </param>
        public override void CallStatic(System.Reflection.MethodBase method)
        {
            if (method is System.Reflection.ConstructorInfo)
                this.generator.Emit(OpCodes.Call, (System.Reflection.ConstructorInfo)method);
            else if (method is System.Reflection.MethodInfo)
                this.generator.Emit(OpCodes.Call, (System.Reflection.MethodInfo)method);
            else
                throw new InvalidOperationException("Unsupported subtype of MethodBase.");
        }

        /// <summary>
        /// Pops the method arguments off the stack, calls the given method, then pushes the result
        /// to the stack (if there was one).  This operation cannot be used to call static methods.
        /// Virtual overrides are obeyed and a null check is performed.
        /// </summary>
        /// <param name="method"> The method to call. </param>
        /// <exception cref="ArgumentException"> The method is static. </exception>
        public override void CallVirtual(System.Reflection.MethodBase method)
        {
            if (method == null)
                throw new ArgumentNullException(nameof(method));
            if (method.IsStatic == true)
                throw new ArgumentException(nameof(method));
            if (method is System.Reflection.ConstructorInfo)
                this.generator.Emit(OpCodes.Callvirt, (System.Reflection.ConstructorInfo)method);
            else if (method is System.Reflection.MethodInfo)
                this.generator.Emit(OpCodes.Callvirt, (System.Reflection.MethodInfo)method);
            else
                throw new InvalidOperationException("Unsupported subtype of MethodBase.");
        }

        /// <summary>
        /// Pushes the value of the given field onto the stack.
        /// </summary>
        /// <param name="field"> The field whose value will be pushed. </param>
        public override void LoadField(System.Reflection.FieldInfo field)
        {
            if (field == null)
                throw new ArgumentNullException(nameof(field));
            if (field.IsStatic == true)
                this.generator.Emit(OpCodes.Ldsfld, field);
            else
                this.generator.Emit(OpCodes.Ldfld, field);
        }

        /// <summary>
        /// Pops a value off the stack and stores it in the given field.
        /// </summary>
        /// <param name="field"> The field to modify. </param>
        public override void StoreField(System.Reflection.FieldInfo field)
        {
            if (field == null)
                throw new ArgumentNullException(nameof(field));
            if (field.IsStatic == true)
                this.generator.Emit(OpCodes.Stsfld, field);
            else
                this.generator.Emit(OpCodes.Stfld, field);
        }

        /// <summary>
        /// Pops an object off the stack, checks that the object inherits from or implements the
        /// given type, and pushes the object onto the stack if the check was successful or
        /// throws an InvalidCastException if the check failed.
        /// </summary>
        /// <param name="type"> The type of the class the object inherits from or the interface the
        /// object implements. </param>
        public override void CastClass(Type type)
        {
            this.generator.Emit(OpCodes.Castclass, type);
        }

        /// <summary>
        /// Pops an object off the stack, checks that the object inherits from or implements the
        /// given type, and pushes either the object (if the check was successful) or <c>null</c>
        /// (if the check failed) onto the stack.
        /// </summary>
        /// <param name="type"> The type of the class the object inherits from or the interface the
        /// object implements. </param>
        public override void IsInstance(Type type)
        {
            this.generator.Emit(OpCodes.Isinst, type);
        }

        /// <summary>
        /// Pushes a RuntimeTypeHandle corresponding to the given type onto the evaluation stack.
        /// </summary>
        /// <param name="type"> The type to convert to a RuntimeTypeHandle. </param>
        public override void LoadToken(Type type)
        {
            this.generator.Emit(OpCodes.Ldtoken, type);
        }

        /// <summary>
        /// Pushes a RuntimeMethodHandle corresponding to the given method onto the evaluation
        /// stack.
        /// </summary>
        /// <param name="method"> The method to convert to a RuntimeMethodHandle. </param>
        public override void LoadToken(System.Reflection.MethodBase method)
        {
            if (method is System.Reflection.ConstructorInfo)
                this.generator.Emit(OpCodes.Ldtoken, (System.Reflection.ConstructorInfo)method);
            else if (method is System.Reflection.MethodInfo)
                this.generator.Emit(OpCodes.Ldtoken, (System.Reflection.MethodInfo)method);
            else
                throw new InvalidOperationException("Unsupported subtype of MethodBase.");
        }

        /// <summary>
        /// Pushes a RuntimeFieldHandle corresponding to the given field onto the evaluation stack.
        /// </summary>
        /// <param name="field"> The type to convert to a RuntimeFieldHandle. </param>
        public override void LoadToken(System.Reflection.FieldInfo field)
        {
            this.generator.Emit(OpCodes.Ldtoken, field);
        }

        /// <summary>
        /// Pushes a pointer to the native code implementing the given method onto the evaluation
        /// stack.  The virtual qualifier will be ignored, if present.
        /// </summary>
        /// <param name="method"> The method to retrieve a pointer for. </param>
        public override void LoadStaticMethodPointer(System.Reflection.MethodBase method)
        {
            if (method is System.Reflection.ConstructorInfo)
                this.generator.Emit(OpCodes.Ldftn, (System.Reflection.ConstructorInfo)method);
            else if (method is System.Reflection.MethodInfo)
                this.generator.Emit(OpCodes.Ldftn, (System.Reflection.MethodInfo)method);
            else
                throw new InvalidOperationException("Unsupported subtype of MethodBase.");
        }

        /// <summary>
        /// Pushes a pointer to the native code implementing the given method onto the evaluation
        /// stack.  This method cannot be used to retrieve a pointer to a static method.
        /// </summary>
        /// <param name="method"> The method to retrieve a pointer for. </param>
        /// <exception cref="ArgumentException"> The method is static. </exception>
        public override void LoadVirtualMethodPointer(System.Reflection.MethodBase method)
        {
            if (method != null && method.IsStatic == true)
                throw new ArgumentException(nameof(method));
            if (method is System.Reflection.ConstructorInfo)
                this.generator.Emit(OpCodes.Ldvirtftn, (System.Reflection.ConstructorInfo)method);
            else if (method is System.Reflection.MethodInfo)
                this.generator.Emit(OpCodes.Ldvirtftn, (System.Reflection.MethodInfo)method);
            else
                throw new InvalidOperationException("Unsupported subtype of MethodBase.");
        }

        /// <summary>
        /// Pops a managed or native pointer off the stack and initializes the referenced type with
        /// zeros.
        /// </summary>
        /// <param name="type"> The type the pointer on the top of the stack is pointing to. </param>
        public override void InitObject(Type type)
        {
            if (type == null)
                throw new ArgumentNullException(nameof(type));
            this.generator.Emit(OpCodes.Initobj, type);
        }



        //     ARRAYS
        //_________________________________________________________________________________________

        /// <summary>
        /// Pops the size of the array off the stack and pushes a new array of the given type onto
        /// the stack.
        /// </summary>
        /// <param name="type"> The element type. </param>
        public override void NewArray(Type type)
        {
            this.generator.Emit(OpCodes.Newarr, type);
        }

        /// <summary>
        /// Pops the array and index off the stack and pushes the element value onto the stack.
        /// </summary>
        /// <param name="type"> The element type. </param>
        public override void LoadArrayElement(Type type)
        {
            switch (Type.GetTypeCode(type))
            {
                case TypeCode.Byte:
                case TypeCode.SByte:
                    this.generator.Emit(OpCodes.Ldelem_I1);
                    break;
                case TypeCode.UInt16:
                case TypeCode.Int16:
                    this.generator.Emit(OpCodes.Ldelem_I2);
                    break;
                case TypeCode.UInt32:
                case TypeCode.Int32:
                    this.generator.Emit(OpCodes.Ldelem_I4);
                    break;
                case TypeCode.UInt64:
                case TypeCode.Int64:
                    this.generator.Emit(OpCodes.Ldelem_I8);
                    break;
                case TypeCode.Single:
                    this.generator.Emit(OpCodes.Ldelem_R4);
                    break;
                case TypeCode.Double:
                    this.generator.Emit(OpCodes.Ldelem_R8);
                    break;
                default:
                    if (type.GetTypeInfo().IsClass == true)
                        this.generator.Emit(OpCodes.Ldelem_Ref);
                    else
                        this.generator.Emit(OpCodes.Ldelem, type);
                    break;
            }
        }

        /// <summary>
        /// Pops the array, index and value off the stack and stores the value in the array.
        /// </summary>
        /// <param name="type"> The element type. </param>
        public override void StoreArrayElement(Type type)
        {
            switch (Type.GetTypeCode(type))
            {
                case TypeCode.Byte:
                case TypeCode.SByte:
                    this.generator.Emit(OpCodes.Stelem_I1);
                    break;
                case TypeCode.UInt16:
                case TypeCode.Int16:
                    this.generator.Emit(OpCodes.Stelem_I2);
                    break;
                case TypeCode.UInt32:
                case TypeCode.Int32:
                    this.generator.Emit(OpCodes.Stelem_I4);
                    break;
                case TypeCode.UInt64:
                case TypeCode.Int64:
                    this.generator.Emit(OpCodes.Stelem_I8);
                    break;
                case TypeCode.Single:
                    this.generator.Emit(OpCodes.Stelem_R4);
                    break;
                case TypeCode.Double:
                    this.generator.Emit(OpCodes.Stelem_R8);
                    break;
                default:
                    if (type.GetTypeInfo().IsClass == true)
                        this.generator.Emit(OpCodes.Stelem_Ref);
                    else
                        this.generator.Emit(OpCodes.Stelem, type);
                    break;
            }
        }

        /// <summary>
        /// Pops an array off the stack and pushes the length of the array onto the stack.
        /// </summary>
        public override void LoadArrayLength()
        {
            this.generator.Emit(OpCodes.Ldlen);
        }



        //     EXCEPTION HANDLING
        //_________________________________________________________________________________________

        /// <summary>
        /// Pops an exception object off the stack and throws the exception.
        /// </summary>
        public override void Throw()
        {
            this.generator.Emit(OpCodes.Throw);
        }

        /// <summary>
        /// Rethrows the current exception.
        /// </summary>
        public override void Rethrow()
        {
            this.generator.Emit(OpCodes.Rethrow);
        }

        /// <summary>
        /// Begins a try-catch-finally block.  After issuing this instruction any following
        /// instructions are conceptually within the try block.
        /// </summary>
        public override void BeginExceptionBlock()
        {
            this.generator.BeginExceptionBlock();
        }

        /// <summary>
        /// Ends a try-catch-finally block.  BeginExceptionBlock() must have already been called.
        /// </summary>
        public override void EndExceptionBlock()
        {
            this.generator.EndExceptionBlock();
        }

        /// <summary>
        /// Begins a catch block.  BeginExceptionBlock() must have already been called.
        /// </summary>
        /// <param name="exceptionType"> The type of exception to handle. </param>
        public override void BeginCatchBlock(Type exceptionType)
        {
            this.generator.BeginCatchBlock(exceptionType);
        }

        /// <summary>
        /// Begins a finally block.  BeginExceptionBlock() must have already been called.
        /// </summary>
        public override void BeginFinallyBlock()
        {
            this.generator.BeginFinallyBlock();
        }

        /// <summary>
        /// Begins a filter block.  BeginExceptionBlock() must have already been called.
        /// </summary>
        public override void BeginFilterBlock()
        {
            this.generator.BeginExceptFilterBlock();
        }

        /// <summary>
        /// Begins a fault block.  BeginExceptionBlock() must have already been called.
        /// </summary>
        public override void BeginFaultBlock()
        {
            this.generator.BeginFaultBlock();
        }

        /// <summary>
        /// Unconditionally branches to the given label.  Unlike the regular branch instruction,
        /// this instruction can exit out of try, filter and catch blocks.
        /// </summary>
        /// <param name="label"> The label to branch to. </param>
        public override void Leave(ILLabel label)
        {
            if (label as ReflectionEmitILLabel == null)
                throw new ArgumentNullException(nameof(label));
            this.generator.Emit(OpCodes.Leave, ((ReflectionEmitILLabel)label).UnderlyingLabel);
        }

        /// <summary>
        /// This instruction can be used from within a finally block to resume the exception
        /// handling process.  It is the only valid way of leaving a finally block.
        /// </summary>
        public override void EndFinally()
        {
            this.generator.Emit(OpCodes.Endfinally);
        }

        /// <summary>
        /// This instruction can be used from within a filter block to indicate whether the
        /// exception will be handled.  It pops an integer from the stack which should be <c>0</c>
        /// to continue searching for an exception handler or <c>1</c> to use the handler
        /// associated with the filter.  EndFilter() must be called at the end of a filter block.
        /// </summary>
        public override void EndFilter()
        {
            this.generator.Emit(OpCodes.Endfilter);
        }



        //     DEBUGGING SUPPORT
        //_________________________________________________________________________________________

        /// <summary>
        /// Triggers a breakpoint in an attached debugger.
        /// </summary>
        public override void Breakpoint()
        {
            this.generator.Emit(OpCodes.Break);
        }

#if NET40

        /// <summary>
        /// Marks a sequence point in the Microsoft intermediate language (MSIL) stream.
        /// </summary>
        /// <param name="document"> The document for which the sequence point is being defined. </param>
        /// <param name="startLine"> The line where the sequence point begins. </param>
        /// <param name="startColumn"> The column in the line where the sequence point begins. </param>
        /// <param name="endLine"> The line where the sequence point ends. </param>
        /// <param name="endColumn"> The column in the line where the sequence point ends. </param>
        public override void MarkSequencePoint(System.Diagnostics.SymbolStore.ISymbolDocumentWriter document, int startLine, int startColumn, int endLine, int endColumn)
        {
            this.generator.MarkSequencePoint(document, startLine, startColumn, endLine, endColumn);
        }

#endif



        //     MISC
        //_________________________________________________________________________________________

        /// <summary>
        /// Does nothing.
        /// </summary>
        public override void NoOperation()
        {
            this.generator.Emit(OpCodes.Nop);
        }
    }

}
<|MERGE_RESOLUTION|>--- conflicted
+++ resolved
@@ -1,1176 +1,1158 @@
-﻿using System;
-using System.Reflection;
-using OpCodes = System.Reflection.Emit.OpCodes;
-
-namespace Jurassic.Compiler
-{
-    /// <summary>
-    /// Represents a generator of CIL bytes.
-    /// </summary>
-    internal class ReflectionEmitILGenerator : ILGenerator
-    {
-        private System.Reflection.Emit.ILGenerator generator;
-
-        /// <summary>
-        /// Creates a new ReflectionEmitILGenerator instance.
-        /// </summary>
-        /// <param name="generator"> The ILGenerator that is used to output the IL. </param>
-        public ReflectionEmitILGenerator(System.Reflection.Emit.ILGenerator generator)
-        {
-            if (generator == null)
-                throw new ArgumentNullException(nameof(generator));
-            this.generator = generator;
-        }
-
-
-
-        //     BUFFER MANAGEMENT
-        //_________________________________________________________________________________________
-
-        /// <summary>
-        /// Emits a return statement and finalizes the generated code.  Do not emit any more
-        /// instructions after calling this method.
-        /// </summary>
-        public override void Complete()
-        {
-            Return();
-        }
-
-
-
-        //     STACK MANAGEMENT
-        //_________________________________________________________________________________________
-
-        /// <summary>
-        /// Pops the value from the top of the stack.
-        /// </summary>
-        public override void Pop()
-        {
-            this.generator.Emit(OpCodes.Pop);
-        }
-
-        /// <summary>
-        /// Duplicates the value on the top of the stack.
-        /// </summary>
-        public override void Duplicate()
-        {
-            this.generator.Emit(OpCodes.Dup);
-        }
-
-
-
-        //     BRANCHING AND LABELS
-        //_________________________________________________________________________________________
-
-        /// <summary>
-        /// Creates a label without setting its position.
-        /// </summary>
-        /// <returns> A new label. </returns>
-        public override ILLabel CreateLabel()
-        {
-            return new ReflectionEmitILLabel(this.generator.DefineLabel());
-        }
-
-        /// <summary>
-        /// Defines the position of the given label.
-        /// </summary>
-        /// <param name="label"> The label to define. </param>
-        public override void DefineLabelPosition(ILLabel label)
-        {
-            if (label as ReflectionEmitILLabel == null)
-                throw new ArgumentNullException(nameof(label));
-            this.generator.MarkLabel(((ReflectionEmitILLabel)label).UnderlyingLabel);
-        }
-
-        /// <summary>
-        /// Unconditionally branches to the given label.
-        /// </summary>
-        /// <param name="label"> The label to branch to. </param>
-        public override void Branch(ILLabel label)
-        {
-            if (label as ReflectionEmitILLabel == null)
-                throw new ArgumentNullException(nameof(label));
-            this.generator.Emit(OpCodes.Br, ((ReflectionEmitILLabel)label).UnderlyingLabel);
-        }
-
-        /// <summary>
-        /// Branches to the given label if the value on the top of the stack is zero.
-        /// </summary>
-        /// <param name="label"> The label to branch to. </param>
-        public override void BranchIfZero(ILLabel label)
-        {
-            if (label as ReflectionEmitILLabel == null)
-                throw new ArgumentNullException(nameof(label));
-            this.generator.Emit(OpCodes.Brfalse, ((ReflectionEmitILLabel)label).UnderlyingLabel);
-        }
-
-        /// <summary>
-        /// Branches to the given label if the value on the top of the stack is non-zero, true or
-        /// non-null.
-        /// </summary>
-        /// <param name="label"> The label to branch to. </param>
-        public override void BranchIfNotZero(ILLabel label)
-        {
-            if (label as ReflectionEmitILLabel == null)
-                throw new ArgumentNullException(nameof(label));
-            this.generator.Emit(OpCodes.Brtrue, ((ReflectionEmitILLabel)label).UnderlyingLabel);
-        }
-
-        /// <summary>
-        /// Branches to the given label if the two values on the top of the stack are equal.
-        /// </summary>
-        /// <param name="label"> The label to branch to. </param>
-        public override void BranchIfEqual(ILLabel label)
-        {
-            if (label as ReflectionEmitILLabel == null)
-                throw new ArgumentNullException(nameof(label));
-            this.generator.Emit(OpCodes.Beq, ((ReflectionEmitILLabel)label).UnderlyingLabel);
-        }
-
-        /// <summary>
-        /// Branches to the given label if the two values on the top of the stack are not equal.
-        /// </summary>
-        /// <param name="label"> The label to branch to. </param>
-        public override void BranchIfNotEqual(ILLabel label)
-        {
-            if (label as ReflectionEmitILLabel == null)
-                throw new ArgumentNullException(nameof(label));
-            this.generator.Emit(OpCodes.Bne_Un, ((ReflectionEmitILLabel)label).UnderlyingLabel);
-        }
-
-        /// <summary>
-        /// Branches to the given label if the first value on the stack is greater than the second
-        /// value on the stack.
-        /// </summary>
-        /// <param name="label"> The label to branch to. </param>
-        public override void BranchIfGreaterThan(ILLabel label)
-        {
-            if (label as ReflectionEmitILLabel == null)
-                throw new ArgumentNullException(nameof(label));
-            this.generator.Emit(OpCodes.Bgt, ((ReflectionEmitILLabel)label).UnderlyingLabel);
-        }
-
-        /// <summary>
-        /// Branches to the given label if the first value on the stack is greater than the second
-        /// value on the stack.  If the operands are integers then they are treated as if they are
-        /// unsigned.  If the operands are floating point numbers then a NaN value will trigger a
-        /// branch.
-        /// </summary>
-        /// <param name="label"> The label to branch to. </param>
-        public override void BranchIfGreaterThanUnsigned(ILLabel label)
-        {
-            if (label as ReflectionEmitILLabel == null)
-                throw new ArgumentNullException(nameof(label));
-            this.generator.Emit(OpCodes.Bgt_Un, ((ReflectionEmitILLabel)label).UnderlyingLabel);
-        }
-
-        /// <summary>
-        /// Branches to the given label if the first value on the stack is greater than or equal to
-        /// the second value on the stack.
-        /// </summary>
-        /// <param name="label"> The label to branch to. </param>
-        public override void BranchIfGreaterThanOrEqual(ILLabel label)
-        {
-            if (label as ReflectionEmitILLabel == null)
-                throw new ArgumentNullException(nameof(label));
-            this.generator.Emit(OpCodes.Bge, ((ReflectionEmitILLabel)label).UnderlyingLabel);
-        }
-
-        /// <summary>
-        /// Branches to the given label if the first value on the stack is greater than or equal to
-        /// the second value on the stack.  If the operands are integers then they are treated as
-        /// if they are unsigned.  If the operands are floating point numbers then a NaN value will
-        /// trigger a branch.
-        /// </summary>
-        /// <param name="label"> The label to branch to. </param>
-        public override void BranchIfGreaterThanOrEqualUnsigned(ILLabel label)
-        {
-            if (label as ReflectionEmitILLabel == null)
-                throw new ArgumentNullException(nameof(label));
-            this.generator.Emit(OpCodes.Bge_Un, ((ReflectionEmitILLabel)label).UnderlyingLabel);
-        }
-
-        /// <summary>
-        /// Branches to the given label if the first value on the stack is less than the second
-        /// value on the stack.
-        /// </summary>
-        /// <param name="label"> The label to branch to. </param>
-        public override void BranchIfLessThan(ILLabel label)
-        {
-            if (label as ReflectionEmitILLabel == null)
-                throw new ArgumentNullException(nameof(label));
-            this.generator.Emit(OpCodes.Blt, ((ReflectionEmitILLabel)label).UnderlyingLabel);
-        }
-
-        /// <summary>
-        /// Branches to the given label if the first value on the stack is less than the second
-        /// value on the stack.  If the operands are integers then they are treated as if they are
-        /// unsigned.  If the operands are floating point numbers then a NaN value will trigger a
-        /// branch.
-        /// </summary>
-        /// <param name="label"> The label to branch to. </param>
-        public override void BranchIfLessThanUnsigned(ILLabel label)
-        {
-            if (label as ReflectionEmitILLabel == null)
-                throw new ArgumentNullException(nameof(label));
-            this.generator.Emit(OpCodes.Blt_Un, ((ReflectionEmitILLabel)label).UnderlyingLabel);
-        }
-
-        /// <summary>
-        /// Branches to the given label if the first value on the stack is less than or equal to
-        /// the second value on the stack.
-        /// </summary>
-        /// <param name="label"> The label to branch to. </param>
-        public override void BranchIfLessThanOrEqual(ILLabel label)
-        {
-            if (label as ReflectionEmitILLabel == null)
-                throw new ArgumentNullException(nameof(label));
-            this.generator.Emit(OpCodes.Ble, ((ReflectionEmitILLabel)label).UnderlyingLabel);
-        }
-
-        /// <summary>
-        /// Branches to the given label if the first value on the stack is less than or equal to
-        /// the second value on the stack.  If the operands are integers then they are treated as
-        /// if they are unsigned.  If the operands are floating point numbers then a NaN value will
-        /// trigger a branch.
-        /// </summary>
-        /// <param name="label"> The label to branch to. </param>
-        public override void BranchIfLessThanOrEqualUnsigned(ILLabel label)
-        {
-            if (label as ReflectionEmitILLabel == null)
-                throw new ArgumentNullException(nameof(label));
-            this.generator.Emit(OpCodes.Ble_Un, ((ReflectionEmitILLabel)label).UnderlyingLabel);
-        }
-
-        /// <summary>
-        /// Returns from the current method.  A value is popped from the stack and used as the
-        /// return value.
-        /// </summary>
-        public override void Return()
-        {
-            this.generator.Emit(OpCodes.Ret);
-        }
-
-        /// <summary>
-        /// Creates a jump table.  A value is popped from the stack - this value indicates the
-        /// index of the label in the <paramref name="labels"/> array to jump to.
-        /// </summary>
-        /// <param name="labels"> A array of labels. </param>
-        public override void Switch(ILLabel[] labels)
-        {
-            if (labels == null)
-                throw new ArgumentNullException(nameof(labels));
-
-            var reflectionLabels = new System.Reflection.Emit.Label[labels.Length];
-            for (int i = 0; i < labels.Length; i++)
-                reflectionLabels[i] = ((ReflectionEmitILLabel)labels[i]).UnderlyingLabel;
-            this.generator.Emit(OpCodes.Switch, reflectionLabels);
-        }
-
-
-
-        //     LOCAL VARIABLES AND ARGUMENTS
-        //_________________________________________________________________________________________
-
-        /// <summary>
-        /// Declares a new local variable.
-        /// </summary>
-        /// <param name="type"> The type of the local variable. </param>
-        /// <param name="name"> The name of the local variable. Can be <c>null</c>. </param>
-        /// <returns> A new local variable. </returns>
-        public override ILLocalVariable DeclareVariable(Type type, string name = null)
-        {
-            return new ReflectionEmitILLocalVariable(this.generator.DeclareLocal(type), name);
-        }
-
-        /// <summary>
-        /// Pushes the value of the given variable onto the stack.
-        /// </summary>
-        /// <param name="variable"> The variable whose value will be pushed. </param>
-        public override void LoadVariable(ILLocalVariable variable)
-        {
-            if (variable as ReflectionEmitILLocalVariable == null)
-                throw new ArgumentNullException(nameof(variable));
-            this.generator.Emit(OpCodes.Ldloc, ((ReflectionEmitILLocalVariable)variable).UnderlyingLocal);
-        }
-
-        /// <summary>
-        /// Pushes the address of the given variable onto the stack.
-        /// </summary>
-        /// <param name="variable"> The variable whose address will be pushed. </param>
-        public override void LoadAddressOfVariable(ILLocalVariable variable)
-        {
-            if (variable as ReflectionEmitILLocalVariable == null)
-                throw new ArgumentNullException(nameof(variable));
-            this.generator.Emit(OpCodes.Ldloca, ((ReflectionEmitILLocalVariable)variable).UnderlyingLocal);
-        }
-
-        /// <summary>
-        /// Pops the value from the top of the stack and stores it in the given local variable.
-        /// </summary>
-        /// <param name="variable"> The variable to store the value. </param>
-        public override void StoreVariable(ILLocalVariable variable)
-        {
-            if (variable as ReflectionEmitILLocalVariable == null)
-                throw new ArgumentNullException(nameof(variable));
-            this.generator.Emit(OpCodes.Stloc, ((ReflectionEmitILLocalVariable)variable).UnderlyingLocal);
-        }
-
-        /// <summary>
-        /// Pushes the value of the method argument with the given index onto the stack.
-        /// </summary>
-        /// <param name="argumentIndex"> The index of the argument to push onto the stack. </param>
-        public override void LoadArgument(int argumentIndex)
-        {
-            if (argumentIndex < 0)
-                throw new ArgumentOutOfRangeException("argumentIndex");
-            switch (argumentIndex)
-            {
-                case 0:
-                    this.generator.Emit(OpCodes.Ldarg_0);
-                    break;
-                case 1:
-                    this.generator.Emit(OpCodes.Ldarg_1);
-                    break;
-                case 2:
-                    this.generator.Emit(OpCodes.Ldarg_2);
-                    break;
-                case 3:
-                    this.generator.Emit(OpCodes.Ldarg_3);
-                    break;
-                default:
-                    if (argumentIndex < 256)
-                        this.generator.Emit(OpCodes.Ldarg_S, (byte)argumentIndex);
-                    else
-                        this.generator.Emit(OpCodes.Ldarg, (short)argumentIndex);
-                    break;
-            }
-        }
-
-        /// <summary>
-        /// Pops a value from the stack and stores it in the method argument with the given index.
-        /// </summary>
-        /// <param name="argumentIndex"> The index of the argument to store into. </param>
-        public override void StoreArgument(int argumentIndex)
-        {
-            if (argumentIndex < 0)
-                throw new ArgumentOutOfRangeException("argumentIndex");
-            if (argumentIndex < 256)
-                this.generator.Emit(OpCodes.Starg_S, (byte)argumentIndex);
-            else
-                this.generator.Emit(OpCodes.Starg, (short)argumentIndex);
-        }
-
-
-
-        //     LOAD CONSTANT
-        //_________________________________________________________________________________________
-
-        /// <summary>
-        /// Pushes <c>null</c> onto the stack.
-        /// </summary>
-        public override void LoadNull()
-        {
-            this.generator.Emit(OpCodes.Ldnull);
-        }
-
-        /// <summary>
-        /// Pushes a constant value onto the stack.
-        /// </summary>
-        /// <param name="value"> The integer to push onto the stack. </param>
-        public override void LoadInt32(int value)
-        {
-            if (value >= -1 && value <= 8)
-            {
-                switch (value)
-                {
-                    case -1:
-                        this.generator.Emit(OpCodes.Ldc_I4_M1);
-                        break;
-                    case 0:
-                        this.generator.Emit(OpCodes.Ldc_I4_0);
-                        break;
-                    case 1:
-                        this.generator.Emit(OpCodes.Ldc_I4_1);
-                        break;
-                    case 2:
-                        this.generator.Emit(OpCodes.Ldc_I4_2);
-                        break;
-                    case 3:
-                        this.generator.Emit(OpCodes.Ldc_I4_3);
-                        break;
-                    case 4:
-                        this.generator.Emit(OpCodes.Ldc_I4_4);
-                        break;
-                    case 5:
-                        this.generator.Emit(OpCodes.Ldc_I4_5);
-                        break;
-                    case 6:
-                        this.generator.Emit(OpCodes.Ldc_I4_6);
-                        break;
-                    case 7:
-                        this.generator.Emit(OpCodes.Ldc_I4_7);
-                        break;
-                    case 8:
-                        this.generator.Emit(OpCodes.Ldc_I4_8);
-                        break;
-                }
-                
-            }
-            else if (value >= -128 && value < 128)
-                this.generator.Emit(OpCodes.Ldc_I4_S, (byte)value);
-            else
-                this.generator.Emit(OpCodes.Ldc_I4, value);
-        }
-
-        /// <summary>
-        /// Pushes a 64-bit constant value onto the stack.
-        /// </summary>
-        /// <param name="value"> The 64-bit integer to push onto the stack. </param>
-        public override void LoadInt64(long value)
-        {
-            this.generator.Emit(OpCodes.Ldc_I8, value);
-        }
-
-        /// <summary>
-        /// Pushes a constant value onto the stack.
-        /// </summary>
-        /// <param name="value"> The number to push onto the stack. </param>
-        public override void LoadDouble(double value)
-        {
-            this.generator.Emit(OpCodes.Ldc_R8, value);
-        }
-
-        /// <summary>
-        /// Pushes a constant value onto the stack.
-        /// </summary>
-        /// <param name="value"> The string to push onto the stack. </param>
-        public override void LoadString(string value)
-        {
-            this.generator.Emit(OpCodes.Ldstr, value);
-        }
-
-
-
-        //     RELATIONAL OPERATIONS
-        //_________________________________________________________________________________________
-
-        /// <summary>
-        /// Pops two values from the stack, compares, then pushes <c>1</c> if the first argument
-        /// is equal to the second, or <c>0</c> otherwise.  Produces <c>0</c> if one or both
-        /// of the arguments are <c>NaN</c>.
-        /// </summary>
-        public override void CompareEqual()
-        {
-            this.generator.Emit(OpCodes.Ceq);
-        }
-
-        /// <summary>
-        /// Pops two values from the stack, compares, then pushes <c>1</c> if the first argument
-        /// is greater than the second, or <c>0</c> otherwise.  Produces <c>0</c> if one or both
-        /// of the arguments are <c>NaN</c>.
-        /// </summary>
-        public override void CompareGreaterThan()
-        {
-            this.generator.Emit(OpCodes.Cgt);
-        }
-
-        /// <summary>
-        /// Pops two values from the stack, compares, then pushes <c>1</c> if the first argument
-        /// is greater than the second, or <c>0</c> otherwise.  Produces <c>1</c> if one or both
-        /// of the arguments are <c>NaN</c>.  Integers are considered to be unsigned.
-        /// </summary>
-        public override void CompareGreaterThanUnsigned()
-        {
-            this.generator.Emit(OpCodes.Cgt_Un);
-        }
-
-        /// <summary>
-        /// Pops two values from the stack, compares, then pushes <c>1</c> if the first argument
-        /// is less than the second, or <c>0</c> otherwise.  Produces <c>0</c> if one or both
-        /// of the arguments are <c>NaN</c>.
-        /// </summary>
-        public override void CompareLessThan()
-        {
-            this.generator.Emit(OpCodes.Clt);
-        }
-
-        /// <summary>
-        /// Pops two values from the stack, compares, then pushes <c>1</c> if the first argument
-        /// is less than the second, or <c>0</c> otherwise.  Produces <c>1</c> if one or both
-        /// of the arguments are <c>NaN</c>.  Integers are considered to be unsigned.
-        /// </summary>
-        public override void CompareLessThanUnsigned()
-        {
-            this.generator.Emit(OpCodes.Clt_Un);
-        }
-
-
-
-        //     ARITHMETIC AND BITWISE OPERATIONS
-        //_________________________________________________________________________________________
-
-        /// <summary>
-        /// Pops two values from the stack, adds them together, then pushes the result to the
-        /// stack.
-        /// </summary>
-        public override void Add()
-        {
-            this.generator.Emit(OpCodes.Add);
-        }
-
-        /// <summary>
-        /// Pops two values from the stack, subtracts the second from the first, then pushes the
-        /// result to the stack.
-        /// </summary>
-        public override void Subtract()
-        {
-            this.generator.Emit(OpCodes.Sub);
-        }
-
-        /// <summary>
-        /// Pops two values from the stack, multiplies them together, then pushes the
-        /// result to the stack.
-        /// </summary>
-        public override void Multiply()
-        {
-            this.generator.Emit(OpCodes.Mul);
-        }
-
-        /// <summary>
-        /// Pops two values from the stack, divides the first by the second, then pushes the
-        /// result to the stack.
-        /// </summary>
-        public override void Divide()
-        {
-            this.generator.Emit(OpCodes.Div);
-        }
-
-        /// <summary>
-        /// Pops two values from the stack, divides the first by the second, then pushes the
-        /// remainder to the stack.
-        /// </summary>
-        public override void Remainder()
-        {
-            this.generator.Emit(OpCodes.Rem);
-        }
-
-        /// <summary>
-        /// Pops a value from the stack, negates it, then pushes it back onto the stack.
-        /// </summary>
-        public override void Negate()
-        {
-            this.generator.Emit(OpCodes.Neg);
-        }
-
-        /// <summary>
-        /// Pops two values from the stack, ANDs them together, then pushes the result to the
-        /// stack.
-        /// </summary>
-        public override void BitwiseAnd()
-        {
-            this.generator.Emit(OpCodes.And);
-        }
-
-        /// <summary>
-        /// Pops two values from the stack, ORs them together, then pushes the result to the
-        /// stack.
-        /// </summary>
-        public override void BitwiseOr()
-        {
-            this.generator.Emit(OpCodes.Or);
-        }
-
-        /// <summary>
-        /// Pops two values from the stack, XORs them together, then pushes the result to the
-        /// stack.
-        /// </summary>
-        public override void BitwiseXor()
-        {
-            this.generator.Emit(OpCodes.Xor);
-        }
-
-        /// <summary>
-        /// Pops a value from the stack, inverts it, then pushes the result to the stack.
-        /// </summary>
-        public override void BitwiseNot()
-        {
-            this.generator.Emit(OpCodes.Not);
-        }
-
-        /// <summary>
-        /// Pops two values from the stack, shifts the first to the left, then pushes the result
-        /// to the stack.
-        /// </summary>
-        public override void ShiftLeft()
-        {
-            this.generator.Emit(OpCodes.Shl);
-        }
-
-        /// <summary>
-        /// Pops two values from the stack, shifts the first to the right, then pushes the result
-        /// to the stack.  The sign bit is preserved.
-        /// </summary>
-        public override void ShiftRight()
-        {
-            this.generator.Emit(OpCodes.Shr);
-        }
-
-        /// <summary>
-        /// Pops two values from the stack, shifts the first to the right, then pushes the result
-        /// to the stack.  The sign bit is not preserved.
-        /// </summary>
-        public override void ShiftRightUnsigned()
-        {
-            this.generator.Emit(OpCodes.Shr_Un);
-        }
-
-
-
-        //     CONVERSIONS
-        //_________________________________________________________________________________________
-
-        /// <summary>
-        /// Pops a value from the stack, converts it to an object reference, then pushes it back onto
-        /// the stack.
-        /// </summary>
-        public override void Box(Type type)
-        {
-            if (type == null)
-<<<<<<< HEAD
-                throw new ArgumentNullException("type");
-            if (type.GetTypeInfo().IsValueType == false)
-                throw new ArgumentException("The type to box must be a value type.", "type");
-=======
-                throw new ArgumentNullException(nameof(type));
-            if (type.IsValueType == false)
-                throw new ArgumentException(nameof(type));
->>>>>>> d54e3b0c
-            this.generator.Emit(OpCodes.Box, type);
-        }
-
-        /// <summary>
-        /// Pops an object reference (representing a boxed value) from the stack, extracts the
-        /// address, then pushes that address onto the stack.
-        /// </summary>
-        /// <param name="type"> The type of the boxed value.  This should be a value type. </param>
-        public override void Unbox(Type type)
-        {
-            if (type == null)
-<<<<<<< HEAD
-                throw new ArgumentNullException("type");
-            if (type.GetTypeInfo().IsValueType == false)
-                throw new ArgumentException("The type of the boxed value must be a value type.", "type");
-=======
-                throw new ArgumentNullException(nameof(type));
-            if (type.IsValueType == false)
-                throw new ArgumentException(nameof(type));
->>>>>>> d54e3b0c
-            this.generator.Emit(OpCodes.Unbox, type);
-        }
-
-        /// <summary>
-        /// Pops an object reference (representing a boxed value) from the stack, extracts the value,
-        /// then pushes the value onto the stack.
-        /// </summary>
-        /// <param name="type"> The type of the boxed value.  This should be a value type. </param>
-        public override void UnboxAny(Type type)
-        {
-            if (type == null)
-<<<<<<< HEAD
-                throw new ArgumentNullException("type");
-            if (type.GetTypeInfo().IsValueType == false)
-                throw new ArgumentException("The type of the boxed value must be a value type.", "type");
-=======
-                throw new ArgumentNullException(nameof(type));
-            if (type.IsValueType == false)
-                throw new ArgumentException(nameof(type));
->>>>>>> d54e3b0c
-            this.generator.Emit(OpCodes.Unbox_Any, type);
-        }
-
-        /// <summary>
-        /// Pops a value from the stack, converts it to a signed integer, then pushes it back onto
-        /// the stack.
-        /// </summary>
-        public override void ConvertToInteger()
-        {
-            this.generator.Emit(OpCodes.Conv_I4);
-        }
-
-        /// <summary>
-        /// Pops a value from the stack, converts it to an unsigned integer, then pushes it back
-        /// onto the stack.
-        /// </summary>
-        public override void ConvertToUnsignedInteger()
-        {
-            this.generator.Emit(OpCodes.Conv_U4);
-        }
-
-        /// <summary>
-        /// Pops a value from the stack, converts it to a signed 64-bit integer, then pushes it
-        /// back onto the stack.
-        /// </summary>
-        public override void ConvertToInt64()
-        {
-            this.generator.Emit(OpCodes.Conv_I8);
-        }
-
-        /// <summary>
-        /// Pops a value from the stack, converts it to an unsigned 64-bit integer, then pushes it
-        /// back onto the stack.
-        /// </summary>
-        public override void ConvertToUnsignedInt64()
-        {
-            this.generator.Emit(OpCodes.Conv_U8);
-        }
-
-        /// <summary>
-        /// Pops a value from the stack, converts it to a double, then pushes it back onto
-        /// the stack.
-        /// </summary>
-        public override void ConvertToDouble()
-        {
-            this.generator.Emit(OpCodes.Conv_R8);
-        }
-
-        /// <summary>
-        /// Pops an unsigned integer from the stack, converts it to a double, then pushes it back onto
-        /// the stack.
-        /// </summary>
-        public override void ConvertUnsignedToDouble()
-        {
-            this.generator.Emit(OpCodes.Conv_R_Un);
-        }
-
-
-
-        //     OBJECTS, METHODS, TYPES AND FIELDS
-        //_________________________________________________________________________________________
-
-        /// <summary>
-        /// Pops the constructor arguments off the stack and creates a new instance of the object.
-        /// </summary>
-        /// <param name="constructor"> The constructor that is used to initialize the object. </param>
-        public override void NewObject(System.Reflection.ConstructorInfo constructor)
-        {
-            this.generator.Emit(OpCodes.Newobj, constructor);
-        }
-
-        /// <summary>
-        /// Pops the method arguments off the stack, calls the given method, then pushes the result
-        /// to the stack (if there was one).  This operation can be used to call instance methods,
-        /// but virtual overrides will not be called and a null check will not be performed at the
-        /// callsite.
-        /// </summary>
-        /// <param name="method"> The method to call. </param>
-        public override void CallStatic(System.Reflection.MethodBase method)
-        {
-            if (method is System.Reflection.ConstructorInfo)
-                this.generator.Emit(OpCodes.Call, (System.Reflection.ConstructorInfo)method);
-            else if (method is System.Reflection.MethodInfo)
-                this.generator.Emit(OpCodes.Call, (System.Reflection.MethodInfo)method);
-            else
-                throw new InvalidOperationException("Unsupported subtype of MethodBase.");
-        }
-
-        /// <summary>
-        /// Pops the method arguments off the stack, calls the given method, then pushes the result
-        /// to the stack (if there was one).  This operation cannot be used to call static methods.
-        /// Virtual overrides are obeyed and a null check is performed.
-        /// </summary>
-        /// <param name="method"> The method to call. </param>
-        /// <exception cref="ArgumentException"> The method is static. </exception>
-        public override void CallVirtual(System.Reflection.MethodBase method)
-        {
-            if (method == null)
-                throw new ArgumentNullException(nameof(method));
-            if (method.IsStatic == true)
-                throw new ArgumentException(nameof(method));
-            if (method is System.Reflection.ConstructorInfo)
-                this.generator.Emit(OpCodes.Callvirt, (System.Reflection.ConstructorInfo)method);
-            else if (method is System.Reflection.MethodInfo)
-                this.generator.Emit(OpCodes.Callvirt, (System.Reflection.MethodInfo)method);
-            else
-                throw new InvalidOperationException("Unsupported subtype of MethodBase.");
-        }
-
-        /// <summary>
-        /// Pushes the value of the given field onto the stack.
-        /// </summary>
-        /// <param name="field"> The field whose value will be pushed. </param>
-        public override void LoadField(System.Reflection.FieldInfo field)
-        {
-            if (field == null)
-                throw new ArgumentNullException(nameof(field));
-            if (field.IsStatic == true)
-                this.generator.Emit(OpCodes.Ldsfld, field);
-            else
-                this.generator.Emit(OpCodes.Ldfld, field);
-        }
-
-        /// <summary>
-        /// Pops a value off the stack and stores it in the given field.
-        /// </summary>
-        /// <param name="field"> The field to modify. </param>
-        public override void StoreField(System.Reflection.FieldInfo field)
-        {
-            if (field == null)
-                throw new ArgumentNullException(nameof(field));
-            if (field.IsStatic == true)
-                this.generator.Emit(OpCodes.Stsfld, field);
-            else
-                this.generator.Emit(OpCodes.Stfld, field);
-        }
-
-        /// <summary>
-        /// Pops an object off the stack, checks that the object inherits from or implements the
-        /// given type, and pushes the object onto the stack if the check was successful or
-        /// throws an InvalidCastException if the check failed.
-        /// </summary>
-        /// <param name="type"> The type of the class the object inherits from or the interface the
-        /// object implements. </param>
-        public override void CastClass(Type type)
-        {
-            this.generator.Emit(OpCodes.Castclass, type);
-        }
-
-        /// <summary>
-        /// Pops an object off the stack, checks that the object inherits from or implements the
-        /// given type, and pushes either the object (if the check was successful) or <c>null</c>
-        /// (if the check failed) onto the stack.
-        /// </summary>
-        /// <param name="type"> The type of the class the object inherits from or the interface the
-        /// object implements. </param>
-        public override void IsInstance(Type type)
-        {
-            this.generator.Emit(OpCodes.Isinst, type);
-        }
-
-        /// <summary>
-        /// Pushes a RuntimeTypeHandle corresponding to the given type onto the evaluation stack.
-        /// </summary>
-        /// <param name="type"> The type to convert to a RuntimeTypeHandle. </param>
-        public override void LoadToken(Type type)
-        {
-            this.generator.Emit(OpCodes.Ldtoken, type);
-        }
-
-        /// <summary>
-        /// Pushes a RuntimeMethodHandle corresponding to the given method onto the evaluation
-        /// stack.
-        /// </summary>
-        /// <param name="method"> The method to convert to a RuntimeMethodHandle. </param>
-        public override void LoadToken(System.Reflection.MethodBase method)
-        {
-            if (method is System.Reflection.ConstructorInfo)
-                this.generator.Emit(OpCodes.Ldtoken, (System.Reflection.ConstructorInfo)method);
-            else if (method is System.Reflection.MethodInfo)
-                this.generator.Emit(OpCodes.Ldtoken, (System.Reflection.MethodInfo)method);
-            else
-                throw new InvalidOperationException("Unsupported subtype of MethodBase.");
-        }
-
-        /// <summary>
-        /// Pushes a RuntimeFieldHandle corresponding to the given field onto the evaluation stack.
-        /// </summary>
-        /// <param name="field"> The type to convert to a RuntimeFieldHandle. </param>
-        public override void LoadToken(System.Reflection.FieldInfo field)
-        {
-            this.generator.Emit(OpCodes.Ldtoken, field);
-        }
-
-        /// <summary>
-        /// Pushes a pointer to the native code implementing the given method onto the evaluation
-        /// stack.  The virtual qualifier will be ignored, if present.
-        /// </summary>
-        /// <param name="method"> The method to retrieve a pointer for. </param>
-        public override void LoadStaticMethodPointer(System.Reflection.MethodBase method)
-        {
-            if (method is System.Reflection.ConstructorInfo)
-                this.generator.Emit(OpCodes.Ldftn, (System.Reflection.ConstructorInfo)method);
-            else if (method is System.Reflection.MethodInfo)
-                this.generator.Emit(OpCodes.Ldftn, (System.Reflection.MethodInfo)method);
-            else
-                throw new InvalidOperationException("Unsupported subtype of MethodBase.");
-        }
-
-        /// <summary>
-        /// Pushes a pointer to the native code implementing the given method onto the evaluation
-        /// stack.  This method cannot be used to retrieve a pointer to a static method.
-        /// </summary>
-        /// <param name="method"> The method to retrieve a pointer for. </param>
-        /// <exception cref="ArgumentException"> The method is static. </exception>
-        public override void LoadVirtualMethodPointer(System.Reflection.MethodBase method)
-        {
-            if (method != null && method.IsStatic == true)
-                throw new ArgumentException(nameof(method));
-            if (method is System.Reflection.ConstructorInfo)
-                this.generator.Emit(OpCodes.Ldvirtftn, (System.Reflection.ConstructorInfo)method);
-            else if (method is System.Reflection.MethodInfo)
-                this.generator.Emit(OpCodes.Ldvirtftn, (System.Reflection.MethodInfo)method);
-            else
-                throw new InvalidOperationException("Unsupported subtype of MethodBase.");
-        }
-
-        /// <summary>
-        /// Pops a managed or native pointer off the stack and initializes the referenced type with
-        /// zeros.
-        /// </summary>
-        /// <param name="type"> The type the pointer on the top of the stack is pointing to. </param>
-        public override void InitObject(Type type)
-        {
-            if (type == null)
-                throw new ArgumentNullException(nameof(type));
-            this.generator.Emit(OpCodes.Initobj, type);
-        }
-
-
-
-        //     ARRAYS
-        //_________________________________________________________________________________________
-
-        /// <summary>
-        /// Pops the size of the array off the stack and pushes a new array of the given type onto
-        /// the stack.
-        /// </summary>
-        /// <param name="type"> The element type. </param>
-        public override void NewArray(Type type)
-        {
-            this.generator.Emit(OpCodes.Newarr, type);
-        }
-
-        /// <summary>
-        /// Pops the array and index off the stack and pushes the element value onto the stack.
-        /// </summary>
-        /// <param name="type"> The element type. </param>
-        public override void LoadArrayElement(Type type)
-        {
-            switch (Type.GetTypeCode(type))
-            {
-                case TypeCode.Byte:
-                case TypeCode.SByte:
-                    this.generator.Emit(OpCodes.Ldelem_I1);
-                    break;
-                case TypeCode.UInt16:
-                case TypeCode.Int16:
-                    this.generator.Emit(OpCodes.Ldelem_I2);
-                    break;
-                case TypeCode.UInt32:
-                case TypeCode.Int32:
-                    this.generator.Emit(OpCodes.Ldelem_I4);
-                    break;
-                case TypeCode.UInt64:
-                case TypeCode.Int64:
-                    this.generator.Emit(OpCodes.Ldelem_I8);
-                    break;
-                case TypeCode.Single:
-                    this.generator.Emit(OpCodes.Ldelem_R4);
-                    break;
-                case TypeCode.Double:
-                    this.generator.Emit(OpCodes.Ldelem_R8);
-                    break;
-                default:
-                    if (type.GetTypeInfo().IsClass == true)
-                        this.generator.Emit(OpCodes.Ldelem_Ref);
-                    else
-                        this.generator.Emit(OpCodes.Ldelem, type);
-                    break;
-            }
-        }
-
-        /// <summary>
-        /// Pops the array, index and value off the stack and stores the value in the array.
-        /// </summary>
-        /// <param name="type"> The element type. </param>
-        public override void StoreArrayElement(Type type)
-        {
-            switch (Type.GetTypeCode(type))
-            {
-                case TypeCode.Byte:
-                case TypeCode.SByte:
-                    this.generator.Emit(OpCodes.Stelem_I1);
-                    break;
-                case TypeCode.UInt16:
-                case TypeCode.Int16:
-                    this.generator.Emit(OpCodes.Stelem_I2);
-                    break;
-                case TypeCode.UInt32:
-                case TypeCode.Int32:
-                    this.generator.Emit(OpCodes.Stelem_I4);
-                    break;
-                case TypeCode.UInt64:
-                case TypeCode.Int64:
-                    this.generator.Emit(OpCodes.Stelem_I8);
-                    break;
-                case TypeCode.Single:
-                    this.generator.Emit(OpCodes.Stelem_R4);
-                    break;
-                case TypeCode.Double:
-                    this.generator.Emit(OpCodes.Stelem_R8);
-                    break;
-                default:
-                    if (type.GetTypeInfo().IsClass == true)
-                        this.generator.Emit(OpCodes.Stelem_Ref);
-                    else
-                        this.generator.Emit(OpCodes.Stelem, type);
-                    break;
-            }
-        }
-
-        /// <summary>
-        /// Pops an array off the stack and pushes the length of the array onto the stack.
-        /// </summary>
-        public override void LoadArrayLength()
-        {
-            this.generator.Emit(OpCodes.Ldlen);
-        }
-
-
-
-        //     EXCEPTION HANDLING
-        //_________________________________________________________________________________________
-
-        /// <summary>
-        /// Pops an exception object off the stack and throws the exception.
-        /// </summary>
-        public override void Throw()
-        {
-            this.generator.Emit(OpCodes.Throw);
-        }
-
-        /// <summary>
-        /// Rethrows the current exception.
-        /// </summary>
-        public override void Rethrow()
-        {
-            this.generator.Emit(OpCodes.Rethrow);
-        }
-
-        /// <summary>
-        /// Begins a try-catch-finally block.  After issuing this instruction any following
-        /// instructions are conceptually within the try block.
-        /// </summary>
-        public override void BeginExceptionBlock()
-        {
-            this.generator.BeginExceptionBlock();
-        }
-
-        /// <summary>
-        /// Ends a try-catch-finally block.  BeginExceptionBlock() must have already been called.
-        /// </summary>
-        public override void EndExceptionBlock()
-        {
-            this.generator.EndExceptionBlock();
-        }
-
-        /// <summary>
-        /// Begins a catch block.  BeginExceptionBlock() must have already been called.
-        /// </summary>
-        /// <param name="exceptionType"> The type of exception to handle. </param>
-        public override void BeginCatchBlock(Type exceptionType)
-        {
-            this.generator.BeginCatchBlock(exceptionType);
-        }
-
-        /// <summary>
-        /// Begins a finally block.  BeginExceptionBlock() must have already been called.
-        /// </summary>
-        public override void BeginFinallyBlock()
-        {
-            this.generator.BeginFinallyBlock();
-        }
-
-        /// <summary>
-        /// Begins a filter block.  BeginExceptionBlock() must have already been called.
-        /// </summary>
-        public override void BeginFilterBlock()
-        {
-            this.generator.BeginExceptFilterBlock();
-        }
-
-        /// <summary>
-        /// Begins a fault block.  BeginExceptionBlock() must have already been called.
-        /// </summary>
-        public override void BeginFaultBlock()
-        {
-            this.generator.BeginFaultBlock();
-        }
-
-        /// <summary>
-        /// Unconditionally branches to the given label.  Unlike the regular branch instruction,
-        /// this instruction can exit out of try, filter and catch blocks.
-        /// </summary>
-        /// <param name="label"> The label to branch to. </param>
-        public override void Leave(ILLabel label)
-        {
-            if (label as ReflectionEmitILLabel == null)
-                throw new ArgumentNullException(nameof(label));
-            this.generator.Emit(OpCodes.Leave, ((ReflectionEmitILLabel)label).UnderlyingLabel);
-        }
-
-        /// <summary>
-        /// This instruction can be used from within a finally block to resume the exception
-        /// handling process.  It is the only valid way of leaving a finally block.
-        /// </summary>
-        public override void EndFinally()
-        {
-            this.generator.Emit(OpCodes.Endfinally);
-        }
-
-        /// <summary>
-        /// This instruction can be used from within a filter block to indicate whether the
-        /// exception will be handled.  It pops an integer from the stack which should be <c>0</c>
-        /// to continue searching for an exception handler or <c>1</c> to use the handler
-        /// associated with the filter.  EndFilter() must be called at the end of a filter block.
-        /// </summary>
-        public override void EndFilter()
-        {
-            this.generator.Emit(OpCodes.Endfilter);
-        }
-
-
-
-        //     DEBUGGING SUPPORT
-        //_________________________________________________________________________________________
-
-        /// <summary>
-        /// Triggers a breakpoint in an attached debugger.
-        /// </summary>
-        public override void Breakpoint()
-        {
-            this.generator.Emit(OpCodes.Break);
-        }
-
-#if NET40
-
-        /// <summary>
-        /// Marks a sequence point in the Microsoft intermediate language (MSIL) stream.
-        /// </summary>
-        /// <param name="document"> The document for which the sequence point is being defined. </param>
-        /// <param name="startLine"> The line where the sequence point begins. </param>
-        /// <param name="startColumn"> The column in the line where the sequence point begins. </param>
-        /// <param name="endLine"> The line where the sequence point ends. </param>
-        /// <param name="endColumn"> The column in the line where the sequence point ends. </param>
-        public override void MarkSequencePoint(System.Diagnostics.SymbolStore.ISymbolDocumentWriter document, int startLine, int startColumn, int endLine, int endColumn)
-        {
-            this.generator.MarkSequencePoint(document, startLine, startColumn, endLine, endColumn);
-        }
-
-#endif
-
-
-
-        //     MISC
-        //_________________________________________________________________________________________
-
-        /// <summary>
-        /// Does nothing.
-        /// </summary>
-        public override void NoOperation()
-        {
-            this.generator.Emit(OpCodes.Nop);
-        }
-    }
-
-}
+﻿using System;
+using System.Reflection;
+using OpCodes = System.Reflection.Emit.OpCodes;
+
+namespace Jurassic.Compiler
+{
+    /// <summary>
+    /// Represents a generator of CIL bytes.
+    /// </summary>
+    internal class ReflectionEmitILGenerator : ILGenerator
+    {
+        private System.Reflection.Emit.ILGenerator generator;
+
+        /// <summary>
+        /// Creates a new ReflectionEmitILGenerator instance.
+        /// </summary>
+        /// <param name="generator"> The ILGenerator that is used to output the IL. </param>
+        public ReflectionEmitILGenerator(System.Reflection.Emit.ILGenerator generator)
+        {
+            if (generator == null)
+                throw new ArgumentNullException(nameof(generator));
+            this.generator = generator;
+        }
+
+
+
+        //     BUFFER MANAGEMENT
+        //_________________________________________________________________________________________
+
+        /// <summary>
+        /// Emits a return statement and finalizes the generated code.  Do not emit any more
+        /// instructions after calling this method.
+        /// </summary>
+        public override void Complete()
+        {
+            Return();
+        }
+
+
+
+        //     STACK MANAGEMENT
+        //_________________________________________________________________________________________
+
+        /// <summary>
+        /// Pops the value from the top of the stack.
+        /// </summary>
+        public override void Pop()
+        {
+            this.generator.Emit(OpCodes.Pop);
+        }
+
+        /// <summary>
+        /// Duplicates the value on the top of the stack.
+        /// </summary>
+        public override void Duplicate()
+        {
+            this.generator.Emit(OpCodes.Dup);
+        }
+
+
+
+        //     BRANCHING AND LABELS
+        //_________________________________________________________________________________________
+
+        /// <summary>
+        /// Creates a label without setting its position.
+        /// </summary>
+        /// <returns> A new label. </returns>
+        public override ILLabel CreateLabel()
+        {
+            return new ReflectionEmitILLabel(this.generator.DefineLabel());
+        }
+
+        /// <summary>
+        /// Defines the position of the given label.
+        /// </summary>
+        /// <param name="label"> The label to define. </param>
+        public override void DefineLabelPosition(ILLabel label)
+        {
+            if (label as ReflectionEmitILLabel == null)
+                throw new ArgumentNullException(nameof(label));
+            this.generator.MarkLabel(((ReflectionEmitILLabel)label).UnderlyingLabel);
+        }
+
+        /// <summary>
+        /// Unconditionally branches to the given label.
+        /// </summary>
+        /// <param name="label"> The label to branch to. </param>
+        public override void Branch(ILLabel label)
+        {
+            if (label as ReflectionEmitILLabel == null)
+                throw new ArgumentNullException(nameof(label));
+            this.generator.Emit(OpCodes.Br, ((ReflectionEmitILLabel)label).UnderlyingLabel);
+        }
+
+        /// <summary>
+        /// Branches to the given label if the value on the top of the stack is zero.
+        /// </summary>
+        /// <param name="label"> The label to branch to. </param>
+        public override void BranchIfZero(ILLabel label)
+        {
+            if (label as ReflectionEmitILLabel == null)
+                throw new ArgumentNullException(nameof(label));
+            this.generator.Emit(OpCodes.Brfalse, ((ReflectionEmitILLabel)label).UnderlyingLabel);
+        }
+
+        /// <summary>
+        /// Branches to the given label if the value on the top of the stack is non-zero, true or
+        /// non-null.
+        /// </summary>
+        /// <param name="label"> The label to branch to. </param>
+        public override void BranchIfNotZero(ILLabel label)
+        {
+            if (label as ReflectionEmitILLabel == null)
+                throw new ArgumentNullException(nameof(label));
+            this.generator.Emit(OpCodes.Brtrue, ((ReflectionEmitILLabel)label).UnderlyingLabel);
+        }
+
+        /// <summary>
+        /// Branches to the given label if the two values on the top of the stack are equal.
+        /// </summary>
+        /// <param name="label"> The label to branch to. </param>
+        public override void BranchIfEqual(ILLabel label)
+        {
+            if (label as ReflectionEmitILLabel == null)
+                throw new ArgumentNullException(nameof(label));
+            this.generator.Emit(OpCodes.Beq, ((ReflectionEmitILLabel)label).UnderlyingLabel);
+        }
+
+        /// <summary>
+        /// Branches to the given label if the two values on the top of the stack are not equal.
+        /// </summary>
+        /// <param name="label"> The label to branch to. </param>
+        public override void BranchIfNotEqual(ILLabel label)
+        {
+            if (label as ReflectionEmitILLabel == null)
+                throw new ArgumentNullException(nameof(label));
+            this.generator.Emit(OpCodes.Bne_Un, ((ReflectionEmitILLabel)label).UnderlyingLabel);
+        }
+
+        /// <summary>
+        /// Branches to the given label if the first value on the stack is greater than the second
+        /// value on the stack.
+        /// </summary>
+        /// <param name="label"> The label to branch to. </param>
+        public override void BranchIfGreaterThan(ILLabel label)
+        {
+            if (label as ReflectionEmitILLabel == null)
+                throw new ArgumentNullException(nameof(label));
+            this.generator.Emit(OpCodes.Bgt, ((ReflectionEmitILLabel)label).UnderlyingLabel);
+        }
+
+        /// <summary>
+        /// Branches to the given label if the first value on the stack is greater than the second
+        /// value on the stack.  If the operands are integers then they are treated as if they are
+        /// unsigned.  If the operands are floating point numbers then a NaN value will trigger a
+        /// branch.
+        /// </summary>
+        /// <param name="label"> The label to branch to. </param>
+        public override void BranchIfGreaterThanUnsigned(ILLabel label)
+        {
+            if (label as ReflectionEmitILLabel == null)
+                throw new ArgumentNullException(nameof(label));
+            this.generator.Emit(OpCodes.Bgt_Un, ((ReflectionEmitILLabel)label).UnderlyingLabel);
+        }
+
+        /// <summary>
+        /// Branches to the given label if the first value on the stack is greater than or equal to
+        /// the second value on the stack.
+        /// </summary>
+        /// <param name="label"> The label to branch to. </param>
+        public override void BranchIfGreaterThanOrEqual(ILLabel label)
+        {
+            if (label as ReflectionEmitILLabel == null)
+                throw new ArgumentNullException(nameof(label));
+            this.generator.Emit(OpCodes.Bge, ((ReflectionEmitILLabel)label).UnderlyingLabel);
+        }
+
+        /// <summary>
+        /// Branches to the given label if the first value on the stack is greater than or equal to
+        /// the second value on the stack.  If the operands are integers then they are treated as
+        /// if they are unsigned.  If the operands are floating point numbers then a NaN value will
+        /// trigger a branch.
+        /// </summary>
+        /// <param name="label"> The label to branch to. </param>
+        public override void BranchIfGreaterThanOrEqualUnsigned(ILLabel label)
+        {
+            if (label as ReflectionEmitILLabel == null)
+                throw new ArgumentNullException(nameof(label));
+            this.generator.Emit(OpCodes.Bge_Un, ((ReflectionEmitILLabel)label).UnderlyingLabel);
+        }
+
+        /// <summary>
+        /// Branches to the given label if the first value on the stack is less than the second
+        /// value on the stack.
+        /// </summary>
+        /// <param name="label"> The label to branch to. </param>
+        public override void BranchIfLessThan(ILLabel label)
+        {
+            if (label as ReflectionEmitILLabel == null)
+                throw new ArgumentNullException(nameof(label));
+            this.generator.Emit(OpCodes.Blt, ((ReflectionEmitILLabel)label).UnderlyingLabel);
+        }
+
+        /// <summary>
+        /// Branches to the given label if the first value on the stack is less than the second
+        /// value on the stack.  If the operands are integers then they are treated as if they are
+        /// unsigned.  If the operands are floating point numbers then a NaN value will trigger a
+        /// branch.
+        /// </summary>
+        /// <param name="label"> The label to branch to. </param>
+        public override void BranchIfLessThanUnsigned(ILLabel label)
+        {
+            if (label as ReflectionEmitILLabel == null)
+                throw new ArgumentNullException(nameof(label));
+            this.generator.Emit(OpCodes.Blt_Un, ((ReflectionEmitILLabel)label).UnderlyingLabel);
+        }
+
+        /// <summary>
+        /// Branches to the given label if the first value on the stack is less than or equal to
+        /// the second value on the stack.
+        /// </summary>
+        /// <param name="label"> The label to branch to. </param>
+        public override void BranchIfLessThanOrEqual(ILLabel label)
+        {
+            if (label as ReflectionEmitILLabel == null)
+                throw new ArgumentNullException(nameof(label));
+            this.generator.Emit(OpCodes.Ble, ((ReflectionEmitILLabel)label).UnderlyingLabel);
+        }
+
+        /// <summary>
+        /// Branches to the given label if the first value on the stack is less than or equal to
+        /// the second value on the stack.  If the operands are integers then they are treated as
+        /// if they are unsigned.  If the operands are floating point numbers then a NaN value will
+        /// trigger a branch.
+        /// </summary>
+        /// <param name="label"> The label to branch to. </param>
+        public override void BranchIfLessThanOrEqualUnsigned(ILLabel label)
+        {
+            if (label as ReflectionEmitILLabel == null)
+                throw new ArgumentNullException(nameof(label));
+            this.generator.Emit(OpCodes.Ble_Un, ((ReflectionEmitILLabel)label).UnderlyingLabel);
+        }
+
+        /// <summary>
+        /// Returns from the current method.  A value is popped from the stack and used as the
+        /// return value.
+        /// </summary>
+        public override void Return()
+        {
+            this.generator.Emit(OpCodes.Ret);
+        }
+
+        /// <summary>
+        /// Creates a jump table.  A value is popped from the stack - this value indicates the
+        /// index of the label in the <paramref name="labels"/> array to jump to.
+        /// </summary>
+        /// <param name="labels"> A array of labels. </param>
+        public override void Switch(ILLabel[] labels)
+        {
+            if (labels == null)
+                throw new ArgumentNullException(nameof(labels));
+
+            var reflectionLabels = new System.Reflection.Emit.Label[labels.Length];
+            for (int i = 0; i < labels.Length; i++)
+                reflectionLabels[i] = ((ReflectionEmitILLabel)labels[i]).UnderlyingLabel;
+            this.generator.Emit(OpCodes.Switch, reflectionLabels);
+        }
+
+
+
+        //     LOCAL VARIABLES AND ARGUMENTS
+        //_________________________________________________________________________________________
+
+        /// <summary>
+        /// Declares a new local variable.
+        /// </summary>
+        /// <param name="type"> The type of the local variable. </param>
+        /// <param name="name"> The name of the local variable. Can be <c>null</c>. </param>
+        /// <returns> A new local variable. </returns>
+        public override ILLocalVariable DeclareVariable(Type type, string name = null)
+        {
+            return new ReflectionEmitILLocalVariable(this.generator.DeclareLocal(type), name);
+        }
+
+        /// <summary>
+        /// Pushes the value of the given variable onto the stack.
+        /// </summary>
+        /// <param name="variable"> The variable whose value will be pushed. </param>
+        public override void LoadVariable(ILLocalVariable variable)
+        {
+            if (variable as ReflectionEmitILLocalVariable == null)
+                throw new ArgumentNullException(nameof(variable));
+            this.generator.Emit(OpCodes.Ldloc, ((ReflectionEmitILLocalVariable)variable).UnderlyingLocal);
+        }
+
+        /// <summary>
+        /// Pushes the address of the given variable onto the stack.
+        /// </summary>
+        /// <param name="variable"> The variable whose address will be pushed. </param>
+        public override void LoadAddressOfVariable(ILLocalVariable variable)
+        {
+            if (variable as ReflectionEmitILLocalVariable == null)
+                throw new ArgumentNullException(nameof(variable));
+            this.generator.Emit(OpCodes.Ldloca, ((ReflectionEmitILLocalVariable)variable).UnderlyingLocal);
+        }
+
+        /// <summary>
+        /// Pops the value from the top of the stack and stores it in the given local variable.
+        /// </summary>
+        /// <param name="variable"> The variable to store the value. </param>
+        public override void StoreVariable(ILLocalVariable variable)
+        {
+            if (variable as ReflectionEmitILLocalVariable == null)
+                throw new ArgumentNullException(nameof(variable));
+            this.generator.Emit(OpCodes.Stloc, ((ReflectionEmitILLocalVariable)variable).UnderlyingLocal);
+        }
+
+        /// <summary>
+        /// Pushes the value of the method argument with the given index onto the stack.
+        /// </summary>
+        /// <param name="argumentIndex"> The index of the argument to push onto the stack. </param>
+        public override void LoadArgument(int argumentIndex)
+        {
+            if (argumentIndex < 0)
+                throw new ArgumentOutOfRangeException("argumentIndex");
+            switch (argumentIndex)
+            {
+                case 0:
+                    this.generator.Emit(OpCodes.Ldarg_0);
+                    break;
+                case 1:
+                    this.generator.Emit(OpCodes.Ldarg_1);
+                    break;
+                case 2:
+                    this.generator.Emit(OpCodes.Ldarg_2);
+                    break;
+                case 3:
+                    this.generator.Emit(OpCodes.Ldarg_3);
+                    break;
+                default:
+                    if (argumentIndex < 256)
+                        this.generator.Emit(OpCodes.Ldarg_S, (byte)argumentIndex);
+                    else
+                        this.generator.Emit(OpCodes.Ldarg, (short)argumentIndex);
+                    break;
+            }
+        }
+
+        /// <summary>
+        /// Pops a value from the stack and stores it in the method argument with the given index.
+        /// </summary>
+        /// <param name="argumentIndex"> The index of the argument to store into. </param>
+        public override void StoreArgument(int argumentIndex)
+        {
+            if (argumentIndex < 0)
+                throw new ArgumentOutOfRangeException("argumentIndex");
+            if (argumentIndex < 256)
+                this.generator.Emit(OpCodes.Starg_S, (byte)argumentIndex);
+            else
+                this.generator.Emit(OpCodes.Starg, (short)argumentIndex);
+        }
+
+
+
+        //     LOAD CONSTANT
+        //_________________________________________________________________________________________
+
+        /// <summary>
+        /// Pushes <c>null</c> onto the stack.
+        /// </summary>
+        public override void LoadNull()
+        {
+            this.generator.Emit(OpCodes.Ldnull);
+        }
+
+        /// <summary>
+        /// Pushes a constant value onto the stack.
+        /// </summary>
+        /// <param name="value"> The integer to push onto the stack. </param>
+        public override void LoadInt32(int value)
+        {
+            if (value >= -1 && value <= 8)
+            {
+                switch (value)
+                {
+                    case -1:
+                        this.generator.Emit(OpCodes.Ldc_I4_M1);
+                        break;
+                    case 0:
+                        this.generator.Emit(OpCodes.Ldc_I4_0);
+                        break;
+                    case 1:
+                        this.generator.Emit(OpCodes.Ldc_I4_1);
+                        break;
+                    case 2:
+                        this.generator.Emit(OpCodes.Ldc_I4_2);
+                        break;
+                    case 3:
+                        this.generator.Emit(OpCodes.Ldc_I4_3);
+                        break;
+                    case 4:
+                        this.generator.Emit(OpCodes.Ldc_I4_4);
+                        break;
+                    case 5:
+                        this.generator.Emit(OpCodes.Ldc_I4_5);
+                        break;
+                    case 6:
+                        this.generator.Emit(OpCodes.Ldc_I4_6);
+                        break;
+                    case 7:
+                        this.generator.Emit(OpCodes.Ldc_I4_7);
+                        break;
+                    case 8:
+                        this.generator.Emit(OpCodes.Ldc_I4_8);
+                        break;
+                }
+                
+            }
+            else if (value >= -128 && value < 128)
+                this.generator.Emit(OpCodes.Ldc_I4_S, (byte)value);
+            else
+                this.generator.Emit(OpCodes.Ldc_I4, value);
+        }
+
+        /// <summary>
+        /// Pushes a 64-bit constant value onto the stack.
+        /// </summary>
+        /// <param name="value"> The 64-bit integer to push onto the stack. </param>
+        public override void LoadInt64(long value)
+        {
+            this.generator.Emit(OpCodes.Ldc_I8, value);
+        }
+
+        /// <summary>
+        /// Pushes a constant value onto the stack.
+        /// </summary>
+        /// <param name="value"> The number to push onto the stack. </param>
+        public override void LoadDouble(double value)
+        {
+            this.generator.Emit(OpCodes.Ldc_R8, value);
+        }
+
+        /// <summary>
+        /// Pushes a constant value onto the stack.
+        /// </summary>
+        /// <param name="value"> The string to push onto the stack. </param>
+        public override void LoadString(string value)
+        {
+            this.generator.Emit(OpCodes.Ldstr, value);
+        }
+
+
+
+        //     RELATIONAL OPERATIONS
+        //_________________________________________________________________________________________
+
+        /// <summary>
+        /// Pops two values from the stack, compares, then pushes <c>1</c> if the first argument
+        /// is equal to the second, or <c>0</c> otherwise.  Produces <c>0</c> if one or both
+        /// of the arguments are <c>NaN</c>.
+        /// </summary>
+        public override void CompareEqual()
+        {
+            this.generator.Emit(OpCodes.Ceq);
+        }
+
+        /// <summary>
+        /// Pops two values from the stack, compares, then pushes <c>1</c> if the first argument
+        /// is greater than the second, or <c>0</c> otherwise.  Produces <c>0</c> if one or both
+        /// of the arguments are <c>NaN</c>.
+        /// </summary>
+        public override void CompareGreaterThan()
+        {
+            this.generator.Emit(OpCodes.Cgt);
+        }
+
+        /// <summary>
+        /// Pops two values from the stack, compares, then pushes <c>1</c> if the first argument
+        /// is greater than the second, or <c>0</c> otherwise.  Produces <c>1</c> if one or both
+        /// of the arguments are <c>NaN</c>.  Integers are considered to be unsigned.
+        /// </summary>
+        public override void CompareGreaterThanUnsigned()
+        {
+            this.generator.Emit(OpCodes.Cgt_Un);
+        }
+
+        /// <summary>
+        /// Pops two values from the stack, compares, then pushes <c>1</c> if the first argument
+        /// is less than the second, or <c>0</c> otherwise.  Produces <c>0</c> if one or both
+        /// of the arguments are <c>NaN</c>.
+        /// </summary>
+        public override void CompareLessThan()
+        {
+            this.generator.Emit(OpCodes.Clt);
+        }
+
+        /// <summary>
+        /// Pops two values from the stack, compares, then pushes <c>1</c> if the first argument
+        /// is less than the second, or <c>0</c> otherwise.  Produces <c>1</c> if one or both
+        /// of the arguments are <c>NaN</c>.  Integers are considered to be unsigned.
+        /// </summary>
+        public override void CompareLessThanUnsigned()
+        {
+            this.generator.Emit(OpCodes.Clt_Un);
+        }
+
+
+
+        //     ARITHMETIC AND BITWISE OPERATIONS
+        //_________________________________________________________________________________________
+
+        /// <summary>
+        /// Pops two values from the stack, adds them together, then pushes the result to the
+        /// stack.
+        /// </summary>
+        public override void Add()
+        {
+            this.generator.Emit(OpCodes.Add);
+        }
+
+        /// <summary>
+        /// Pops two values from the stack, subtracts the second from the first, then pushes the
+        /// result to the stack.
+        /// </summary>
+        public override void Subtract()
+        {
+            this.generator.Emit(OpCodes.Sub);
+        }
+
+        /// <summary>
+        /// Pops two values from the stack, multiplies them together, then pushes the
+        /// result to the stack.
+        /// </summary>
+        public override void Multiply()
+        {
+            this.generator.Emit(OpCodes.Mul);
+        }
+
+        /// <summary>
+        /// Pops two values from the stack, divides the first by the second, then pushes the
+        /// result to the stack.
+        /// </summary>
+        public override void Divide()
+        {
+            this.generator.Emit(OpCodes.Div);
+        }
+
+        /// <summary>
+        /// Pops two values from the stack, divides the first by the second, then pushes the
+        /// remainder to the stack.
+        /// </summary>
+        public override void Remainder()
+        {
+            this.generator.Emit(OpCodes.Rem);
+        }
+
+        /// <summary>
+        /// Pops a value from the stack, negates it, then pushes it back onto the stack.
+        /// </summary>
+        public override void Negate()
+        {
+            this.generator.Emit(OpCodes.Neg);
+        }
+
+        /// <summary>
+        /// Pops two values from the stack, ANDs them together, then pushes the result to the
+        /// stack.
+        /// </summary>
+        public override void BitwiseAnd()
+        {
+            this.generator.Emit(OpCodes.And);
+        }
+
+        /// <summary>
+        /// Pops two values from the stack, ORs them together, then pushes the result to the
+        /// stack.
+        /// </summary>
+        public override void BitwiseOr()
+        {
+            this.generator.Emit(OpCodes.Or);
+        }
+
+        /// <summary>
+        /// Pops two values from the stack, XORs them together, then pushes the result to the
+        /// stack.
+        /// </summary>
+        public override void BitwiseXor()
+        {
+            this.generator.Emit(OpCodes.Xor);
+        }
+
+        /// <summary>
+        /// Pops a value from the stack, inverts it, then pushes the result to the stack.
+        /// </summary>
+        public override void BitwiseNot()
+        {
+            this.generator.Emit(OpCodes.Not);
+        }
+
+        /// <summary>
+        /// Pops two values from the stack, shifts the first to the left, then pushes the result
+        /// to the stack.
+        /// </summary>
+        public override void ShiftLeft()
+        {
+            this.generator.Emit(OpCodes.Shl);
+        }
+
+        /// <summary>
+        /// Pops two values from the stack, shifts the first to the right, then pushes the result
+        /// to the stack.  The sign bit is preserved.
+        /// </summary>
+        public override void ShiftRight()
+        {
+            this.generator.Emit(OpCodes.Shr);
+        }
+
+        /// <summary>
+        /// Pops two values from the stack, shifts the first to the right, then pushes the result
+        /// to the stack.  The sign bit is not preserved.
+        /// </summary>
+        public override void ShiftRightUnsigned()
+        {
+            this.generator.Emit(OpCodes.Shr_Un);
+        }
+
+
+
+        //     CONVERSIONS
+        //_________________________________________________________________________________________
+
+        /// <summary>
+        /// Pops a value from the stack, converts it to an object reference, then pushes it back onto
+        /// the stack.
+        /// </summary>
+        public override void Box(Type type)
+        {
+            if (type == null)
+                throw new ArgumentNullException(nameof(type));
+            if (type.GetTypeInfo().IsValueType == false)
+                throw new ArgumentException(nameof(type));
+            this.generator.Emit(OpCodes.Box, type);
+        }
+
+        /// <summary>
+        /// Pops an object reference (representing a boxed value) from the stack, extracts the
+        /// address, then pushes that address onto the stack.
+        /// </summary>
+        /// <param name="type"> The type of the boxed value.  This should be a value type. </param>
+        public override void Unbox(Type type)
+        {
+            if (type == null)
+                throw new ArgumentNullException(nameof(type));
+            if (type.GetTypeInfo().IsValueType == false)
+                throw new ArgumentException(nameof(type));
+            this.generator.Emit(OpCodes.Unbox, type);
+        }
+
+        /// <summary>
+        /// Pops an object reference (representing a boxed value) from the stack, extracts the value,
+        /// then pushes the value onto the stack.
+        /// </summary>
+        /// <param name="type"> The type of the boxed value.  This should be a value type. </param>
+        public override void UnboxAny(Type type)
+        {
+            if (type == null)
+                throw new ArgumentNullException(nameof(type));
+            if (type.GetTypeInfo().IsValueType == false)
+                throw new ArgumentException(nameof(type));
+            this.generator.Emit(OpCodes.Unbox_Any, type);
+        }
+
+        /// <summary>
+        /// Pops a value from the stack, converts it to a signed integer, then pushes it back onto
+        /// the stack.
+        /// </summary>
+        public override void ConvertToInteger()
+        {
+            this.generator.Emit(OpCodes.Conv_I4);
+        }
+
+        /// <summary>
+        /// Pops a value from the stack, converts it to an unsigned integer, then pushes it back
+        /// onto the stack.
+        /// </summary>
+        public override void ConvertToUnsignedInteger()
+        {
+            this.generator.Emit(OpCodes.Conv_U4);
+        }
+
+        /// <summary>
+        /// Pops a value from the stack, converts it to a signed 64-bit integer, then pushes it
+        /// back onto the stack.
+        /// </summary>
+        public override void ConvertToInt64()
+        {
+            this.generator.Emit(OpCodes.Conv_I8);
+        }
+
+        /// <summary>
+        /// Pops a value from the stack, converts it to an unsigned 64-bit integer, then pushes it
+        /// back onto the stack.
+        /// </summary>
+        public override void ConvertToUnsignedInt64()
+        {
+            this.generator.Emit(OpCodes.Conv_U8);
+        }
+
+        /// <summary>
+        /// Pops a value from the stack, converts it to a double, then pushes it back onto
+        /// the stack.
+        /// </summary>
+        public override void ConvertToDouble()
+        {
+            this.generator.Emit(OpCodes.Conv_R8);
+        }
+
+        /// <summary>
+        /// Pops an unsigned integer from the stack, converts it to a double, then pushes it back onto
+        /// the stack.
+        /// </summary>
+        public override void ConvertUnsignedToDouble()
+        {
+            this.generator.Emit(OpCodes.Conv_R_Un);
+        }
+
+
+
+        //     OBJECTS, METHODS, TYPES AND FIELDS
+        //_________________________________________________________________________________________
+
+        /// <summary>
+        /// Pops the constructor arguments off the stack and creates a new instance of the object.
+        /// </summary>
+        /// <param name="constructor"> The constructor that is used to initialize the object. </param>
+        public override void NewObject(System.Reflection.ConstructorInfo constructor)
+        {
+            this.generator.Emit(OpCodes.Newobj, constructor);
+        }
+
+        /// <summary>
+        /// Pops the method arguments off the stack, calls the given method, then pushes the result
+        /// to the stack (if there was one).  This operation can be used to call instance methods,
+        /// but virtual overrides will not be called and a null check will not be performed at the
+        /// callsite.
+        /// </summary>
+        /// <param name="method"> The method to call. </param>
+        public override void CallStatic(System.Reflection.MethodBase method)
+        {
+            if (method is System.Reflection.ConstructorInfo)
+                this.generator.Emit(OpCodes.Call, (System.Reflection.ConstructorInfo)method);
+            else if (method is System.Reflection.MethodInfo)
+                this.generator.Emit(OpCodes.Call, (System.Reflection.MethodInfo)method);
+            else
+                throw new InvalidOperationException("Unsupported subtype of MethodBase.");
+        }
+
+        /// <summary>
+        /// Pops the method arguments off the stack, calls the given method, then pushes the result
+        /// to the stack (if there was one).  This operation cannot be used to call static methods.
+        /// Virtual overrides are obeyed and a null check is performed.
+        /// </summary>
+        /// <param name="method"> The method to call. </param>
+        /// <exception cref="ArgumentException"> The method is static. </exception>
+        public override void CallVirtual(System.Reflection.MethodBase method)
+        {
+            if (method == null)
+                throw new ArgumentNullException(nameof(method));
+            if (method.IsStatic == true)
+                throw new ArgumentException(nameof(method));
+            if (method is System.Reflection.ConstructorInfo)
+                this.generator.Emit(OpCodes.Callvirt, (System.Reflection.ConstructorInfo)method);
+            else if (method is System.Reflection.MethodInfo)
+                this.generator.Emit(OpCodes.Callvirt, (System.Reflection.MethodInfo)method);
+            else
+                throw new InvalidOperationException("Unsupported subtype of MethodBase.");
+        }
+
+        /// <summary>
+        /// Pushes the value of the given field onto the stack.
+        /// </summary>
+        /// <param name="field"> The field whose value will be pushed. </param>
+        public override void LoadField(System.Reflection.FieldInfo field)
+        {
+            if (field == null)
+                throw new ArgumentNullException(nameof(field));
+            if (field.IsStatic == true)
+                this.generator.Emit(OpCodes.Ldsfld, field);
+            else
+                this.generator.Emit(OpCodes.Ldfld, field);
+        }
+
+        /// <summary>
+        /// Pops a value off the stack and stores it in the given field.
+        /// </summary>
+        /// <param name="field"> The field to modify. </param>
+        public override void StoreField(System.Reflection.FieldInfo field)
+        {
+            if (field == null)
+                throw new ArgumentNullException(nameof(field));
+            if (field.IsStatic == true)
+                this.generator.Emit(OpCodes.Stsfld, field);
+            else
+                this.generator.Emit(OpCodes.Stfld, field);
+        }
+
+        /// <summary>
+        /// Pops an object off the stack, checks that the object inherits from or implements the
+        /// given type, and pushes the object onto the stack if the check was successful or
+        /// throws an InvalidCastException if the check failed.
+        /// </summary>
+        /// <param name="type"> The type of the class the object inherits from or the interface the
+        /// object implements. </param>
+        public override void CastClass(Type type)
+        {
+            this.generator.Emit(OpCodes.Castclass, type);
+        }
+
+        /// <summary>
+        /// Pops an object off the stack, checks that the object inherits from or implements the
+        /// given type, and pushes either the object (if the check was successful) or <c>null</c>
+        /// (if the check failed) onto the stack.
+        /// </summary>
+        /// <param name="type"> The type of the class the object inherits from or the interface the
+        /// object implements. </param>
+        public override void IsInstance(Type type)
+        {
+            this.generator.Emit(OpCodes.Isinst, type);
+        }
+
+        /// <summary>
+        /// Pushes a RuntimeTypeHandle corresponding to the given type onto the evaluation stack.
+        /// </summary>
+        /// <param name="type"> The type to convert to a RuntimeTypeHandle. </param>
+        public override void LoadToken(Type type)
+        {
+            this.generator.Emit(OpCodes.Ldtoken, type);
+        }
+
+        /// <summary>
+        /// Pushes a RuntimeMethodHandle corresponding to the given method onto the evaluation
+        /// stack.
+        /// </summary>
+        /// <param name="method"> The method to convert to a RuntimeMethodHandle. </param>
+        public override void LoadToken(System.Reflection.MethodBase method)
+        {
+            if (method is System.Reflection.ConstructorInfo)
+                this.generator.Emit(OpCodes.Ldtoken, (System.Reflection.ConstructorInfo)method);
+            else if (method is System.Reflection.MethodInfo)
+                this.generator.Emit(OpCodes.Ldtoken, (System.Reflection.MethodInfo)method);
+            else
+                throw new InvalidOperationException("Unsupported subtype of MethodBase.");
+        }
+
+        /// <summary>
+        /// Pushes a RuntimeFieldHandle corresponding to the given field onto the evaluation stack.
+        /// </summary>
+        /// <param name="field"> The type to convert to a RuntimeFieldHandle. </param>
+        public override void LoadToken(System.Reflection.FieldInfo field)
+        {
+            this.generator.Emit(OpCodes.Ldtoken, field);
+        }
+
+        /// <summary>
+        /// Pushes a pointer to the native code implementing the given method onto the evaluation
+        /// stack.  The virtual qualifier will be ignored, if present.
+        /// </summary>
+        /// <param name="method"> The method to retrieve a pointer for. </param>
+        public override void LoadStaticMethodPointer(System.Reflection.MethodBase method)
+        {
+            if (method is System.Reflection.ConstructorInfo)
+                this.generator.Emit(OpCodes.Ldftn, (System.Reflection.ConstructorInfo)method);
+            else if (method is System.Reflection.MethodInfo)
+                this.generator.Emit(OpCodes.Ldftn, (System.Reflection.MethodInfo)method);
+            else
+                throw new InvalidOperationException("Unsupported subtype of MethodBase.");
+        }
+
+        /// <summary>
+        /// Pushes a pointer to the native code implementing the given method onto the evaluation
+        /// stack.  This method cannot be used to retrieve a pointer to a static method.
+        /// </summary>
+        /// <param name="method"> The method to retrieve a pointer for. </param>
+        /// <exception cref="ArgumentException"> The method is static. </exception>
+        public override void LoadVirtualMethodPointer(System.Reflection.MethodBase method)
+        {
+            if (method != null && method.IsStatic == true)
+                throw new ArgumentException(nameof(method));
+            if (method is System.Reflection.ConstructorInfo)
+                this.generator.Emit(OpCodes.Ldvirtftn, (System.Reflection.ConstructorInfo)method);
+            else if (method is System.Reflection.MethodInfo)
+                this.generator.Emit(OpCodes.Ldvirtftn, (System.Reflection.MethodInfo)method);
+            else
+                throw new InvalidOperationException("Unsupported subtype of MethodBase.");
+        }
+
+        /// <summary>
+        /// Pops a managed or native pointer off the stack and initializes the referenced type with
+        /// zeros.
+        /// </summary>
+        /// <param name="type"> The type the pointer on the top of the stack is pointing to. </param>
+        public override void InitObject(Type type)
+        {
+            if (type == null)
+                throw new ArgumentNullException(nameof(type));
+            this.generator.Emit(OpCodes.Initobj, type);
+        }
+
+
+
+        //     ARRAYS
+        //_________________________________________________________________________________________
+
+        /// <summary>
+        /// Pops the size of the array off the stack and pushes a new array of the given type onto
+        /// the stack.
+        /// </summary>
+        /// <param name="type"> The element type. </param>
+        public override void NewArray(Type type)
+        {
+            this.generator.Emit(OpCodes.Newarr, type);
+        }
+
+        /// <summary>
+        /// Pops the array and index off the stack and pushes the element value onto the stack.
+        /// </summary>
+        /// <param name="type"> The element type. </param>
+        public override void LoadArrayElement(Type type)
+        {
+            switch (Type.GetTypeCode(type))
+            {
+                case TypeCode.Byte:
+                case TypeCode.SByte:
+                    this.generator.Emit(OpCodes.Ldelem_I1);
+                    break;
+                case TypeCode.UInt16:
+                case TypeCode.Int16:
+                    this.generator.Emit(OpCodes.Ldelem_I2);
+                    break;
+                case TypeCode.UInt32:
+                case TypeCode.Int32:
+                    this.generator.Emit(OpCodes.Ldelem_I4);
+                    break;
+                case TypeCode.UInt64:
+                case TypeCode.Int64:
+                    this.generator.Emit(OpCodes.Ldelem_I8);
+                    break;
+                case TypeCode.Single:
+                    this.generator.Emit(OpCodes.Ldelem_R4);
+                    break;
+                case TypeCode.Double:
+                    this.generator.Emit(OpCodes.Ldelem_R8);
+                    break;
+                default:
+                    if (type.GetTypeInfo().IsClass == true)
+                        this.generator.Emit(OpCodes.Ldelem_Ref);
+                    else
+                        this.generator.Emit(OpCodes.Ldelem, type);
+                    break;
+            }
+        }
+
+        /// <summary>
+        /// Pops the array, index and value off the stack and stores the value in the array.
+        /// </summary>
+        /// <param name="type"> The element type. </param>
+        public override void StoreArrayElement(Type type)
+        {
+            switch (Type.GetTypeCode(type))
+            {
+                case TypeCode.Byte:
+                case TypeCode.SByte:
+                    this.generator.Emit(OpCodes.Stelem_I1);
+                    break;
+                case TypeCode.UInt16:
+                case TypeCode.Int16:
+                    this.generator.Emit(OpCodes.Stelem_I2);
+                    break;
+                case TypeCode.UInt32:
+                case TypeCode.Int32:
+                    this.generator.Emit(OpCodes.Stelem_I4);
+                    break;
+                case TypeCode.UInt64:
+                case TypeCode.Int64:
+                    this.generator.Emit(OpCodes.Stelem_I8);
+                    break;
+                case TypeCode.Single:
+                    this.generator.Emit(OpCodes.Stelem_R4);
+                    break;
+                case TypeCode.Double:
+                    this.generator.Emit(OpCodes.Stelem_R8);
+                    break;
+                default:
+                    if (type.GetTypeInfo().IsClass == true)
+                        this.generator.Emit(OpCodes.Stelem_Ref);
+                    else
+                        this.generator.Emit(OpCodes.Stelem, type);
+                    break;
+            }
+        }
+
+        /// <summary>
+        /// Pops an array off the stack and pushes the length of the array onto the stack.
+        /// </summary>
+        public override void LoadArrayLength()
+        {
+            this.generator.Emit(OpCodes.Ldlen);
+        }
+
+
+
+        //     EXCEPTION HANDLING
+        //_________________________________________________________________________________________
+
+        /// <summary>
+        /// Pops an exception object off the stack and throws the exception.
+        /// </summary>
+        public override void Throw()
+        {
+            this.generator.Emit(OpCodes.Throw);
+        }
+
+        /// <summary>
+        /// Rethrows the current exception.
+        /// </summary>
+        public override void Rethrow()
+        {
+            this.generator.Emit(OpCodes.Rethrow);
+        }
+
+        /// <summary>
+        /// Begins a try-catch-finally block.  After issuing this instruction any following
+        /// instructions are conceptually within the try block.
+        /// </summary>
+        public override void BeginExceptionBlock()
+        {
+            this.generator.BeginExceptionBlock();
+        }
+
+        /// <summary>
+        /// Ends a try-catch-finally block.  BeginExceptionBlock() must have already been called.
+        /// </summary>
+        public override void EndExceptionBlock()
+        {
+            this.generator.EndExceptionBlock();
+        }
+
+        /// <summary>
+        /// Begins a catch block.  BeginExceptionBlock() must have already been called.
+        /// </summary>
+        /// <param name="exceptionType"> The type of exception to handle. </param>
+        public override void BeginCatchBlock(Type exceptionType)
+        {
+            this.generator.BeginCatchBlock(exceptionType);
+        }
+
+        /// <summary>
+        /// Begins a finally block.  BeginExceptionBlock() must have already been called.
+        /// </summary>
+        public override void BeginFinallyBlock()
+        {
+            this.generator.BeginFinallyBlock();
+        }
+
+        /// <summary>
+        /// Begins a filter block.  BeginExceptionBlock() must have already been called.
+        /// </summary>
+        public override void BeginFilterBlock()
+        {
+            this.generator.BeginExceptFilterBlock();
+        }
+
+        /// <summary>
+        /// Begins a fault block.  BeginExceptionBlock() must have already been called.
+        /// </summary>
+        public override void BeginFaultBlock()
+        {
+            this.generator.BeginFaultBlock();
+        }
+
+        /// <summary>
+        /// Unconditionally branches to the given label.  Unlike the regular branch instruction,
+        /// this instruction can exit out of try, filter and catch blocks.
+        /// </summary>
+        /// <param name="label"> The label to branch to. </param>
+        public override void Leave(ILLabel label)
+        {
+            if (label as ReflectionEmitILLabel == null)
+                throw new ArgumentNullException(nameof(label));
+            this.generator.Emit(OpCodes.Leave, ((ReflectionEmitILLabel)label).UnderlyingLabel);
+        }
+
+        /// <summary>
+        /// This instruction can be used from within a finally block to resume the exception
+        /// handling process.  It is the only valid way of leaving a finally block.
+        /// </summary>
+        public override void EndFinally()
+        {
+            this.generator.Emit(OpCodes.Endfinally);
+        }
+
+        /// <summary>
+        /// This instruction can be used from within a filter block to indicate whether the
+        /// exception will be handled.  It pops an integer from the stack which should be <c>0</c>
+        /// to continue searching for an exception handler or <c>1</c> to use the handler
+        /// associated with the filter.  EndFilter() must be called at the end of a filter block.
+        /// </summary>
+        public override void EndFilter()
+        {
+            this.generator.Emit(OpCodes.Endfilter);
+        }
+
+
+
+        //     DEBUGGING SUPPORT
+        //_________________________________________________________________________________________
+
+        /// <summary>
+        /// Triggers a breakpoint in an attached debugger.
+        /// </summary>
+        public override void Breakpoint()
+        {
+            this.generator.Emit(OpCodes.Break);
+        }
+
+#if NET40
+
+        /// <summary>
+        /// Marks a sequence point in the Microsoft intermediate language (MSIL) stream.
+        /// </summary>
+        /// <param name="document"> The document for which the sequence point is being defined. </param>
+        /// <param name="startLine"> The line where the sequence point begins. </param>
+        /// <param name="startColumn"> The column in the line where the sequence point begins. </param>
+        /// <param name="endLine"> The line where the sequence point ends. </param>
+        /// <param name="endColumn"> The column in the line where the sequence point ends. </param>
+        public override void MarkSequencePoint(System.Diagnostics.SymbolStore.ISymbolDocumentWriter document, int startLine, int startColumn, int endLine, int endColumn)
+        {
+            this.generator.MarkSequencePoint(document, startLine, startColumn, endLine, endColumn);
+        }
+
+#endif
+
+
+
+        //     MISC
+        //_________________________________________________________________________________________
+
+        /// <summary>
+        /// Does nothing.
+        /// </summary>
+        public override void NoOperation()
+        {
+            this.generator.Emit(OpCodes.Nop);
+        }
+    }
+
+}