--- conflicted
+++ resolved
@@ -1,606 +1,591 @@
-﻿using System;
-using System.Collections.Generic;
-using System.Text.RegularExpressions;
-
-namespace Jurassic.Library
-{
-    /// <summary>
-    /// Represents an instance of the RegExp object.
-    /// </summary>
-    [Serializable]
-    public partial class RegExpInstance : ObjectInstance
-    {
-        private Regex value;
-        private bool globalSearch;
-
-
-
-        //     INITIALIZATION
-        //_________________________________________________________________________________________
-
-        /// <summary>
-        /// Creates an empty RegExp instance for use as a prototype.
-        /// </summary>
-        /// <param name="constructor"> A reference to the constructor that owns the prototype. </param>
-        internal RegExpInstance(RegExpConstructor constructor)
-            : base(constructor.Engine.Object.InstancePrototype)
-        {
-            this.value = new Regex("", ParseFlags(null));
-
-            // Initialize the prototype properties.
-            var properties = GetDeclarativeProperties();
-            properties.Add(new PropertyNameAndValue("constructor", constructor, PropertyAttributes.NonEnumerable));
-            properties.Add(new PropertyNameAndValue("source", this.Source.ToString(), PropertyAttributes.Sealed));
-            properties.Add(new PropertyNameAndValue("global", this.Global, PropertyAttributes.Sealed));
-            properties.Add(new PropertyNameAndValue("multiline", this.Multiline, PropertyAttributes.Sealed));
-            properties.Add(new PropertyNameAndValue("ignoreCase", this.IgnoreCase, PropertyAttributes.Sealed));
-            properties.Add(new PropertyNameAndValue("lastIndex", 0.0, PropertyAttributes.Writable));
-            FastSetProperties(properties);
-        }
-
-        /// <summary>
-        /// Creates a new regular expression instance.
-        /// </summary>
-        /// <param name="prototype"> The next object in the prototype chain. </param>
-        /// <param name="pattern"> The regular expression pattern. </param>
-        /// <param name="flags"> Available flags, which may be combined, are:
-        /// g (global search for all occurrences of pattern)
-        /// i (ignore case)
-        /// m (multiline search)</param>
-        internal RegExpInstance(ObjectInstance prototype, string pattern, string flags = null)
-            : base(prototype)
-        {
-            if (pattern == null)
-                throw new ArgumentNullException("pattern");
-
-            try
-            {
-                this.value = new Regex(pattern, ParseFlags(flags));
-            }
-            catch (ArgumentException ex)
-            {
-                // Wrap the exception so that it can be caught within javascript code.
-                throw new JavaScriptException(this.Engine, "SyntaxError", "Invalid regular expression - " + ex.Message);
-            }
-
-            // Initialize the javascript properties.
-<<<<<<< HEAD
-            this.FastSetProperty("source", pattern);
-            this.FastSetProperty("flags", this.Flags);
-            this.FastSetProperty("global", this.Global);
-            this.FastSetProperty("multiline", this.Multiline);
-            this.FastSetProperty("ignoreCase", this.IgnoreCase);
-            this.FastSetProperty("lastIndex", 0.0, PropertyAttributes.Writable);
-=======
-            var properties = new List<PropertyNameAndValue>(5);
-            properties.Add(new PropertyNameAndValue("source", pattern, PropertyAttributes.Sealed));
-            properties.Add(new PropertyNameAndValue("global", this.Global, PropertyAttributes.Sealed));
-            properties.Add(new PropertyNameAndValue("multiline", this.Multiline, PropertyAttributes.Sealed));
-            properties.Add(new PropertyNameAndValue("ignoreCase", this.IgnoreCase, PropertyAttributes.Sealed));
-            properties.Add(new PropertyNameAndValue("lastIndex", 0.0, PropertyAttributes.Writable));
-            FastSetProperties(properties);
->>>>>>> 182faac9
-        }
-
-        /// <summary>
-        /// Creates a new regular expression instance by copying the pattern and flags from another
-        /// RegExp instance.
-        /// </summary>
-        /// <param name="prototype"> The next object in the prototype chain. </param>
-        /// <param name="existingInstance"> The instance to copy the pattern and flags from. </param>
-        internal RegExpInstance(ObjectInstance prototype, RegExpInstance existingInstance)
-            : base(prototype)
-        {
-            if (existingInstance == null)
-                throw new ArgumentNullException("existingInstance");
-            this.value = existingInstance.value;
-            this.globalSearch = existingInstance.globalSearch;
-
-            // Initialize the javascript properties.
-<<<<<<< HEAD
-            this.FastSetProperty("source", existingInstance.Source);
-            this.FastSetProperty("flags", existingInstance.Flags);
-            this.FastSetProperty("global", existingInstance.Global);
-            this.FastSetProperty("multiline", existingInstance.Multiline);
-            this.FastSetProperty("ignoreCase", existingInstance.IgnoreCase);
-=======
-            this.FastSetProperty("source", existingInstance.Source, PropertyAttributes.Sealed);
-            this.FastSetProperty("global", existingInstance.Global, PropertyAttributes.Sealed);
-            this.FastSetProperty("multiline", existingInstance.Multiline, PropertyAttributes.Sealed);
-            this.FastSetProperty("ignoreCase", existingInstance.IgnoreCase, PropertyAttributes.Sealed);
->>>>>>> 182faac9
-            this.FastSetProperty("lastIndex", 0.0, PropertyAttributes.Writable);
-        }
-
-
-
-        //     .NET ACCESSOR PROPERTIES
-        //_________________________________________________________________________________________
-
-        /// <summary>
-        /// Gets the internal class name of the object.  Used by the default toString()
-        /// implementation.
-        /// </summary>
-        protected override string InternalClassName
-        {
-            get { return "RegExp"; }
-        }
-
-        /// <summary>
-        /// Gets the primitive value of this object.
-        /// </summary>
-        public Regex Value
-        {
-            get { return this.value; }
-        }
-
-
-
-        //     JAVASCRIPT PROPERTIES
-        //_________________________________________________________________________________________
-
-        /// <summary>
-        /// Gets the regular expression pattern.
-        /// </summary>
-        public string Source
-        {
-            get { return this.value.ToString(); }
-        }
-
-        /// <summary>
-        /// Gets a string that contains the flags.
-        /// </summary>
-        public string Flags
-        {
-            get
-            {
-                var result = new System.Text.StringBuilder(3);
-                if (this.Global)
-                    result.Append("g");
-                if (this.IgnoreCase)
-                    result.Append("i");
-                if (this.Multiline)
-                    result.Append("m");
-                return result.ToString();
-            }
-        }
-
-        /// <summary>
-        /// Gets a value that indicates whether the global flag is set.  If this flag is set it
-        /// indicates that a search should find all occurrences of the pattern within the searched
-        /// string, not just the first one.
-        /// </summary>
-        public bool Global
-        {
-            get { return this.globalSearch; }
-        }
-
-        /// <summary>
-        /// Gets a value that indicates whether the multiline flag is set.  If this flag is set it
-        /// indicates that the ^ and $ tokens should match the start and end of lines and not just
-        /// the start and end of the string.
-        /// </summary>
-        public bool Multiline
-        {
-            get { return (this.value.Options & RegexOptions.Multiline) != 0;}
-        }
-
-        /// <summary>
-        /// Gets a value that indicates whether the ignoreCase flag is set.  If this flag is set it
-        /// indicates that a search should ignore differences in case between the pattern and the
-        /// matched string.
-        /// </summary>
-        public bool IgnoreCase
-        {
-            get { return (this.value.Options & RegexOptions.IgnoreCase) != 0; }
-        }
-
-        /// <summary>
-        /// Gets the character position to start searching when the global flag is set.
-        /// </summary>
-        public int LastIndex
-        {
-            get { return TypeConverter.ToInteger(this["lastIndex"]); }
-            set { this["lastIndex"] = value; }
-        }
-
-
-
-        //     JAVASCRIPT FUNCTIONS
-        //_________________________________________________________________________________________
-
-        /// <summary>
-        /// Compiles the regular expression for faster execution.
-        /// </summary>
-        /// <param name="pattern"> The regular expression pattern. </param>
-        /// <param name="flags"> Available flags, which may be combined, are:
-        /// g (global search for all occurrences of pattern)
-        /// i (ignore case)
-        /// m (multiline search)</param>
-        [JSInternalFunction(Deprecated = true, Name = "compile")]
-        public void Compile(string pattern, string flags = null)
-        {
-#if !SILVERLIGHT
-            this.value = new Regex(pattern, ParseFlags(flags) | RegexOptions.Compiled);
-#endif
-
-            // Update the javascript properties.
-            this.FastSetProperty("source", pattern);
-            this.FastSetProperty("flags", this.Flags);
-            this.FastSetProperty("global", this.Global);
-            this.FastSetProperty("multiline", this.Multiline);
-            this.FastSetProperty("ignoreCase", this.IgnoreCase);
-            this.LastIndex = 0;
-        }
-
-        /// <summary>
-        /// Returns a boolean value that indicates whether or not a pattern exists in a searched string.
-        /// </summary>
-        /// <param name="input"> The string on which to perform the search. </param>
-        /// <returns> <c>true</c> if the regular expression has at least one match in the given
-        /// string; <c>false</c> otherwise. </returns>
-        [JSInternalFunction(Name = "test")]
-        public bool Test(string input)
-        {
-            // Check if there is a match.
-            var match = this.value.Match(input, CalculateStartPosition(input));
-            
-            // If the regex is global, update the lastIndex property.
-            if (this.Global == true)
-                this.LastIndex = match.Success == true ? match.Index + match.Length : 0;
-
-            // Set the deprecated RegExp properties.
-            if (match.Success == true)
-                this.Engine.RegExp.SetDeprecatedProperties(input, match);
-
-            return match.Success;
-        }
-
-        /// <summary>
-        /// Executes a search on a string using a regular expression pattern, and returns an array
-        /// containing the results of that search.
-        /// </summary>
-        /// <param name="input"> The string on which to perform the search. </param>
-        /// <returns> Returns an array containing the match and submatch details, or <c>null</c> if
-        /// no match was found.  The array returned by the exec method has three properties, input,
-        /// index and lastIndex. The input property contains the entire searched string. The index
-        /// property contains the position of the matched substring within the complete searched
-        /// string. The lastIndex property contains the position following the last character in
-        /// the match. </returns>
-        [JSInternalFunction(Name = "exec")]
-        public object Exec(string input)
-        {
-            // Perform the regular expression matching.
-            var match = this.value.Match(input, CalculateStartPosition(input));
-
-            // Return null if no match was found.
-            if (match.Success == false)
-            {
-                // Reset the lastIndex property.
-                if (this.Global == true)
-                    this.LastIndex = 0;
-                return Null.Value;
-            }
-
-            // If the global flag is set, update the lastIndex property.
-            if (this.Global == true)
-                this.LastIndex = match.Index + match.Length;
-
-            // Set the deprecated RegExp properties.
-            this.Engine.RegExp.SetDeprecatedProperties(input, match);
-
-            // Otherwise, return an array.
-            object[] array = new object[match.Groups.Count];
-            for (int i = 0; i < match.Groups.Count; i++)
-            {
-                var group = match.Groups[i];
-                array[i] = group.Value;
-                if (group.Captures.Count == 0)
-                    array[i] = Undefined.Value;
-            }
-            var result = this.Engine.Array.New(array);
-            result["index"] = match.Index;
-            result["input"] = input;
-
-            return result;
-        }
-
-        /// <summary>
-        /// Calculates the position to start searching.
-        /// </summary>
-        /// <param name="input"> The string on which to perform the search. </param>
-        /// <returns> The character position to start searching. </returns>
-        private int CalculateStartPosition(string input)
-        {
-            if (this.Global == false)
-                return 0;
-            return Math.Min(Math.Max(this.LastIndex, 0), input.Length);
-        }
-
-        /// <summary>
-        /// Finds all regular expression matches within the given string.
-        /// </summary>
-        /// <param name="input"> The string on which to perform the search. </param>
-        /// <returns> An array containing the matched strings. </returns>
-        public object Match(string input)
-        {
-            // If the global flag is not set, returns a single match.
-            if (this.Global == false)
-                return Exec(input);
-
-            // Otherwise, find all matches.
-            var matches = this.value.Matches(input);
-            if (matches.Count == 0)
-                return Null.Value;
-
-            // Set the deprecated RegExp properties (using the last match).
-            this.Engine.RegExp.SetDeprecatedProperties(input, matches[matches.Count - 1]);
-
-            // Construct the array to return.
-            object[] matchValues = new object[matches.Count];
-            for (int i = 0; i < matches.Count; i++)
-                matchValues[i] = matches[i].Value;
-            return this.Engine.Array.New(matchValues);
-        }
-
-        /// <summary>
-        /// Returns a copy of the given string with text replaced using a regular expression.
-        /// </summary>
-        /// <param name="input"> The string on which to perform the search. </param>
-        /// <param name="replaceText"> A string containing the text to replace for every successful match. </param>
-        /// <returns> A copy of the given string with text replaced using a regular expression. </returns>
-        public string Replace(string input, string replaceText)
-        {
-            // Check if the replacement string contains any patterns.
-            bool replaceTextContainsPattern = replaceText.IndexOf('$') >= 0;
-
-            // Replace the input string with replaceText, recording the last match found.
-            Match lastMatch = null;
-            string result = this.value.Replace(input, match =>
-            {
-                lastMatch = match;
-
-                // If there is no pattern, replace the pattern as is.
-                if (replaceTextContainsPattern == false)
-                    return replaceText;
-
-                // Patterns
-                // $$	Inserts a "$".
-                // $&	Inserts the matched substring.
-                // $`	Inserts the portion of the string that precedes the matched substring.
-                // $'	Inserts the portion of the string that follows the matched substring.
-                // $n or $nn	Where n or nn are decimal digits, inserts the nth parenthesized submatch string, provided the first argument was a RegExp object.
-                var replacementBuilder = new System.Text.StringBuilder();
-                for (int i = 0; i < replaceText.Length; i++)
-                {
-                    char c = replaceText[i];
-                    if (c == '$' && i < replaceText.Length - 1)
-                    {
-                        c = replaceText[++i];
-                        if (c == '$')
-                            replacementBuilder.Append('$');
-                        else if (c == '&')
-                            replacementBuilder.Append(match.Value);
-                        else if (c == '`')
-                            replacementBuilder.Append(input.Substring(0, match.Index));
-                        else if (c == '\'')
-                            replacementBuilder.Append(input.Substring(match.Index + match.Length));
-                        else if (c >= '0' && c <= '9')
-                        {
-                            int matchNumber1 = c - '0';
-
-                            // The match number can be one or two digits long.
-                            int matchNumber2 = 0;
-                            if (i < replaceText.Length - 1 && replaceText[i + 1] >= '0' && replaceText[i + 1] <= '9')
-                                matchNumber2 = matchNumber1 * 10 + (replaceText[i + 1] - '0');
-
-                            // Try the two digit capture first.
-                            if (matchNumber2 > 0 && matchNumber2 < match.Groups.Count)
-                            {
-                                // Two digit capture replacement.
-                                replacementBuilder.Append(match.Groups[matchNumber2].Value);
-                                i++;
-                            }
-                            else if (matchNumber1 > 0 && matchNumber1 < match.Groups.Count)
-                            {
-                                // Single digit capture replacement.
-                                replacementBuilder.Append(match.Groups[matchNumber1].Value);
-                            }
-                            else
-                            {
-                                // Capture does not exist.
-                                replacementBuilder.Append('$');
-                                i--;
-                            }
-                        }
-                        else
-                        {
-                            // Unknown replacement pattern.
-                            replacementBuilder.Append('$');
-                            replacementBuilder.Append(c);
-                        }
-                    }
-                    else
-                        replacementBuilder.Append(c);
-                }
-
-                return replacementBuilder.ToString();
-            }, this.Global == true ? -1 : 1);
-
-            // Set the deprecated RegExp properties if at least one match was found.
-            if (lastMatch != null)
-                this.Engine.RegExp.SetDeprecatedProperties(input, lastMatch);
-
-            return result;
-        }
-
-        /// <summary>
-        /// Returns a copy of the given string with text replaced using a regular expression.
-        /// </summary>
-        /// <param name="input"> The string on which to perform the search. </param>
-        /// <param name="replaceFunction"> A function that is called to produce the text to replace
-        /// for every successful match. </param>
-        /// <returns> A copy of the given string with text replaced using a regular expression. </returns>
-        public string Replace(string input, FunctionInstance replaceFunction)
-        {
-            return this.value.Replace(input, match =>
-            {
-                // Set the deprecated RegExp properties.
-                this.Engine.RegExp.SetDeprecatedProperties(input, match);
-
-                object[] parameters = new object[match.Groups.Count + 2];
-                for (int i = 0; i < match.Groups.Count; i++)
-                {
-                    if (match.Groups[i].Success == false)
-                        parameters[i] = Undefined.Value;
-                    else
-                        parameters[i] = match.Groups[i].Value;
-                }
-                parameters[match.Groups.Count] = match.Index;
-                parameters[match.Groups.Count + 1] = input;
-                return TypeConverter.ToString(replaceFunction.CallFromNative("replace", null, parameters));
-            }, this.Global == true ? int.MaxValue : 1);
-        }
-
-        /// <summary>
-        /// Returns the position of the first substring match in a regular expression search.
-        /// </summary>
-        /// <param name="input"> The string on which to perform the search. </param>
-        /// <returns> The character position of the first match, or -1 if no match was found. </returns>
-        public int Search(string input)
-        {
-            // Perform the regular expression matching.
-            var match = this.value.Match(input);
-
-            // Return -1 if no match was found.
-            if (match.Success == false)
-                return -1;
-
-            // Set the deprecated RegExp properties.
-            this.Engine.RegExp.SetDeprecatedProperties(input, match);
-
-            // Otherwise, return the position of the match.
-            return match.Index;
-        }
-
-        /// <summary>
-        /// Splits the given string into an array of strings by separating the string into substrings.
-        /// </summary>
-        /// <param name="input"> The string to split. </param>
-        /// <param name="limit"> The maximum number of array items to return.  Defaults to unlimited. </param>
-        /// <returns> An array containing the split strings. </returns>
-        public ArrayInstance Split(string input, uint limit = uint.MaxValue)
-        {
-            // Return an empty array if limit = 0.
-            if (limit == 0)
-                return this.Engine.Array.New(new object[0]);
-
-            // Find the first match.
-            Match match = this.value.Match(input, 0);
-
-            var results = new List<object>();
-            int startIndex = 0;
-            Match lastMatch = null;
-            while (match.Success == true)
-            {
-                // Do not match the an empty substring at the start or end of the string or at the
-                // end of the previous match.
-                if (match.Length == 0 && (match.Index == 0 || match.Index == input.Length || match.Index == startIndex))
-                {
-                    // Find the next match.
-                    match = match.NextMatch();
-                    continue;
-                }
-
-                // Add the match results to the array.
-                results.Add(input.Substring(startIndex, match.Index - startIndex));
-                if (results.Count >= limit)
-                    return this.Engine.Array.New(results.ToArray());
-                startIndex = match.Index + match.Length;
-                for (int i = 1; i < match.Groups.Count; i++)
-                {
-                    var group = match.Groups[i];
-                    if (group.Captures.Count == 0)
-                        results.Add(Undefined.Value);       // Non-capturing groups return "undefined".
-                    else
-                        results.Add(match.Groups[i].Value);
-                    if (results.Count >= limit)
-                        return this.Engine.Array.New(results.ToArray());
-                }
-
-                // Record the last match.
-                lastMatch = match;
-
-                // Find the next match.
-                match = match.NextMatch();
-            }
-            results.Add(input.Substring(startIndex, input.Length - startIndex));
-
-            // Set the deprecated RegExp properties.
-            if (lastMatch != null)
-                this.Engine.RegExp.SetDeprecatedProperties(input, lastMatch);
-
-            return this.Engine.Array.New(results.ToArray());
-        }
-
-        /// <summary>
-        /// Returns a string representing the current object.
-        /// </summary>
-        /// <returns> A string representing the current object. </returns>
-        [JSInternalFunction(Name = "toString")]
-        public new string ToString()
-        {
-            return string.Format("/{0}/{1}", this.Source, this.Flags);
-        }
-
-
-
-        //     PRIVATE IMPLEMENTATION METHODS
-        //_________________________________________________________________________________________
-
-        /// <summary>
-        /// Parses the flags parameter into an enum.
-        /// </summary>
-        /// <param name="flags"> Available flags, which may be combined, are:
-        /// g (global search for all occurrences of pattern)
-        /// i (ignore case)
-        /// m (multiline search)</param>
-        /// <returns> RegexOptions flags that correspond to the given flags. </returns>
-        private RegexOptions ParseFlags(string flags)
-        {
-            var options = RegexOptions.ECMAScript;
-            this.globalSearch = false;
-
-            if (flags != null)
-            {
-                for (int i = 0; i < flags.Length; i++)
-                {
-                    char flag = flags[i];
-                    if (flag == 'g')
-                    {
-                        if (this.globalSearch == true)
-                            throw new JavaScriptException(this.Engine, "SyntaxError", "The 'g' flag cannot be specified twice");
-                        this.globalSearch = true;
-                    }
-                    else if (flag == 'i')
-                    {
-                        if ((options & RegexOptions.IgnoreCase) == RegexOptions.IgnoreCase)
-                            throw new JavaScriptException(this.Engine, "SyntaxError", "The 'i' flag cannot be specified twice");
-                        options |= RegexOptions.IgnoreCase;
-                    }
-                    else if (flag == 'm')
-                    {
-                        if ((options & RegexOptions.Multiline) == RegexOptions.Multiline)
-                            throw new JavaScriptException(this.Engine, "SyntaxError", "The 'm' flag cannot be specified twice");
-                        options |= RegexOptions.Multiline;
-                    }
-                    else
-                    {
-                        throw new JavaScriptException(this.Engine, "SyntaxError", string.Format("Unknown flag '{0}'", flag));
-                    }
-                }
-            }
-            return options;
-        }
-    }
-}
+﻿using System;
+using System.Collections.Generic;
+using System.Text.RegularExpressions;
+
+namespace Jurassic.Library
+{
+    /// <summary>
+    /// Represents an instance of the RegExp object.
+    /// </summary>
+    [Serializable]
+    public partial class RegExpInstance : ObjectInstance
+    {
+        private Regex value;
+        private bool globalSearch;
+
+
+
+        //     INITIALIZATION
+        //_________________________________________________________________________________________
+
+        /// <summary>
+        /// Creates an empty RegExp instance for use as a prototype.
+        /// </summary>
+        /// <param name="constructor"> A reference to the constructor that owns the prototype. </param>
+        internal RegExpInstance(RegExpConstructor constructor)
+            : base(constructor.Engine.Object.InstancePrototype)
+        {
+            this.value = new Regex("", ParseFlags(null));
+
+            // Initialize the prototype properties.
+            var properties = GetDeclarativeProperties();
+            properties.Add(new PropertyNameAndValue("constructor", constructor, PropertyAttributes.NonEnumerable));
+            properties.Add(new PropertyNameAndValue("source", this.Source.ToString(), PropertyAttributes.Sealed));
+            properties.Add(new PropertyNameAndValue("global", this.Global, PropertyAttributes.Sealed));
+            properties.Add(new PropertyNameAndValue("multiline", this.Multiline, PropertyAttributes.Sealed));
+            properties.Add(new PropertyNameAndValue("ignoreCase", this.IgnoreCase, PropertyAttributes.Sealed));
+            properties.Add(new PropertyNameAndValue("lastIndex", 0.0, PropertyAttributes.Writable));
+            FastSetProperties(properties);
+        }
+
+        /// <summary>
+        /// Creates a new regular expression instance.
+        /// </summary>
+        /// <param name="prototype"> The next object in the prototype chain. </param>
+        /// <param name="pattern"> The regular expression pattern. </param>
+        /// <param name="flags"> Available flags, which may be combined, are:
+        /// g (global search for all occurrences of pattern)
+        /// i (ignore case)
+        /// m (multiline search)</param>
+        internal RegExpInstance(ObjectInstance prototype, string pattern, string flags = null)
+            : base(prototype)
+        {
+            if (pattern == null)
+                throw new ArgumentNullException("pattern");
+
+            try
+            {
+                this.value = new Regex(pattern, ParseFlags(flags));
+            }
+            catch (ArgumentException ex)
+            {
+                // Wrap the exception so that it can be caught within javascript code.
+                throw new JavaScriptException(this.Engine, "SyntaxError", "Invalid regular expression - " + ex.Message);
+            }
+
+            // Initialize the javascript properties.
+            var properties = new List<PropertyNameAndValue>(6);
+            properties.Add(new PropertyNameAndValue("source", pattern, PropertyAttributes.Sealed));
+            properties.Add(new PropertyNameAndValue("flags", this.Flags, PropertyAttributes.Sealed));
+            properties.Add(new PropertyNameAndValue("global", this.Global, PropertyAttributes.Sealed));
+            properties.Add(new PropertyNameAndValue("multiline", this.Multiline, PropertyAttributes.Sealed));
+            properties.Add(new PropertyNameAndValue("ignoreCase", this.IgnoreCase, PropertyAttributes.Sealed));
+            properties.Add(new PropertyNameAndValue("lastIndex", 0.0, PropertyAttributes.Writable));
+            FastSetProperties(properties);
+        }
+
+        /// <summary>
+        /// Creates a new regular expression instance by copying the pattern and flags from another
+        /// RegExp instance.
+        /// </summary>
+        /// <param name="prototype"> The next object in the prototype chain. </param>
+        /// <param name="existingInstance"> The instance to copy the pattern and flags from. </param>
+        internal RegExpInstance(ObjectInstance prototype, RegExpInstance existingInstance)
+            : base(prototype)
+        {
+            if (existingInstance == null)
+                throw new ArgumentNullException("existingInstance");
+            this.value = existingInstance.value;
+            this.globalSearch = existingInstance.globalSearch;
+
+            // Initialize the javascript properties.
+            this.FastSetProperty("source", existingInstance.Source, PropertyAttributes.Sealed);
+            this.FastSetProperty("flags", existingInstance.Flags, PropertyAttributes.Sealed);
+            this.FastSetProperty("global", existingInstance.Global, PropertyAttributes.Sealed);
+            this.FastSetProperty("multiline", existingInstance.Multiline, PropertyAttributes.Sealed);
+            this.FastSetProperty("ignoreCase", existingInstance.IgnoreCase, PropertyAttributes.Sealed);
+            this.FastSetProperty("lastIndex", 0.0, PropertyAttributes.Writable);
+        }
+
+
+
+        //     .NET ACCESSOR PROPERTIES
+        //_________________________________________________________________________________________
+
+        /// <summary>
+        /// Gets the internal class name of the object.  Used by the default toString()
+        /// implementation.
+        /// </summary>
+        protected override string InternalClassName
+        {
+            get { return "RegExp"; }
+        }
+
+        /// <summary>
+        /// Gets the primitive value of this object.
+        /// </summary>
+        public Regex Value
+        {
+            get { return this.value; }
+        }
+
+
+
+        //     JAVASCRIPT PROPERTIES
+        //_________________________________________________________________________________________
+
+        /// <summary>
+        /// Gets the regular expression pattern.
+        /// </summary>
+        public string Source
+        {
+            get { return this.value.ToString(); }
+        }
+
+        /// <summary>
+        /// Gets a string that contains the flags.
+        /// </summary>
+        public string Flags
+        {
+            get
+            {
+                var result = new System.Text.StringBuilder(3);
+                if (this.Global)
+                    result.Append("g");
+                if (this.IgnoreCase)
+                    result.Append("i");
+                if (this.Multiline)
+                    result.Append("m");
+                return result.ToString();
+            }
+        }
+
+        /// <summary>
+        /// Gets a value that indicates whether the global flag is set.  If this flag is set it
+        /// indicates that a search should find all occurrences of the pattern within the searched
+        /// string, not just the first one.
+        /// </summary>
+        public bool Global
+        {
+            get { return this.globalSearch; }
+        }
+
+        /// <summary>
+        /// Gets a value that indicates whether the multiline flag is set.  If this flag is set it
+        /// indicates that the ^ and $ tokens should match the start and end of lines and not just
+        /// the start and end of the string.
+        /// </summary>
+        public bool Multiline
+        {
+            get { return (this.value.Options & RegexOptions.Multiline) != 0;}
+        }
+
+        /// <summary>
+        /// Gets a value that indicates whether the ignoreCase flag is set.  If this flag is set it
+        /// indicates that a search should ignore differences in case between the pattern and the
+        /// matched string.
+        /// </summary>
+        public bool IgnoreCase
+        {
+            get { return (this.value.Options & RegexOptions.IgnoreCase) != 0; }
+        }
+
+        /// <summary>
+        /// Gets the character position to start searching when the global flag is set.
+        /// </summary>
+        public int LastIndex
+        {
+            get { return TypeConverter.ToInteger(this["lastIndex"]); }
+            set { this["lastIndex"] = value; }
+        }
+
+
+
+        //     JAVASCRIPT FUNCTIONS
+        //_________________________________________________________________________________________
+
+        /// <summary>
+        /// Compiles the regular expression for faster execution.
+        /// </summary>
+        /// <param name="pattern"> The regular expression pattern. </param>
+        /// <param name="flags"> Available flags, which may be combined, are:
+        /// g (global search for all occurrences of pattern)
+        /// i (ignore case)
+        /// m (multiline search)</param>
+        [JSInternalFunction(Deprecated = true, Name = "compile")]
+        public void Compile(string pattern, string flags = null)
+        {
+#if !SILVERLIGHT
+            this.value = new Regex(pattern, ParseFlags(flags) | RegexOptions.Compiled);
+#endif
+
+            // Update the javascript properties.
+            this.FastSetProperty("source", pattern);
+            this.FastSetProperty("flags", this.Flags);
+            this.FastSetProperty("global", this.Global);
+            this.FastSetProperty("multiline", this.Multiline);
+            this.FastSetProperty("ignoreCase", this.IgnoreCase);
+            this.LastIndex = 0;
+        }
+
+        /// <summary>
+        /// Returns a boolean value that indicates whether or not a pattern exists in a searched string.
+        /// </summary>
+        /// <param name="input"> The string on which to perform the search. </param>
+        /// <returns> <c>true</c> if the regular expression has at least one match in the given
+        /// string; <c>false</c> otherwise. </returns>
+        [JSInternalFunction(Name = "test")]
+        public bool Test(string input)
+        {
+            // Check if there is a match.
+            var match = this.value.Match(input, CalculateStartPosition(input));
+            
+            // If the regex is global, update the lastIndex property.
+            if (this.Global == true)
+                this.LastIndex = match.Success == true ? match.Index + match.Length : 0;
+
+            // Set the deprecated RegExp properties.
+            if (match.Success == true)
+                this.Engine.RegExp.SetDeprecatedProperties(input, match);
+
+            return match.Success;
+        }
+
+        /// <summary>
+        /// Executes a search on a string using a regular expression pattern, and returns an array
+        /// containing the results of that search.
+        /// </summary>
+        /// <param name="input"> The string on which to perform the search. </param>
+        /// <returns> Returns an array containing the match and submatch details, or <c>null</c> if
+        /// no match was found.  The array returned by the exec method has three properties, input,
+        /// index and lastIndex. The input property contains the entire searched string. The index
+        /// property contains the position of the matched substring within the complete searched
+        /// string. The lastIndex property contains the position following the last character in
+        /// the match. </returns>
+        [JSInternalFunction(Name = "exec")]
+        public object Exec(string input)
+        {
+            // Perform the regular expression matching.
+            var match = this.value.Match(input, CalculateStartPosition(input));
+
+            // Return null if no match was found.
+            if (match.Success == false)
+            {
+                // Reset the lastIndex property.
+                if (this.Global == true)
+                    this.LastIndex = 0;
+                return Null.Value;
+            }
+
+            // If the global flag is set, update the lastIndex property.
+            if (this.Global == true)
+                this.LastIndex = match.Index + match.Length;
+
+            // Set the deprecated RegExp properties.
+            this.Engine.RegExp.SetDeprecatedProperties(input, match);
+
+            // Otherwise, return an array.
+            object[] array = new object[match.Groups.Count];
+            for (int i = 0; i < match.Groups.Count; i++)
+            {
+                var group = match.Groups[i];
+                array[i] = group.Value;
+                if (group.Captures.Count == 0)
+                    array[i] = Undefined.Value;
+            }
+            var result = this.Engine.Array.New(array);
+            result["index"] = match.Index;
+            result["input"] = input;
+
+            return result;
+        }
+
+        /// <summary>
+        /// Calculates the position to start searching.
+        /// </summary>
+        /// <param name="input"> The string on which to perform the search. </param>
+        /// <returns> The character position to start searching. </returns>
+        private int CalculateStartPosition(string input)
+        {
+            if (this.Global == false)
+                return 0;
+            return Math.Min(Math.Max(this.LastIndex, 0), input.Length);
+        }
+
+        /// <summary>
+        /// Finds all regular expression matches within the given string.
+        /// </summary>
+        /// <param name="input"> The string on which to perform the search. </param>
+        /// <returns> An array containing the matched strings. </returns>
+        public object Match(string input)
+        {
+            // If the global flag is not set, returns a single match.
+            if (this.Global == false)
+                return Exec(input);
+
+            // Otherwise, find all matches.
+            var matches = this.value.Matches(input);
+            if (matches.Count == 0)
+                return Null.Value;
+
+            // Set the deprecated RegExp properties (using the last match).
+            this.Engine.RegExp.SetDeprecatedProperties(input, matches[matches.Count - 1]);
+
+            // Construct the array to return.
+            object[] matchValues = new object[matches.Count];
+            for (int i = 0; i < matches.Count; i++)
+                matchValues[i] = matches[i].Value;
+            return this.Engine.Array.New(matchValues);
+        }
+
+        /// <summary>
+        /// Returns a copy of the given string with text replaced using a regular expression.
+        /// </summary>
+        /// <param name="input"> The string on which to perform the search. </param>
+        /// <param name="replaceText"> A string containing the text to replace for every successful match. </param>
+        /// <returns> A copy of the given string with text replaced using a regular expression. </returns>
+        public string Replace(string input, string replaceText)
+        {
+            // Check if the replacement string contains any patterns.
+            bool replaceTextContainsPattern = replaceText.IndexOf('$') >= 0;
+
+            // Replace the input string with replaceText, recording the last match found.
+            Match lastMatch = null;
+            string result = this.value.Replace(input, match =>
+            {
+                lastMatch = match;
+
+                // If there is no pattern, replace the pattern as is.
+                if (replaceTextContainsPattern == false)
+                    return replaceText;
+
+                // Patterns
+                // $$	Inserts a "$".
+                // $&	Inserts the matched substring.
+                // $`	Inserts the portion of the string that precedes the matched substring.
+                // $'	Inserts the portion of the string that follows the matched substring.
+                // $n or $nn	Where n or nn are decimal digits, inserts the nth parenthesized submatch string, provided the first argument was a RegExp object.
+                var replacementBuilder = new System.Text.StringBuilder();
+                for (int i = 0; i < replaceText.Length; i++)
+                {
+                    char c = replaceText[i];
+                    if (c == '$' && i < replaceText.Length - 1)
+                    {
+                        c = replaceText[++i];
+                        if (c == '$')
+                            replacementBuilder.Append('$');
+                        else if (c == '&')
+                            replacementBuilder.Append(match.Value);
+                        else if (c == '`')
+                            replacementBuilder.Append(input.Substring(0, match.Index));
+                        else if (c == '\'')
+                            replacementBuilder.Append(input.Substring(match.Index + match.Length));
+                        else if (c >= '0' && c <= '9')
+                        {
+                            int matchNumber1 = c - '0';
+
+                            // The match number can be one or two digits long.
+                            int matchNumber2 = 0;
+                            if (i < replaceText.Length - 1 && replaceText[i + 1] >= '0' && replaceText[i + 1] <= '9')
+                                matchNumber2 = matchNumber1 * 10 + (replaceText[i + 1] - '0');
+
+                            // Try the two digit capture first.
+                            if (matchNumber2 > 0 && matchNumber2 < match.Groups.Count)
+                            {
+                                // Two digit capture replacement.
+                                replacementBuilder.Append(match.Groups[matchNumber2].Value);
+                                i++;
+                            }
+                            else if (matchNumber1 > 0 && matchNumber1 < match.Groups.Count)
+                            {
+                                // Single digit capture replacement.
+                                replacementBuilder.Append(match.Groups[matchNumber1].Value);
+                            }
+                            else
+                            {
+                                // Capture does not exist.
+                                replacementBuilder.Append('$');
+                                i--;
+                            }
+                        }
+                        else
+                        {
+                            // Unknown replacement pattern.
+                            replacementBuilder.Append('$');
+                            replacementBuilder.Append(c);
+                        }
+                    }
+                    else
+                        replacementBuilder.Append(c);
+                }
+
+                return replacementBuilder.ToString();
+            }, this.Global == true ? -1 : 1);
+
+            // Set the deprecated RegExp properties if at least one match was found.
+            if (lastMatch != null)
+                this.Engine.RegExp.SetDeprecatedProperties(input, lastMatch);
+
+            return result;
+        }
+
+        /// <summary>
+        /// Returns a copy of the given string with text replaced using a regular expression.
+        /// </summary>
+        /// <param name="input"> The string on which to perform the search. </param>
+        /// <param name="replaceFunction"> A function that is called to produce the text to replace
+        /// for every successful match. </param>
+        /// <returns> A copy of the given string with text replaced using a regular expression. </returns>
+        public string Replace(string input, FunctionInstance replaceFunction)
+        {
+            return this.value.Replace(input, match =>
+            {
+                // Set the deprecated RegExp properties.
+                this.Engine.RegExp.SetDeprecatedProperties(input, match);
+
+                object[] parameters = new object[match.Groups.Count + 2];
+                for (int i = 0; i < match.Groups.Count; i++)
+                {
+                    if (match.Groups[i].Success == false)
+                        parameters[i] = Undefined.Value;
+                    else
+                        parameters[i] = match.Groups[i].Value;
+                }
+                parameters[match.Groups.Count] = match.Index;
+                parameters[match.Groups.Count + 1] = input;
+                return TypeConverter.ToString(replaceFunction.CallFromNative("replace", null, parameters));
+            }, this.Global == true ? int.MaxValue : 1);
+        }
+
+        /// <summary>
+        /// Returns the position of the first substring match in a regular expression search.
+        /// </summary>
+        /// <param name="input"> The string on which to perform the search. </param>
+        /// <returns> The character position of the first match, or -1 if no match was found. </returns>
+        public int Search(string input)
+        {
+            // Perform the regular expression matching.
+            var match = this.value.Match(input);
+
+            // Return -1 if no match was found.
+            if (match.Success == false)
+                return -1;
+
+            // Set the deprecated RegExp properties.
+            this.Engine.RegExp.SetDeprecatedProperties(input, match);
+
+            // Otherwise, return the position of the match.
+            return match.Index;
+        }
+
+        /// <summary>
+        /// Splits the given string into an array of strings by separating the string into substrings.
+        /// </summary>
+        /// <param name="input"> The string to split. </param>
+        /// <param name="limit"> The maximum number of array items to return.  Defaults to unlimited. </param>
+        /// <returns> An array containing the split strings. </returns>
+        public ArrayInstance Split(string input, uint limit = uint.MaxValue)
+        {
+            // Return an empty array if limit = 0.
+            if (limit == 0)
+                return this.Engine.Array.New(new object[0]);
+
+            // Find the first match.
+            Match match = this.value.Match(input, 0);
+
+            var results = new List<object>();
+            int startIndex = 0;
+            Match lastMatch = null;
+            while (match.Success == true)
+            {
+                // Do not match the an empty substring at the start or end of the string or at the
+                // end of the previous match.
+                if (match.Length == 0 && (match.Index == 0 || match.Index == input.Length || match.Index == startIndex))
+                {
+                    // Find the next match.
+                    match = match.NextMatch();
+                    continue;
+                }
+
+                // Add the match results to the array.
+                results.Add(input.Substring(startIndex, match.Index - startIndex));
+                if (results.Count >= limit)
+                    return this.Engine.Array.New(results.ToArray());
+                startIndex = match.Index + match.Length;
+                for (int i = 1; i < match.Groups.Count; i++)
+                {
+                    var group = match.Groups[i];
+                    if (group.Captures.Count == 0)
+                        results.Add(Undefined.Value);       // Non-capturing groups return "undefined".
+                    else
+                        results.Add(match.Groups[i].Value);
+                    if (results.Count >= limit)
+                        return this.Engine.Array.New(results.ToArray());
+                }
+
+                // Record the last match.
+                lastMatch = match;
+
+                // Find the next match.
+                match = match.NextMatch();
+            }
+            results.Add(input.Substring(startIndex, input.Length - startIndex));
+
+            // Set the deprecated RegExp properties.
+            if (lastMatch != null)
+                this.Engine.RegExp.SetDeprecatedProperties(input, lastMatch);
+
+            return this.Engine.Array.New(results.ToArray());
+        }
+
+        /// <summary>
+        /// Returns a string representing the current object.
+        /// </summary>
+        /// <returns> A string representing the current object. </returns>
+        [JSInternalFunction(Name = "toString")]
+        public new string ToString()
+        {
+            return string.Format("/{0}/{1}", this.Source, this.Flags);
+        }
+
+
+
+        //     PRIVATE IMPLEMENTATION METHODS
+        //_________________________________________________________________________________________
+
+        /// <summary>
+        /// Parses the flags parameter into an enum.
+        /// </summary>
+        /// <param name="flags"> Available flags, which may be combined, are:
+        /// g (global search for all occurrences of pattern)
+        /// i (ignore case)
+        /// m (multiline search)</param>
+        /// <returns> RegexOptions flags that correspond to the given flags. </returns>
+        private RegexOptions ParseFlags(string flags)
+        {
+            var options = RegexOptions.ECMAScript;
+            this.globalSearch = false;
+
+            if (flags != null)
+            {
+                for (int i = 0; i < flags.Length; i++)
+                {
+                    char flag = flags[i];
+                    if (flag == 'g')
+                    {
+                        if (this.globalSearch == true)
+                            throw new JavaScriptException(this.Engine, "SyntaxError", "The 'g' flag cannot be specified twice");
+                        this.globalSearch = true;
+                    }
+                    else if (flag == 'i')
+                    {
+                        if ((options & RegexOptions.IgnoreCase) == RegexOptions.IgnoreCase)
+                            throw new JavaScriptException(this.Engine, "SyntaxError", "The 'i' flag cannot be specified twice");
+                        options |= RegexOptions.IgnoreCase;
+                    }
+                    else if (flag == 'm')
+                    {
+                        if ((options & RegexOptions.Multiline) == RegexOptions.Multiline)
+                            throw new JavaScriptException(this.Engine, "SyntaxError", "The 'm' flag cannot be specified twice");
+                        options |= RegexOptions.Multiline;
+                    }
+                    else
+                    {
+                        throw new JavaScriptException(this.Engine, "SyntaxError", string.Format("Unknown flag '{0}'", flag));
+                    }
+                }
+            }
+            return options;
+        }
+    }
+}