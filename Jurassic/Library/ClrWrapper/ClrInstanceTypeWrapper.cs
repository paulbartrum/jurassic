﻿using System;
using System.Collections.Generic;
using System.Reflection;
using Jurassic.Compiler;

namespace Jurassic.Library
{
    /// <summary>
    /// Represents the instance portion of a CLR type that cannot be exposed directly but instead
    /// must be wrapped.
    /// </summary>
    internal class ClrInstanceTypeWrapper : ObjectInstance
    {

        //     INITIALIZATION
        //_________________________________________________________________________________________

        /// <summary>
        /// Retrieves a ClrInstanceTypeWrapper object from the cache, if possible, or creates it
        /// otherwise.
        /// </summary>
        /// <param name="engine"> The associated script engine. </param>
        /// <param name="type"> The CLR type to wrap. </param>
        public static ClrInstanceTypeWrapper FromCache(ScriptEngine engine, Type type)
        {
            if (!engine.EnableExposedClrTypes)
                throw new JavaScriptException(engine, ErrorType.TypeError, "Unsupported type: CLR types are not supported.  Enable CLR types by setting the ScriptEngine's EnableExposedClrTypes property to true.");

            ClrInstanceTypeWrapper cachedInstance;
            if (engine.InstanceTypeWrapperCache.TryGetValue(type, out cachedInstance) == true)
                return cachedInstance;
            var newInstance = new ClrInstanceTypeWrapper(engine, type);
            engine.InstanceTypeWrapperCache.Add(type, newInstance);
            return newInstance;
        }

        /// <summary>
        /// Creates a new ClrInstanceTypeWrapper object.
        /// </summary>
        /// <param name="engine"> The associated script engine. </param>
        /// <param name="type"> The CLR type to wrap. </param>
        private ClrInstanceTypeWrapper(ScriptEngine engine, Type type)
            : base(engine, GetPrototypeObject(engine, type))
        {
            this.WrappedType = type;

            // Populate the fields, properties and methods.
            ClrStaticTypeWrapper.PopulateMembers(this, type, BindingFlags.Instance);
        }
        
        /// <summary>
        /// Returns an object instance to serve as the next object in the prototype chain.
        /// </summary>
        /// <param name="engine"> The associated script engine. </param>
        /// <param name="type"> The CLR type to wrap. </param>
        /// <returns> The next object in the prototype chain. </returns>
        private static ObjectInstance GetPrototypeObject(ScriptEngine engine, Type type)
        {
            if (engine == null)
                throw new ArgumentNullException(nameof(engine));
            if (type == null)
<<<<<<< HEAD
                throw new ArgumentNullException("type");
            if (type.GetTypeInfo().BaseType == null)
=======
                throw new ArgumentNullException(nameof(type));
            if (type.BaseType == null)
>>>>>>> d54e3b0c
                return null;
            return ClrInstanceTypeWrapper.FromCache(engine, type.GetTypeInfo().BaseType);
        }




        //     PROPERTIES
        //_________________________________________________________________________________________

        /// <summary>
        /// Gets the .NET type this object represents.
        /// </summary>
        public Type WrappedType
        {
            get;
            private set;
        }




        //     OBJECT OVERRIDES
        //_________________________________________________________________________________________

        /// <summary>
        /// Returns a textual representation of this object.
        /// </summary>
        /// <returns> A textual representation of this object. </returns>
        public override string ToString()
        {
            return this.WrappedType.ToString();
        }
    }
}
<|MERGE_RESOLUTION|>--- conflicted
+++ resolved
@@ -1,103 +1,98 @@
-﻿using System;
-using System.Collections.Generic;
-using System.Reflection;
-using Jurassic.Compiler;
-
-namespace Jurassic.Library
-{
-    /// <summary>
-    /// Represents the instance portion of a CLR type that cannot be exposed directly but instead
-    /// must be wrapped.
-    /// </summary>
-    internal class ClrInstanceTypeWrapper : ObjectInstance
-    {
-
-        //     INITIALIZATION
-        //_________________________________________________________________________________________
-
-        /// <summary>
-        /// Retrieves a ClrInstanceTypeWrapper object from the cache, if possible, or creates it
-        /// otherwise.
-        /// </summary>
-        /// <param name="engine"> The associated script engine. </param>
-        /// <param name="type"> The CLR type to wrap. </param>
-        public static ClrInstanceTypeWrapper FromCache(ScriptEngine engine, Type type)
-        {
-            if (!engine.EnableExposedClrTypes)
-                throw new JavaScriptException(engine, ErrorType.TypeError, "Unsupported type: CLR types are not supported.  Enable CLR types by setting the ScriptEngine's EnableExposedClrTypes property to true.");
-
-            ClrInstanceTypeWrapper cachedInstance;
-            if (engine.InstanceTypeWrapperCache.TryGetValue(type, out cachedInstance) == true)
-                return cachedInstance;
-            var newInstance = new ClrInstanceTypeWrapper(engine, type);
-            engine.InstanceTypeWrapperCache.Add(type, newInstance);
-            return newInstance;
-        }
-
-        /// <summary>
-        /// Creates a new ClrInstanceTypeWrapper object.
-        /// </summary>
-        /// <param name="engine"> The associated script engine. </param>
-        /// <param name="type"> The CLR type to wrap. </param>
-        private ClrInstanceTypeWrapper(ScriptEngine engine, Type type)
-            : base(engine, GetPrototypeObject(engine, type))
-        {
-            this.WrappedType = type;
-
-            // Populate the fields, properties and methods.
-            ClrStaticTypeWrapper.PopulateMembers(this, type, BindingFlags.Instance);
-        }
-        
-        /// <summary>
-        /// Returns an object instance to serve as the next object in the prototype chain.
-        /// </summary>
-        /// <param name="engine"> The associated script engine. </param>
-        /// <param name="type"> The CLR type to wrap. </param>
-        /// <returns> The next object in the prototype chain. </returns>
-        private static ObjectInstance GetPrototypeObject(ScriptEngine engine, Type type)
-        {
-            if (engine == null)
-                throw new ArgumentNullException(nameof(engine));
-            if (type == null)
-<<<<<<< HEAD
-                throw new ArgumentNullException("type");
-            if (type.GetTypeInfo().BaseType == null)
-=======
-                throw new ArgumentNullException(nameof(type));
-            if (type.BaseType == null)
->>>>>>> d54e3b0c
-                return null;
-            return ClrInstanceTypeWrapper.FromCache(engine, type.GetTypeInfo().BaseType);
-        }
-
-
-
-
-        //     PROPERTIES
-        //_________________________________________________________________________________________
-
-        /// <summary>
-        /// Gets the .NET type this object represents.
-        /// </summary>
-        public Type WrappedType
-        {
-            get;
-            private set;
-        }
-
-
-
-
-        //     OBJECT OVERRIDES
-        //_________________________________________________________________________________________
-
-        /// <summary>
-        /// Returns a textual representation of this object.
-        /// </summary>
-        /// <returns> A textual representation of this object. </returns>
-        public override string ToString()
-        {
-            return this.WrappedType.ToString();
-        }
-    }
-}
+﻿using System;
+using System.Collections.Generic;
+using System.Reflection;
+using Jurassic.Compiler;
+
+namespace Jurassic.Library
+{
+    /// <summary>
+    /// Represents the instance portion of a CLR type that cannot be exposed directly but instead
+    /// must be wrapped.
+    /// </summary>
+    internal class ClrInstanceTypeWrapper : ObjectInstance
+    {
+
+        //     INITIALIZATION
+        //_________________________________________________________________________________________
+
+        /// <summary>
+        /// Retrieves a ClrInstanceTypeWrapper object from the cache, if possible, or creates it
+        /// otherwise.
+        /// </summary>
+        /// <param name="engine"> The associated script engine. </param>
+        /// <param name="type"> The CLR type to wrap. </param>
+        public static ClrInstanceTypeWrapper FromCache(ScriptEngine engine, Type type)
+        {
+            if (!engine.EnableExposedClrTypes)
+                throw new JavaScriptException(engine, ErrorType.TypeError, "Unsupported type: CLR types are not supported.  Enable CLR types by setting the ScriptEngine's EnableExposedClrTypes property to true.");
+
+            ClrInstanceTypeWrapper cachedInstance;
+            if (engine.InstanceTypeWrapperCache.TryGetValue(type, out cachedInstance) == true)
+                return cachedInstance;
+            var newInstance = new ClrInstanceTypeWrapper(engine, type);
+            engine.InstanceTypeWrapperCache.Add(type, newInstance);
+            return newInstance;
+        }
+
+        /// <summary>
+        /// Creates a new ClrInstanceTypeWrapper object.
+        /// </summary>
+        /// <param name="engine"> The associated script engine. </param>
+        /// <param name="type"> The CLR type to wrap. </param>
+        private ClrInstanceTypeWrapper(ScriptEngine engine, Type type)
+            : base(engine, GetPrototypeObject(engine, type))
+        {
+            this.WrappedType = type;
+
+            // Populate the fields, properties and methods.
+            ClrStaticTypeWrapper.PopulateMembers(this, type, BindingFlags.Instance);
+        }
+        
+        /// <summary>
+        /// Returns an object instance to serve as the next object in the prototype chain.
+        /// </summary>
+        /// <param name="engine"> The associated script engine. </param>
+        /// <param name="type"> The CLR type to wrap. </param>
+        /// <returns> The next object in the prototype chain. </returns>
+        private static ObjectInstance GetPrototypeObject(ScriptEngine engine, Type type)
+        {
+            if (engine == null)
+                throw new ArgumentNullException(nameof(engine));
+            if (type == null)
+                throw new ArgumentNullException(nameof(type));
+            if (type.GetTypeInfo().BaseType == null)
+                return null;
+            return ClrInstanceTypeWrapper.FromCache(engine, type.GetTypeInfo().BaseType);
+        }
+
+
+
+
+        //     PROPERTIES
+        //_________________________________________________________________________________________
+
+        /// <summary>
+        /// Gets the .NET type this object represents.
+        /// </summary>
+        public Type WrappedType
+        {
+            get;
+            private set;
+        }
+
+
+
+
+        //     OBJECT OVERRIDES
+        //_________________________________________________________________________________________
+
+        /// <summary>
+        /// Returns a textual representation of this object.
+        /// </summary>
+        /// <returns> A textual representation of this object. </returns>
+        public override string ToString()
+        {
+            return this.WrappedType.ToString();
+        }
+    }
+}