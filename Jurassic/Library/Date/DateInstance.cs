﻿using System;
using System.Collections.Generic;

namespace Jurassic.Library
{
    /// <summary>
    /// The prototype for the Date object.
    /// </summary>
    public partial class DateInstance : ObjectInstance
    {
        /// <summary>
        /// The underlying DateTime value. Its Kind is always DateTimeKind.Utc.
        /// The value <c>null</c> represents an invalid date.
        /// </summary>
        private DateTime? value;



        //     INITIALIZATION
        //_________________________________________________________________________________________

        /// <summary>
        /// Creates a new Date instance and initializes it to the current time.
        /// </summary>
        /// <param name="prototype"> The next object in the prototype chain. </param>
        public DateInstance(ObjectInstance prototype)
            : this(prototype, GetUtcNow())
        {
        }

        /// <summary>
        /// Creates a new Date instance from the given date value.
        /// </summary>
        /// <param name="prototype"> The next object in the prototype chain. </param>
        /// <param name="value"> The number of milliseconds since January 1, 1970, 00:00:00 UTC. </param>
        public DateInstance(ObjectInstance prototype, double value)
            : this(prototype, ToUtcDateTime(value))
        {
        }

        /// <summary>
        /// Creates a new Date instance from the given date string.
        /// </summary>
        /// <param name="prototype"> The next object in the prototype chain. </param>
        /// <param name="dateStr"> A string representing a date, expressed in RFC 1123 format. </param>
        public DateInstance(ObjectInstance prototype, string dateStr)
            : this(prototype, DateParser.Parse(dateStr))
        {
        }

        /// <summary>
        /// Creates a new Date instance from various date components, expressed in local time.
        /// </summary>
        /// <param name="prototype"> The next object in the prototype chain. </param>
        /// <param name="year"> The full year. </param>
        /// <param name="month"> The month as an integer between 0 and 11 (january to december). </param>
        /// <param name="day"> The day of the month, from 1 to 31.  Defaults to 1. </param>
        /// <param name="hour"> The number of hours since midnight, from 0 to 23.  Defaults to 0. </param>
        /// <param name="minute"> The number of minutes, from 0 to 59.  Defaults to 0. </param>
        /// <param name="second"> The number of seconds, from 0 to 59.  Defaults to 0. </param>
        /// <param name="millisecond"> The number of milliseconds, from 0 to 999.  Defaults to 0. </param>
        /// <remarks>
        /// If any of the parameters are out of range, then the other values are modified accordingly.
        /// </remarks>
        public DateInstance(ObjectInstance prototype, int year, int month, int day = 1, int hour = 0,
            int minute = 0, int second = 0, int millisecond = 0)
<<<<<<< HEAD
            : this(prototype, ToUtcDateTime(prototype.Engine, year, month, day, hour, minute, second, millisecond, DateTimeKind.Local))
=======
            : this(prototype, ToDateTime(year >= 0 && year < 100 ? year + 1900 : year, month, day, hour, minute, second, millisecond, DateTimeKind.Local))
>>>>>>> d2f06812
        {
        }

        /// <summary>
        /// Creates a new Date instance from the given date.
        /// </summary>
        /// <param name="prototype"> The next object in the prototype chain. </param>
        /// <param name="dateTime"> The date to set the instance value to. </param>
        private DateInstance(ObjectInstance prototype, DateTime? dateTime)
            : base(prototype)
        {
            this.value = ConvertTimeToUtc(prototype.Engine, dateTime);
        }

        /// <summary>
        /// Creates the Date prototype object.
        /// </summary>
        /// <param name="engine"> The script environment. </param>
        /// <param name="constructor"> A reference to the constructor that owns the prototype. </param>
        internal static ObjectInstance CreatePrototype(ScriptEngine engine, DateConstructor constructor)
        {
            var result = engine.Object.Construct();
            var properties = GetDeclarativeProperties(engine);
            properties.Add(new PropertyNameAndValue("constructor", constructor, PropertyAttributes.NonEnumerable));
            result.FastSetProperties(properties);
            return result;
        }



        //     .NET ACCESSOR PROPERTIES
        //_________________________________________________________________________________________

        /// <summary>
        /// Gets the date represented by this object in standard .NET DateTime format.
        /// </summary>
        /// <exception cref="InvalidOperationException">If <see cref="IsValid"/> returns <c>false</c>.</exception>
        public DateTime Value
        {
            get {
                if (!this.IsValid)
                    throw new InvalidOperationException("Invalid date.");

                return this.value.Value;
            }
        }

        /// <summary>
        /// Gets the date represented by this object as the number of milliseconds elapsed since
        /// January 1, 1970, 00:00:00 UTC.
        /// </summary>
        public double ValueInMilliseconds
        {
            get { return ToJSDate(this.value); }
        }

        /// <summary>
        /// Gets a value indicating whether the date instance is valid.  A date can be invalid if
        /// NaN is passed to any of the constructor parameters.
        /// </summary>
        public bool IsValid
        {
            get { return this.value.HasValue; }
        }



        //     JAVASCRIPT FUNCTIONS
        //_________________________________________________________________________________________


        /// <summary>
        /// Returns the year component of this date, according to local time.
        /// </summary>
        /// <returns> The year component of this date, according to local time. </returns>
        [JSInternalFunction(Name = "getFullYear")]
        public double GetFullYear()
        {
            return GetDateComponent(DateComponent.Year, DateTimeKind.Local);
        }

        /// <summary>
        /// Returns the year component of this date as an offset from 1900, according to local time.
        /// </summary>
        /// <returns> The year component of this date as an offset from 1900, according to local time. </returns>
        [JSInternalFunction(Deprecated = true, Name = "getYear")]
        public double GetYear()
        {
            return GetDateComponent(DateComponent.Year, DateTimeKind.Local) - 1900;
        }

        /// <summary>
        /// Returns the month component of this date, according to local time.
        /// </summary>
        /// <returns> The month component (0-11) of this date, according to local time. </returns>
        [JSInternalFunction(Name = "getMonth")]
        public double GetMonth()
        {
            return GetDateComponent(DateComponent.Month, DateTimeKind.Local);
        }

        /// <summary>
        /// Returns the day of the month component of this date, according to local time.
        /// </summary>
        /// <returns> The day of the month component (1-31) of this date, according to local time. </returns>
        [JSInternalFunction(Name = "getDate")]
        public double GetDate()
        {
            return GetDateComponent(DateComponent.Day, DateTimeKind.Local);
        }

        /// <summary>
        /// Returns the day of the week component of this date, according to local time.
        /// </summary>
        /// <returns> The day of the week component (0-6) of this date, according to local time. </returns>
        [JSInternalFunction(Name = "getDay")]
        public double GetDay()
        {
            return GetDateComponent(DateComponent.DayOfWeek, DateTimeKind.Local);
        }

        /// <summary>
        /// Returns the hour component of this date, according to local time.
        /// </summary>
        /// <returns> The hour component (0-23) of this date, according to local time. </returns>
        [JSInternalFunction(Name = "getHours")]
        public double GetHours()
        {
            return GetDateComponent(DateComponent.Hour, DateTimeKind.Local);
        }

        /// <summary>
        /// Returns the minute component of this date, according to local time.
        /// </summary>
        /// <returns> The minute component (0-59) of this date, according to local time. </returns>
        [JSInternalFunction(Name = "getMinutes")]
        public double GetMinutes()
        {
            return GetDateComponent(DateComponent.Minute, DateTimeKind.Local);
        }

        /// <summary>
        /// Returns the seconds component of this date, according to local time.
        /// </summary>
        /// <returns> The seconds component (0-59) of this date, according to local time. </returns>
        [JSInternalFunction(Name = "getSeconds")]
        public double GetSeconds()
        {
            return GetDateComponent(DateComponent.Second, DateTimeKind.Local);
        }

        /// <summary>
        /// Returns the millisecond component of this date, according to local time.
        /// </summary>
        /// <returns> The millisecond component (0-999) of this date, according to local time. </returns>
        [JSInternalFunction(Name = "getMilliseconds")]
        public double GetMilliseconds()
        {
            return GetDateComponent(DateComponent.Millisecond, DateTimeKind.Local);
        }

        /// <summary>
        /// Returns the number of milliseconds since January 1, 1970, 00:00:00 UTC.
        /// </summary>
        /// <returns> The number of milliseconds since January 1, 1970, 00:00:00 UTC. </returns>
        [JSInternalFunction(Name = "getTime")]
        public double GetTime()
        {
            return this.ValueInMilliseconds;
        }

        /// <summary>
        /// Returns the time-zone offset in minutes for the current locale.
        /// </summary>
        /// <returns> The time-zone offset in minutes for the current locale. </returns>
        [JSInternalFunction(Name = "getTimezoneOffset")]
        public double GetTimezoneOffset()
        {
            if (!IsValid)
                return double.NaN;
            return -(int)Engine.LocalTimeZone.GetUtcOffset(this.Value).TotalMinutes;
        }

        /// <summary>
        /// Returns the year component of this date, according to universal time.
        /// </summary>
        /// <returns> The year component of this date, according to universal time. </returns>
        [JSInternalFunction(Name = "getUTCFullYear")]
        public double GetUTCFullYear()
        {
            return GetDateComponent(DateComponent.Year, DateTimeKind.Utc);
        }

        /// <summary>
        /// Returns the month component of this date, according to universal time.
        /// </summary>
        /// <returns> The month component (0-11) of this date, according to universal time. </returns>
        [JSInternalFunction(Name = "getUTCMonth")]
        public double GetUTCMonth()
        {
            return GetDateComponent(DateComponent.Month, DateTimeKind.Utc);
        }

        /// <summary>
        /// Returns the day of the month component of this date, according to universal time.
        /// </summary>
        /// <returns> The day of the month component (1-31) of this date, according to universal time. </returns>
        [JSInternalFunction(Name = "getUTCDate")]
        public double GetUTCDate()
        {
            return GetDateComponent(DateComponent.Day, DateTimeKind.Utc);
        }

        /// <summary>
        /// Returns the day of the week component of this date, according to universal time.
        /// </summary>
        /// <returns> The day of the week component (0-6) of this date, according to universal time. </returns>
        [JSInternalFunction(Name = "getUTCDay")]
        public double GetUTCDay()
        {
            return GetDateComponent(DateComponent.DayOfWeek, DateTimeKind.Utc);
        }

        /// <summary>
        /// Returns the hour component of this date, according to universal time.
        /// </summary>
        /// <returns> The hour component (0-23) of this date, according to universal time. </returns>
        [JSInternalFunction(Name = "getUTCHours")]
        public double GetUTCHours()
        {
            return GetDateComponent(DateComponent.Hour, DateTimeKind.Utc);
        }

        /// <summary>
        /// Returns the minute component of this date, according to universal time.
        /// </summary>
        /// <returns> The minute component (0-59) of this date, according to universal time. </returns>
        [JSInternalFunction(Name = "getUTCMinutes")]
        public double GetUTCMinutes()
        {
            return GetDateComponent(DateComponent.Minute, DateTimeKind.Utc);
        }

        /// <summary>
        /// Returns the seconds component of this date, according to universal time.
        /// </summary>
        /// <returns> The seconds component (0-59) of this date, according to universal time. </returns>
        [JSInternalFunction(Name = "getUTCSeconds")]
        public double GetUTCSeconds()
        {
            return GetDateComponent(DateComponent.Second, DateTimeKind.Utc);
        }

        /// <summary>
        /// Returns the millisecond component of this date, according to universal time.
        /// </summary>
        /// <returns> The millisecond component (0-999) of this date, according to universal time. </returns>
        [JSInternalFunction(Name = "getUTCMilliseconds")]
        public double GetUTCMilliseconds()
        {
            return GetDateComponent(DateComponent.Millisecond, DateTimeKind.Utc);
        }

        /// <summary>
        /// Sets the full year (4 digits for 4-digit years) of this date, according to local time.
        /// </summary>
        /// <param name="year"> The 4 digit year. </param>
        /// <returns> The number of milliseconds elapsed since January 1, 1970, 00:00:00 UTC for
        /// the new date. </returns>
        [JSInternalFunction(Name = "setFullYear", Flags = JSFunctionFlags.MutatesThisObject)]
        public double SetFullYear(double year)
        {
            return SetDateComponents(DateComponent.Year, DateTimeKind.Local, year);
        }

        /// <summary>
        /// Sets the full year (4 digits for 4-digit years) of this date, according to local time.
        /// </summary>
        /// <param name="year"> The 4 digit year. </param>
        /// <param name="month"> The month (0-11). </param>
        /// <returns> The number of milliseconds elapsed since January 1, 1970, 00:00:00 UTC for
        /// the new date. </returns>
        [JSInternalFunction(Name = "setFullYear", Flags = JSFunctionFlags.MutatesThisObject)]
        public double SetFullYear(double year, double month)
        {
            return SetDateComponents(DateComponent.Year, DateTimeKind.Local, year, month);
        }

        /// <summary>
        /// Sets the full year (4 digits for 4-digit years) of this date, according to local time.
        /// </summary>
        /// <param name="year"> The 4 digit year. </param>
        /// <param name="month"> The month (0-11). </param>
        /// <param name="day"> The day of the month (1-31). </param>
        /// <returns> The number of milliseconds elapsed since January 1, 1970, 00:00:00 UTC for
        /// the new date. </returns>
        [JSInternalFunction(Name = "setFullYear", Flags = JSFunctionFlags.MutatesThisObject)]
        public double SetFullYear(double year, double month, double day)
        {
            return SetDateComponents(DateComponent.Year, DateTimeKind.Local, year, month, day);
        }

        /// <summary>
        /// Sets the year of this date, according to local time.
        /// </summary>
        /// <param name="year"> The year.  Numbers less than 100 will be assumed to be  </param>
        /// <returns> The number of milliseconds elapsed since January 1, 1970, 00:00:00 UTC for
        /// the new date. </returns>
        [JSInternalFunction(Deprecated = true, Name = "setYear", Flags = JSFunctionFlags.MutatesThisObject)]
        public double SetYear(double year)
        {
            return SetDateComponents(DateComponent.Year, DateTimeKind.Local, year >= 0 && year < 100 ? year + 1900 : year);
        }

        /// <summary>
        /// Sets the month of this date, according to local time.
        /// </summary>
        /// <param name="month"> The month (0-11). </param>
        /// <returns> The number of milliseconds elapsed since January 1, 1970, 00:00:00 UTC for
        /// the new date. </returns>
        [JSInternalFunction(Name = "setMonth", Flags = JSFunctionFlags.MutatesThisObject)]
        public double SetMonth(double month)
        {
            return SetDateComponents(DateComponent.Month, DateTimeKind.Local, month);
        }

        /// <summary>
        /// Sets the month of this date, according to local time.
        /// </summary>
        /// <param name="month"> The month (0-11). </param>
        /// <param name="day"> The day of the month (1-31). </param>
        /// <returns> The number of milliseconds elapsed since January 1, 1970, 00:00:00 UTC for
        /// the new date. </returns>
        [JSInternalFunction(Name = "setMonth", Flags = JSFunctionFlags.MutatesThisObject)]
        public double SetMonth(double month, double day)
        {
            return SetDateComponents(DateComponent.Month, DateTimeKind.Local, month, day);
        }

        /// <summary>
        /// Sets the day of this date, according to local time.
        /// </summary>
        /// <param name="day"> The day of the month (1-31). </param>
        /// <returns> The number of milliseconds elapsed since January 1, 1970, 00:00:00 UTC for
        /// the new date. </returns>
        [JSInternalFunction(Name = "setDate", Flags = JSFunctionFlags.MutatesThisObject)]
        public double SetDate(double day)
        {
            return SetDateComponents(DateComponent.Day, DateTimeKind.Local, day);
        }

        /// <summary>
        /// Sets the hours component of this date, according to local time.
        /// </summary>
        /// <param name="hour"> The number of hours since midnight (0-23). </param>
        /// <returns> The number of milliseconds elapsed since January 1, 1970, 00:00:00 UTC for
        /// the new date. </returns>
        [JSInternalFunction(Name = "setHours", Flags = JSFunctionFlags.MutatesThisObject)]
        public double SetHours(double hour)
        {
            return SetDateComponents(DateComponent.Hour, DateTimeKind.Local, hour);
        }

        /// <summary>
        /// Sets the hours component of this date, according to local time.
        /// </summary>
        /// <param name="hour"> The number of hours since midnight (0-23). </param>
        /// <param name="minute"> The number of minutes since the hour (0-59). </param>
        /// <returns> The number of milliseconds elapsed since January 1, 1970, 00:00:00 UTC for
        /// the new date. </returns>
        [JSInternalFunction(Name = "setHours", Flags = JSFunctionFlags.MutatesThisObject)]
        public double SetHours(double hour, double minute)
        {
            return SetDateComponents(DateComponent.Hour, DateTimeKind.Local, hour, minute);
        }

        /// <summary>
        /// Sets the hours component of this date, according to local time.
        /// </summary>
        /// <param name="hour"> The number of hours since midnight (0-23). </param>
        /// <param name="minute"> The number of minutes since the hour (0-59). </param>
        /// <param name="second"> The number of seconds since the minute (0-59). </param>
        /// <returns> The number of milliseconds elapsed since January 1, 1970, 00:00:00 UTC for
        /// the new date. </returns>
        [JSInternalFunction(Name = "setHours", Flags = JSFunctionFlags.MutatesThisObject)]
        public double SetHours(double hour, double minute, double second)
        {
            return SetDateComponents(DateComponent.Hour, DateTimeKind.Local, hour, minute, second);
        }

        /// <summary>
        /// Sets the hours component of this date, according to local time.
        /// </summary>
        /// <param name="hour"> The number of hours since midnight (0-23). </param>
        /// <param name="minute"> The number of minutes since the hour (0-59). </param>
        /// <param name="second"> The number of seconds since the minute (0-59). </param>
        /// <param name="millisecond"> The number of milliseconds since the second (0-999). </param>
        /// <returns> The number of milliseconds elapsed since January 1, 1970, 00:00:00 UTC for
        /// the new date. </returns>
        [JSInternalFunction(Name = "setHours", Flags = JSFunctionFlags.MutatesThisObject)]
        public double SetHours(double hour, double minute, double second, double millisecond)
        {
            return SetDateComponents(DateComponent.Hour, DateTimeKind.Local, hour, minute, second, millisecond);
        }

        /// <summary>
        /// Sets the minutes component of this date, according to local time.
        /// </summary>
        /// <param name="minute"> The number of minutes since the hour (0-59). </param>
        /// <returns> The number of milliseconds elapsed since January 1, 1970, 00:00:00 UTC for
        /// the new date. </returns>
        [JSInternalFunction(Name = "setMinutes", Flags = JSFunctionFlags.MutatesThisObject)]
        public double SetMinutes(double minute)
        {
            return SetDateComponents(DateComponent.Minute, DateTimeKind.Local, minute);
        }

        /// <summary>
        /// Sets the minutes component of this date, according to local time.
        /// </summary>
        /// <param name="minute"> The number of minutes since the hour (0-59). </param>
        /// <param name="second"> The number of seconds since the minute (0-59). </param>
        /// <returns> The number of milliseconds elapsed since January 1, 1970, 00:00:00 UTC for
        /// the new date. </returns>
        [JSInternalFunction(Name = "setMinutes", Flags = JSFunctionFlags.MutatesThisObject)]
        public double SetMinutes(double minute, double second)
        {
            return SetDateComponents(DateComponent.Minute, DateTimeKind.Local, minute, second);
        }

        /// <summary>
        /// Sets the minutes component of this date, according to local time.
        /// </summary>
        /// <param name="minute"> The number of minutes since the hour (0-59). </param>
        /// <param name="second"> The number of seconds since the minute (0-59). </param>
        /// <param name="millisecond"> The number of milliseconds since the second (0-999). </param>
        /// <returns> The number of milliseconds elapsed since January 1, 1970, 00:00:00 UTC for
        /// the new date. </returns>
        [JSInternalFunction(Name = "setMinutes", Flags = JSFunctionFlags.MutatesThisObject)]
        public double SetMinutes(double minute, double second, double millisecond)
        {
            return SetDateComponents(DateComponent.Minute, DateTimeKind.Local, minute, second, millisecond);
        }

        /// <summary>
        /// Sets the seconds component of this date, according to local time.
        /// </summary>
        /// <param name="second"> The number of seconds since the minute (0-59). </param>
        /// <returns> The number of milliseconds elapsed since January 1, 1970, 00:00:00 UTC for
        /// the new date. </returns>
        [JSInternalFunction(Name = "setSeconds", Flags = JSFunctionFlags.MutatesThisObject)]
        public double SetSeconds(double second)
        {
            return SetDateComponents(DateComponent.Second, DateTimeKind.Local, second);
        }

        /// <summary>
        /// Sets the seconds component of this date, according to local time.
        /// </summary>
        /// <param name="second"> The number of seconds since the minute (0-59). </param>
        /// <param name="millisecond"> The number of milliseconds since the second (0-999). </param>
        /// <returns> The number of milliseconds elapsed since January 1, 1970, 00:00:00 UTC for
        /// the new date. </returns>
        [JSInternalFunction(Name = "setSeconds", Flags = JSFunctionFlags.MutatesThisObject)]
        public double SetSeconds(double second, double millisecond)
        {
            return SetDateComponents(DateComponent.Second, DateTimeKind.Local, second, millisecond);
        }

        /// <summary>
        /// Sets the milliseconds component of this date, according to local time.
        /// </summary>
        /// <param name="millisecond"> The number of milliseconds since the second (0-999). </param>
        /// <returns> The number of milliseconds elapsed since January 1, 1970, 00:00:00 UTC for
        /// the new date. </returns>
        [JSInternalFunction(Name = "setMilliseconds", Flags = JSFunctionFlags.MutatesThisObject)]
        public double SetMilliseconds(double millisecond)
        {
            return SetDateComponents(DateComponent.Millisecond, DateTimeKind.Local, millisecond);
        }

        /// <summary>
        /// Sets the full year (4 digits for 4-digit years) of this date, according to universal time.
        /// </summary>
        /// <param name="year"> The 4 digit year. </param>
        /// <returns> The number of milliseconds elapsed since January 1, 1970, 00:00:00 UTC for
        /// the new date. </returns>
        [JSInternalFunction(Name = "setUTCFullYear", Flags = JSFunctionFlags.MutatesThisObject)]
        public double SetUTCFullYear(double year)
        {
            return SetDateComponents(DateComponent.Year, DateTimeKind.Utc, year);
        }

        /// <summary>
        /// Sets the full year (4 digits for 4-digit years) of this date, according to universal time.
        /// </summary>
        /// <param name="year"> The 4 digit year. </param>
        /// <param name="month"> The month (0-11). </param>
        /// <returns> The number of milliseconds elapsed since January 1, 1970, 00:00:00 UTC for
        /// the new date. </returns>
        [JSInternalFunction(Name = "setUTCFullYear", Flags = JSFunctionFlags.MutatesThisObject)]
        public double SetUTCFullYear(double year, double month)
        {
            return SetDateComponents(DateComponent.Year, DateTimeKind.Utc, year, month);
        }

        /// <summary>
        /// Sets the full year (4 digits for 4-digit years) of this date, according to universal time.
        /// </summary>
        /// <param name="year"> The 4 digit year. </param>
        /// <param name="month"> The month (0-11). </param>
        /// <param name="day"> The day of the month (1-31). </param>
        /// <returns> The number of milliseconds elapsed since January 1, 1970, 00:00:00 UTC for
        /// the new date. </returns>
        [JSInternalFunction(Name = "setUTCFullYear", Flags = JSFunctionFlags.MutatesThisObject)]
        public double SetUTCFullYear(double year, double month, double day)
        {
            return SetDateComponents(DateComponent.Year, DateTimeKind.Utc, year, month, day);
        }

        /// <summary>
        /// Sets the month of this date, according to universal time.
        /// </summary>
        /// <param name="month"> The month (0-11). </param>
        /// <returns> The number of milliseconds elapsed since January 1, 1970, 00:00:00 UTC for
        /// the new date. </returns>
        [JSInternalFunction(Name = "setUTCMonth", Flags = JSFunctionFlags.MutatesThisObject)]
        public double SetUTCMonth(double month)
        {
            return SetDateComponents(DateComponent.Month, DateTimeKind.Utc, month);
        }

        /// <summary>
        /// Sets the month of this date, according to universal time.
        /// </summary>
        /// <param name="month"> The month (0-11). </param>
        /// <param name="day"> The day of the month (1-31). </param>
        /// <returns> The number of milliseconds elapsed since January 1, 1970, 00:00:00 UTC for
        /// the new date. </returns>
        [JSInternalFunction(Name = "setUTCMonth", Flags = JSFunctionFlags.MutatesThisObject)]
        public double SetUTCMonth(double month, double day)
        {
            return SetDateComponents(DateComponent.Month, DateTimeKind.Utc, month, day);
        }

        /// <summary>
        /// Sets the day of this date, according to universal time.
        /// </summary>
        /// <param name="day"> The day of the month (1-31). </param>
        /// <returns> The number of milliseconds elapsed since January 1, 1970, 00:00:00 UTC for
        /// the new date. </returns>
        [JSInternalFunction(Name = "setUTCDate", Flags = JSFunctionFlags.MutatesThisObject)]
        public double SetUTCDate(double day)
        {
            return SetDateComponents(DateComponent.Day, DateTimeKind.Utc, day);
        }

        /// <summary>
        /// Sets the hours component of this date, according to universal time.
        /// </summary>
        /// <param name="hour"> The number of hours since midnight (0-23). </param>
        /// <returns> The number of milliseconds elapsed since January 1, 1970, 00:00:00 UTC for
        /// the new date. </returns>
        [JSInternalFunction(Name = "setUTCHours", Flags = JSFunctionFlags.MutatesThisObject)]
        public double SetUTCHours(double hour)
        {
            return SetDateComponents(DateComponent.Hour, DateTimeKind.Utc, hour);
        }

        /// <summary>
        /// Sets the hours component of this date, according to universal time.
        /// </summary>
        /// <param name="hour"> The number of hours since midnight (0-23). </param>
        /// <param name="minute"> The number of minutes since the hour (0-59). </param>
        /// <returns> The number of milliseconds elapsed since January 1, 1970, 00:00:00 UTC for
        /// the new date. </returns>
        [JSInternalFunction(Name = "setUTCHours", Flags = JSFunctionFlags.MutatesThisObject)]
        public double SetUTCHours(double hour, double minute)
        {
            return SetDateComponents(DateComponent.Hour, DateTimeKind.Utc, hour, minute);
        }

        /// <summary>
        /// Sets the hours component of this date, according to universal time.
        /// </summary>
        /// <param name="hour"> The number of hours since midnight (0-23). </param>
        /// <param name="minute"> The number of minutes since the hour (0-59). </param>
        /// <param name="second"> The number of seconds since the minute (0-59). </param>
        /// <returns> The number of milliseconds elapsed since January 1, 1970, 00:00:00 UTC for
        /// the new date. </returns>
        [JSInternalFunction(Name = "setUTCHours", Flags = JSFunctionFlags.MutatesThisObject)]
        public double SetUTCHours(double hour, double minute, double second)
        {
            return SetDateComponents(DateComponent.Hour, DateTimeKind.Utc, hour, minute, second);
        }

        /// <summary>
        /// Sets the hours component of this date, according to universal time.
        /// </summary>
        /// <param name="hour"> The number of hours since midnight (0-23). </param>
        /// <param name="minute"> The number of minutes since the hour (0-59). </param>
        /// <param name="second"> The number of seconds since the minute (0-59). </param>
        /// <param name="millisecond"> The number of milliseconds since the second (0-999). </param>
        /// <returns> The number of milliseconds elapsed since January 1, 1970, 00:00:00 UTC for
        /// the new date. </returns>
        [JSInternalFunction(Name = "setUTCHours", Flags = JSFunctionFlags.MutatesThisObject)]
        public double SetUTCHours(double hour, double minute, double second, double millisecond)
        {
            return SetDateComponents(DateComponent.Hour, DateTimeKind.Utc, hour, minute, second, millisecond);
        }

        /// <summary>
        /// Sets the minutes component of this date, according to universal time.
        /// </summary>
        /// <param name="minute"> The number of minutes since the hour (0-59). </param>
        /// <returns> The number of milliseconds elapsed since January 1, 1970, 00:00:00 UTC for
        /// the new date. </returns>
        [JSInternalFunction(Name = "setUTCMinutes", Flags = JSFunctionFlags.MutatesThisObject)]
        public double SetUTCMinutes(double minute)
        {
            return SetDateComponents(DateComponent.Minute, DateTimeKind.Utc, minute);
        }

        /// <summary>
        /// Sets the minutes component of this date, according to universal time.
        /// </summary>
        /// <param name="minute"> The number of minutes since the hour (0-59). </param>
        /// <param name="second"> The number of seconds since the minute (0-59). </param>
        /// <returns> The number of milliseconds elapsed since January 1, 1970, 00:00:00 UTC for
        /// the new date. </returns>
        [JSInternalFunction(Name = "setUTCMinutes", Flags = JSFunctionFlags.MutatesThisObject)]
        public double SetUTCMinutes(double minute, double second)
        {
            return SetDateComponents(DateComponent.Minute, DateTimeKind.Utc, minute, second);
        }

        /// <summary>
        /// Sets the minutes component of this date, according to universal time.
        /// </summary>
        /// <param name="minute"> The number of minutes since the hour (0-59). </param>
        /// <param name="second"> The number of seconds since the minute (0-59). </param>
        /// <param name="millisecond"> The number of milliseconds since the second (0-999). </param>
        /// <returns> The number of milliseconds elapsed since January 1, 1970, 00:00:00 UTC for
        /// the new date. </returns>
        [JSInternalFunction(Name = "setUTCMinutes", Flags = JSFunctionFlags.MutatesThisObject)]
        public double SetUTCMinutes(double minute, double second, double millisecond)
        {
            return SetDateComponents(DateComponent.Minute, DateTimeKind.Utc, minute, second, millisecond);
        }

        /// <summary>
        /// Sets the seconds component of this date, according to universal time.
        /// </summary>
        /// <param name="second"> The number of seconds since the minute (0-59). </param>
        /// <returns> The number of milliseconds elapsed since January 1, 1970, 00:00:00 UTC for
        /// the new date. </returns>
        [JSInternalFunction(Name = "setUTCSeconds", Flags = JSFunctionFlags.MutatesThisObject)]
        public double SetUTCSeconds(double second)
        {
            return SetDateComponents(DateComponent.Second, DateTimeKind.Utc, second);
        }

        /// <summary>
        /// Sets the seconds component of this date, according to universal time.
        /// </summary>
        /// <param name="second"> The number of seconds since the minute (0-59). </param>
        /// <param name="millisecond"> The number of milliseconds since the second (0-999). </param>
        /// <returns> The number of milliseconds elapsed since January 1, 1970, 00:00:00 UTC for
        /// the new date. </returns>
        [JSInternalFunction(Name = "setUTCSeconds", Flags = JSFunctionFlags.MutatesThisObject)]
        public double SetUTCSeconds(double second, double millisecond)
        {
            return SetDateComponents(DateComponent.Second, DateTimeKind.Utc, second, millisecond);
        }

        /// <summary>
        /// Sets the milliseconds component of this date, according to universal time.
        /// </summary>
        /// <param name="millisecond"> The number of milliseconds since the second (0-999). </param>
        /// <returns> The number of milliseconds elapsed since January 1, 1970, 00:00:00 UTC for
        /// the new date. </returns>
        [JSInternalFunction(Name = "setUTCMilliseconds", Flags = JSFunctionFlags.MutatesThisObject)]
        public double SetUTCMilliseconds(double millisecond)
        {
            return SetDateComponents(DateComponent.Millisecond, DateTimeKind.Utc, millisecond);
        }

        /// <summary>
        /// Sets the date and time value of ths date.
        /// </summary>
        /// <param name="millisecond"> The number of milliseconds since January 1, 1970, 00:00:00 UTC. </param>
        /// <returns> The number of milliseconds elapsed since January 1, 1970, 00:00:00 UTC for
        /// the new date. </returns>
        [JSInternalFunction(Name = "setTime", Flags = JSFunctionFlags.MutatesThisObject)]
        public double SetTime(double millisecond)
        {
            this.value = ToUtcDateTime(millisecond);
            return this.ValueInMilliseconds;
        }

        /// <summary>
        /// Returns the date as a string.
        /// </summary>
        /// <returns> The date as a string. </returns>
        [JSInternalFunction(Name = "toDateString")]
        public string ToDateString()
        {
            if (!this.IsValid)
                return "Invalid Date";
            return ConvertTimeFromUtc(Engine, this.Value).Value.ToString("ddd MMM dd yyyy", System.Globalization.DateTimeFormatInfo.InvariantInfo);
        }

        /// <summary>
        /// Returns the date as a string using GMT (Greenwich Mean Time).
        /// </summary>
        /// <returns> The date as a string. </returns>
        [JSInternalFunction(Deprecated = true, Name = "toGMTString")]
        public string ToGMTString()
        {
            if (!this.IsValid)
                return "Invalid Date";
            return ConvertTimeToUtc(Engine, this.Value).Value.ToString("ddd, dd MMM yyyy HH:mm:ss 'GMT'", System.Globalization.DateTimeFormatInfo.InvariantInfo);
        }

        /// <summary>
        /// Returns the date as a string using GMT (Greenwich Mean Time).
        /// </summary>
        /// <returns> The date as a string. </returns>
        [JSInternalFunction(Name = "toISOString")]
        public string ToISOString()
        {
            if (!this.IsValid)
                throw new JavaScriptException(this.Engine, ErrorType.RangeError, "The date is invalid");
            return ConvertTimeToUtc(Engine, this.Value).Value.ToString("yyyy-MM-dd'T'HH:mm:ss.fff'Z'", System.Globalization.DateTimeFormatInfo.InvariantInfo);
        }

        /// <summary>
        /// Used by the JSON.stringify to transform objects prior to serialization.
        /// </summary>
        /// <param name="thisObject"> The object that is being operated on. </param>
        /// <param name="key"> Unused. </param>
        /// <returns> The date as a serializable string. </returns>
        [JSInternalFunction(Name = "toJSON", Flags = JSFunctionFlags.HasThisObject)]
        public static object ToJSON(ObjectInstance thisObject, string key)
        {
            var number = TypeConverter.ToPrimitive(thisObject, PrimitiveTypeHint.Number);
            if (number is double && (double.IsInfinity((double)number) || double.IsNaN((double)number)))
                return Null.Value;
            return thisObject.CallMemberFunction("toISOString");
        }

        /// <summary>
        /// Returns the date as a string using the current locale settings.
        /// </summary>
        /// <returns></returns>
        [JSInternalFunction(Name = "toLocaleDateString")]
        public string ToLocaleDateString()
        {
            if (!this.IsValid)
                return "Invalid Date";
            return ConvertTimeFromUtc(Engine, this.Value).Value.ToString("D", System.Globalization.DateTimeFormatInfo.CurrentInfo);
        }

        /// <summary>
        /// Returns the date and time as a string using the current locale settings.
        /// </summary>
        /// <returns></returns>
        [JSInternalFunction(Name = "toLocaleString")]
        public new string ToLocaleString()
        {
            if (!this.IsValid)
                return "Invalid Date";
            return ConvertTimeFromUtc(Engine, this.Value).Value.ToString("F", System.Globalization.DateTimeFormatInfo.CurrentInfo);
        }

        /// <summary>
        /// Returns the time as a string using the current locale settings.
        /// </summary>
        /// <returns></returns>
        [JSInternalFunction(Name = "toLocaleTimeString")]
        public string ToLocaleTimeString()
        {
            if (!this.IsValid)
                return "Invalid Date";
            return ConvertTimeFromUtc(Engine, this.Value).Value.ToString("T", System.Globalization.DateTimeFormatInfo.CurrentInfo);
        }

        /// <summary>
        /// Returns a string representing the date and time.
        /// </summary>
        /// <param name="engine"></param>
        /// <param name="thisRef"> The object that is being operated on. </param>
        /// <returns> A string representing the date and time. </returns>
        [JSInternalFunction(Name = "toString", Flags = JSFunctionFlags.HasEngineParameter | JSFunctionFlags.HasThisObject)]
        public static string ToString(ScriptEngine engine, object thisRef)
        {
            // As of ES6, this method is generic.
            if ((thisRef is DateInstance) == false)
                return "Invalid Date";

            var instance = (DateInstance)thisRef;
            if (!instance.IsValid)
                return "Invalid Date";

            var dateTime = ConvertTimeFromUtc(instance.Engine, instance.Value);
            return dateTime.Value.ToString("ddd MMM dd yyyy HH:mm:ss ", System.Globalization.DateTimeFormatInfo.InvariantInfo) +
                ToTimeZoneString(engine, dateTime.Value);
        }

        /// <summary>
        /// Returns the time as a string.
        /// </summary>
        /// <returns></returns>
        [JSInternalFunction(Name = "toTimeString")]
        public string ToTimeString()
        {
            if (!this.IsValid)
                return "Invalid Date";

            var dateTime = ConvertTimeFromUtc(Engine, this.Value);
            return dateTime.Value.ToString("HH:mm:ss ", System.Globalization.DateTimeFormatInfo.InvariantInfo) +
                ToTimeZoneString(Engine, dateTime.Value);
        }

        /// <summary>
        /// Returns the date as a string using UTC (universal time).
        /// </summary>
        /// <returns></returns>
        [JSInternalFunction(Name = "toUTCString")]
        public string ToUTCString()
        {
            if (!this.IsValid)
                return "Invalid Date";
            return ConvertTimeToUtc(Engine, this.Value).Value.ToString("ddd, dd MMM yyyy HH:mm:ss 'GMT'", System.Globalization.DateTimeFormatInfo.InvariantInfo);
        }

        /// <summary>
        /// Returns the primitive value of this object.
        /// </summary>
        /// <returns> The primitive value of this object. </returns>
        [JSInternalFunction(Name = "valueOf")]
        public new double ValueOf()
        {
            return this.ValueInMilliseconds;
        }

        /// <summary>
        /// Returns a primitive value that represents the current object.  Used by the addition and
        /// equality operators.
        /// </summary>
        /// <param name="engine"> The current script environment. </param>
        /// <param name="thisObj"> The object to operate on. </param>
        /// <param name="hint"> Specifies the conversion behaviour.  Must be "default", "string" or "number". </param>
        /// <returns></returns>
        [JSInternalFunction(Name = "@@toPrimitive", Flags = JSFunctionFlags.HasEngineParameter | JSFunctionFlags.HasThisObject, RequiredArgumentCount = 1)]
        private static object ToPrimitive(ScriptEngine engine, ObjectInstance thisObj, string hint)
        {
            // This behaviour differs from the standard behaviour only in that the "default" hint
            // results in a conversion to a string, not a number.
            if (hint == "default" || hint == "string")
                return thisObj.GetPrimitiveValuePreES6(PrimitiveTypeHint.String);
            if (hint == "number")
                return thisObj.GetPrimitiveValuePreES6(PrimitiveTypeHint.Number);
            throw new JavaScriptException(engine, ErrorType.TypeError, "Invalid type hint.");
        }



        //     STATIC JAVASCRIPT METHODS (FROM DATECONSTRUCTOR)
        //_________________________________________________________________________________________

        /// <summary>
        /// Returns the current date and time as the number of milliseconds elapsed since January 1,
        /// 1970, 00:00:00 UTC.
        /// </summary>
        /// <returns> The current date and time as the number of milliseconds elapsed since January 1,
        /// 1970, 00:00:00 UTC. </returns>
        public static double Now()
        {
            return ToJSDate(GetUtcNow());
        }

        /// <summary>
        /// Given the components of a UTC date, returns the number of milliseconds since January 1,
        /// 1970, 00:00:00 UTC to that date.
        /// </summary>
        /// <param name="engine"></param>
        /// <param name="year"> The full year. </param>
        /// <param name="month"> The month as an integer between 0 and 11 (january to december). </param>
        /// <param name="day"> The day of the month, from 1 to 31.  Defaults to 1. </param>
        /// <param name="hour"> The number of hours since midnight, from 0 to 23.  Defaults to 0. </param>
        /// <param name="minute"> The number of minutes, from 0 to 59.  Defaults to 0. </param>
        /// <param name="second"> The number of seconds, from 0 to 59.  Defaults to 0. </param>
        /// <param name="millisecond"> The number of milliseconds, from 0 to 999.  Defaults to 0. </param>
        /// <returns> The number of milliseconds since January 1, 1970, 00:00:00 UTC to the given
        /// date. </returns>
        /// <remarks>
        /// This method differs from the Date constructor in two ways:
        /// 1. The date components are specified in UTC time rather than local time.
        /// 2. A number is returned instead of a Date instance.
        /// 
        /// If any of the parameters are out of range, then the other values are modified accordingly.
        /// </remarks>
        public static double UTC(ScriptEngine engine, int year, int month, int day = 1, int hour = 0,
            int minute = 0, int second = 0, int millisecond = 0)
        {
            return ToJSDate(ToUtcDateTime(engine, year, month, day, hour, minute, second, millisecond, DateTimeKind.Utc));
        }

        /// <summary>
        /// Parses a string representation of a date, and returns the number of milliseconds since
        /// January 1, 1970, 00:00:00 UTC.
        /// </summary>
        /// <param name="engine"></param>
        /// <param name="dateStr"> A string representing a date, expressed in RFC 1123 format. </param>
        public static double Parse(ScriptEngine engine, string dateStr)
        {
            return ToJSDate(ConvertTimeToUtc(engine, DateParser.Parse(dateStr)));
        }



        //     PRIVATE IMPLEMENTATION METHODS
        //_________________________________________________________________________________________


        private enum DateComponent
        {
            Year = 0,
            Month = 1,
            Day = 2,
            Hour = 3,
            Minute = 4,
            Second = 5,
            Millisecond = 6,
            DayOfWeek,
        }

        /// <summary>
        /// Gets a single component of this date.
        /// </summary>
        /// <param name="component"> The date component to extract. </param>
        /// <param name="localOrUniversal"> Indicates whether to retrieve the component in local
        /// or universal time. </param>
        /// <returns> The date component value, or <c>NaN</c> if the date is invalid. </returns>
        private double GetDateComponent(DateComponent component, DateTimeKind localOrUniversal)
        {
            if (!this.IsValid)
                return double.NaN;

            DateTime value = this.Value;
            
            // Convert the date to local or universal time.
            switch (localOrUniversal)
            {
                case DateTimeKind.Local:
                    value = ConvertTimeFromUtc(Engine, value).Value;
                    break;                    
                case DateTimeKind.Utc:
                    value = ConvertTimeToUtc(Engine, value).Value;
                    break;
                default:
                    throw new ArgumentOutOfRangeException("localOrUniversal");
            }

            // Extract the requested component.
            switch (component)
            {
                case DateComponent.Year:
                    return value.Year;
                case DateComponent.Month:
                    return value.Month - 1;    // Javascript month is 0-11.
                case DateComponent.Day:
                    return value.Day;
                case DateComponent.DayOfWeek:
                    return (double)value.DayOfWeek;
                case DateComponent.Hour:
                    return value.Hour;
                case DateComponent.Minute:
                    return value.Minute;
                case DateComponent.Second:
                    return value.Second;
                case DateComponent.Millisecond:
                    return value.Millisecond;
                default:
                    throw new ArgumentOutOfRangeException("component");
            }
        }

        /// <summary>
        /// Sets one or more components of this date.
        /// </summary>
        /// <param name="firstComponent"> The first date component to set. </param>
        /// <param name="localOrUniversal"> Indicates whether to set the component(s) in local
        /// or universal time. </param>
        /// <param name="componentValues"> One or more date component values. </param>
        /// <returns> The number of milliseconds elapsed since January 1, 1970, 00:00:00 UTC for
        /// the new date. </returns>
        private double SetDateComponents(DateComponent firstComponent, DateTimeKind localOrUniversal, params double[] componentValues)
        {
            // When operating on an invalid date, we only set the date if
            // the year is actually specified. This matches the behavior of
            // other JS engines.
            if (!this.IsValid && firstComponent != DateComponent.Year)
            {
                return this.ValueInMilliseconds;
            }

            DateTime value = this.value ?? new DateTime(1970, 1, 1, 0, 0, 0, DateTimeKind.Utc);            
            
            // Convert the date to local or universal time.
            switch (localOrUniversal)
            {
                case DateTimeKind.Local:
                    value = ConvertTimeFromUtc(Engine, value).Value;
                    break;
                case DateTimeKind.Utc:
                    value = ConvertTimeToUtc(Engine, value).Value;
                    break;
                default:
                    throw new ArgumentOutOfRangeException("localOrUniversal");
            }

            // Get the current component values of the date.
            int[] allComponentValues = new int[7];
            allComponentValues[0] = value.Year;
            allComponentValues[1] = value.Month - 1;   // Javascript month is 0-11.
            allComponentValues[2] = value.Day;
            allComponentValues[3] = value.Hour;
            allComponentValues[4] = value.Minute;
            allComponentValues[5] = value.Second;
            allComponentValues[6] = value.Millisecond;

            // Overwrite the component values with the new ones that were passed in.
            for (int i = 0; i < componentValues.Length; i++)
            {
                double componentValue = componentValues[i];
                if (double.IsNaN(componentValue) || double.IsInfinity(componentValue))
                {
                    this.value = null;
                    return this.ValueInMilliseconds;
                }
                allComponentValues[(int)firstComponent + i] = (int)componentValue;
            }

            // Construct a new date.
            this.value = ToUtcDateTime(Engine, allComponentValues[0], allComponentValues[1], allComponentValues[2],
                allComponentValues[3], allComponentValues[4], allComponentValues[5], allComponentValues[6],
                localOrUniversal);

            // Return the date value.
            return this.ValueInMilliseconds;
        }

        /// <summary>
        /// Converts a .NET date into a javascript date.
        /// </summary>
        /// <param name="utcDateTime"> The .NET date. </param>
        /// <returns> The number of milliseconds since January 1, 1970, 00:00:00 UTC </returns>
        private static double ToJSDate(DateTime? utcDateTime)
        {
            if (utcDateTime == null)
                return double.NaN;
            if (utcDateTime.Value.Kind != DateTimeKind.Utc)
                throw new ArgumentException("DateTime.Kind needs to be Utc");
            // The spec requires that the time value is an integer.
            // We could round to nearest, but then date.toUTCString() would be different from Date(date.getTime()).toUTCString().
            return Math.Floor(utcDateTime.Value.Subtract(new DateTime(1970, 1, 1, 0, 0, 0, DateTimeKind.Utc)).TotalMilliseconds);
        }

        /// <summary>
        /// Converts a javascript date into a .NET date.
        /// </summary>
        /// <param name="milliseconds"> The number of milliseconds since January 1, 1970, 00:00:00 UTC. </param>
        /// <returns> The equivalent .NET date. </returns>
        private static DateTime? ToUtcDateTime(double milliseconds)
        {
            // Check if the milliseconds value is out of range.
            if (double.IsNaN(milliseconds))
                return null;

            try
            {
                return new DateTime(1970, 1, 1, 0, 0, 0, DateTimeKind.Utc)
                    .AddMilliseconds(Math.Truncate(milliseconds));
            }
            catch (ArgumentOutOfRangeException)
            {
                return null;
            }
        }

        /// <summary>
        /// Given the components of a date, returns the equivalent .NET date.
        /// </summary>
        /// <param name="engine">The engine.</param>
        /// <param name="year"> The full year. </param>
        /// <param name="month"> The month as an integer between 0 and 11 (january to december). </param>
        /// <param name="day"> The day of the month, from 1 to 31.  Defaults to 1. </param>
        /// <param name="hour"> The number of hours since midnight, from 0 to 23.  Defaults to 0. </param>
        /// <param name="minute"> The number of minutes, from 0 to 59.  Defaults to 0. </param>
        /// <param name="second"> The number of seconds, from 0 to 59.  Defaults to 0. </param>
        /// <param name="millisecond"> The number of milliseconds, from 0 to 999.  Defaults to 0. </param>
        /// <param name="kind"> Indicates whether the components are in UTC or local time. </param>
        /// <returns> The equivalent .NET date. </returns>
        private static DateTime? ToUtcDateTime(ScriptEngine engine, int year, int month, int day, int hour, int minute, int second, int millisecond, DateTimeKind kind)
        {
<<<<<<< HEAD
            DateTime value;
=======
            // DateTime doesn't support years below year 1.
            if (year < 0)
                return InvalidDate;

>>>>>>> d2f06812
            if (month >= 0 && month < 12 &&
                day >= 1 && day <= DateTime.DaysInMonth(year, month + 1) &&
                hour >= 0 && hour < 24 &&
                minute >= 0 && minute < 60 &&
                second >= 0 && second < 60 &&
                millisecond >= 0 && millisecond < 1000)
            {
                // All parameters are in range.
                value = new DateTime(year, month + 1, day, hour, minute, second, millisecond, kind);
            }
            else
            {
                // One or more parameters are out of range.
                try
                {
                    value = new DateTime(year, 1, 1, 0, 0, 0, kind);
                    value = value.AddMonths(month);
                    if (day != 1)
                        value = value.AddDays(day - 1);
                    if (hour != 0)
                        value = value.AddHours(hour);
                    if (minute != 0)
                        value = value.AddMinutes(minute);
                    if (second != 0)
                        value = value.AddSeconds(second);
                    if (millisecond != 0)
                        value = value.AddMilliseconds(millisecond);
                }
                catch (ArgumentOutOfRangeException)
                {
                    // One or more of the parameters was NaN or way too big or way too small.
                    // Return a sentinel invalid date.
                    return null;
                }
            }

            // Ensure to convert to UTC.
            return ConvertTimeToUtc(engine, value);
        }

        /// <summary>
        /// Gets the current time and date.
        /// </summary>
        /// <returns> The current time and date. </returns>
        private static DateTime GetUtcNow()
        {
            return DateTime.UtcNow;
        }

        /// <summary>
        /// Returns a string of the form "GMT+1200 (New Zealand Standard Time)".
        /// </summary>
        /// <param name="engine"></param>
        /// <param name="dateTime"> The date to get the time zone information from. </param>
        /// <returns> A string of the form "GMT+1200 (New Zealand Standard Time)". </returns>
        private static string ToTimeZoneString(ScriptEngine engine, DateTime dateTime)
        {
            var timeZone = engine.LocalTimeZone;

            // Compute the time zone offset in hours-minutes.
            int offsetInMinutes = (int)timeZone.GetUtcOffset(dateTime).TotalMinutes;
            int hhmm = offsetInMinutes / 60 * 100 + offsetInMinutes % 60;

            // Get the time zone name.
            string zoneName;
            if (timeZone.IsDaylightSavingTime(dateTime))
                zoneName = timeZone.DaylightName;
            else
                zoneName = timeZone.StandardName;

            if (hhmm < 0)
                return string.Format("GMT{0:d4} ({1})", hhmm, zoneName);
            else
                return string.Format("GMT+{0:d4} ({1})", hhmm, zoneName);
        }

        private static DateTime? ConvertTimeFromUtc(ScriptEngine engine, DateTime? value)
        {
            if (value == null)
                return null;

            value = TimeZoneInfo.ConvertTimeFromUtc(value.Value, engine.LocalTimeZone);

            // Ensure that the kind is local for consistency.
            if (value.Value.Kind == DateTimeKind.Unspecified)
                DateTime.SpecifyKind(value.Value, DateTimeKind.Local);
            return value;
        }

        private static DateTime? ConvertTimeToUtc(ScriptEngine engine, DateTime? value)
        {
            if (value == null)
                return null;
            if (value.Value.Kind == DateTimeKind.Utc)
                return value;

            // TimeZoneInfo.ConvertToUtc() expects the DateTime's Kind to be Local when the timezone
            // is reference-equal to TimeZoneInfo.Local, and expects Kind to be Unspecified when the
            // timezone is not reference-equal to TimeZoneInfo.Local.
            if (object.ReferenceEquals(TimeZoneInfo.Local, engine.LocalTimeZone))
                value = DateTime.SpecifyKind(value.Value, DateTimeKind.Local);
            else
                value = DateTime.SpecifyKind(value.Value, DateTimeKind.Unspecified);
            return TimeZoneInfo.ConvertTimeToUtc(value.Value, engine.LocalTimeZone);
        }

    }
}
<|MERGE_RESOLUTION|>--- conflicted
+++ resolved
@@ -1,1294 +1,1287 @@
-﻿using System;
-using System.Collections.Generic;
-
-namespace Jurassic.Library
-{
-    /// <summary>
-    /// The prototype for the Date object.
-    /// </summary>
-    public partial class DateInstance : ObjectInstance
-    {
-        /// <summary>
-        /// The underlying DateTime value. Its Kind is always DateTimeKind.Utc.
-        /// The value <c>null</c> represents an invalid date.
-        /// </summary>
-        private DateTime? value;
-
-
-
-        //     INITIALIZATION
-        //_________________________________________________________________________________________
-
-        /// <summary>
-        /// Creates a new Date instance and initializes it to the current time.
-        /// </summary>
-        /// <param name="prototype"> The next object in the prototype chain. </param>
-        public DateInstance(ObjectInstance prototype)
-            : this(prototype, GetUtcNow())
-        {
-        }
-
-        /// <summary>
-        /// Creates a new Date instance from the given date value.
-        /// </summary>
-        /// <param name="prototype"> The next object in the prototype chain. </param>
-        /// <param name="value"> The number of milliseconds since January 1, 1970, 00:00:00 UTC. </param>
-        public DateInstance(ObjectInstance prototype, double value)
-            : this(prototype, ToUtcDateTime(value))
-        {
-        }
-
-        /// <summary>
-        /// Creates a new Date instance from the given date string.
-        /// </summary>
-        /// <param name="prototype"> The next object in the prototype chain. </param>
-        /// <param name="dateStr"> A string representing a date, expressed in RFC 1123 format. </param>
-        public DateInstance(ObjectInstance prototype, string dateStr)
-            : this(prototype, DateParser.Parse(dateStr))
-        {
-        }
-
-        /// <summary>
-        /// Creates a new Date instance from various date components, expressed in local time.
-        /// </summary>
-        /// <param name="prototype"> The next object in the prototype chain. </param>
-        /// <param name="year"> The full year. </param>
-        /// <param name="month"> The month as an integer between 0 and 11 (january to december). </param>
-        /// <param name="day"> The day of the month, from 1 to 31.  Defaults to 1. </param>
-        /// <param name="hour"> The number of hours since midnight, from 0 to 23.  Defaults to 0. </param>
-        /// <param name="minute"> The number of minutes, from 0 to 59.  Defaults to 0. </param>
-        /// <param name="second"> The number of seconds, from 0 to 59.  Defaults to 0. </param>
-        /// <param name="millisecond"> The number of milliseconds, from 0 to 999.  Defaults to 0. </param>
-        /// <remarks>
-        /// If any of the parameters are out of range, then the other values are modified accordingly.
-        /// </remarks>
-        public DateInstance(ObjectInstance prototype, int year, int month, int day = 1, int hour = 0,
-            int minute = 0, int second = 0, int millisecond = 0)
-<<<<<<< HEAD
-            : this(prototype, ToUtcDateTime(prototype.Engine, year, month, day, hour, minute, second, millisecond, DateTimeKind.Local))
-=======
-            : this(prototype, ToDateTime(year >= 0 && year < 100 ? year + 1900 : year, month, day, hour, minute, second, millisecond, DateTimeKind.Local))
->>>>>>> d2f06812
-        {
-        }
-
-        /// <summary>
-        /// Creates a new Date instance from the given date.
-        /// </summary>
-        /// <param name="prototype"> The next object in the prototype chain. </param>
-        /// <param name="dateTime"> The date to set the instance value to. </param>
-        private DateInstance(ObjectInstance prototype, DateTime? dateTime)
-            : base(prototype)
-        {
-            this.value = ConvertTimeToUtc(prototype.Engine, dateTime);
-        }
-
-        /// <summary>
-        /// Creates the Date prototype object.
-        /// </summary>
-        /// <param name="engine"> The script environment. </param>
-        /// <param name="constructor"> A reference to the constructor that owns the prototype. </param>
-        internal static ObjectInstance CreatePrototype(ScriptEngine engine, DateConstructor constructor)
-        {
-            var result = engine.Object.Construct();
-            var properties = GetDeclarativeProperties(engine);
-            properties.Add(new PropertyNameAndValue("constructor", constructor, PropertyAttributes.NonEnumerable));
-            result.FastSetProperties(properties);
-            return result;
-        }
-
-
-
-        //     .NET ACCESSOR PROPERTIES
-        //_________________________________________________________________________________________
-
-        /// <summary>
-        /// Gets the date represented by this object in standard .NET DateTime format.
-        /// </summary>
-        /// <exception cref="InvalidOperationException">If <see cref="IsValid"/> returns <c>false</c>.</exception>
-        public DateTime Value
-        {
-            get {
-                if (!this.IsValid)
-                    throw new InvalidOperationException("Invalid date.");
-
-                return this.value.Value;
-            }
-        }
-
-        /// <summary>
-        /// Gets the date represented by this object as the number of milliseconds elapsed since
-        /// January 1, 1970, 00:00:00 UTC.
-        /// </summary>
-        public double ValueInMilliseconds
-        {
-            get { return ToJSDate(this.value); }
-        }
-
-        /// <summary>
-        /// Gets a value indicating whether the date instance is valid.  A date can be invalid if
-        /// NaN is passed to any of the constructor parameters.
-        /// </summary>
-        public bool IsValid
-        {
-            get { return this.value.HasValue; }
-        }
-
-
-
-        //     JAVASCRIPT FUNCTIONS
-        //_________________________________________________________________________________________
-
-
-        /// <summary>
-        /// Returns the year component of this date, according to local time.
-        /// </summary>
-        /// <returns> The year component of this date, according to local time. </returns>
-        [JSInternalFunction(Name = "getFullYear")]
-        public double GetFullYear()
-        {
-            return GetDateComponent(DateComponent.Year, DateTimeKind.Local);
-        }
-
-        /// <summary>
-        /// Returns the year component of this date as an offset from 1900, according to local time.
-        /// </summary>
-        /// <returns> The year component of this date as an offset from 1900, according to local time. </returns>
-        [JSInternalFunction(Deprecated = true, Name = "getYear")]
-        public double GetYear()
-        {
-            return GetDateComponent(DateComponent.Year, DateTimeKind.Local) - 1900;
-        }
-
-        /// <summary>
-        /// Returns the month component of this date, according to local time.
-        /// </summary>
-        /// <returns> The month component (0-11) of this date, according to local time. </returns>
-        [JSInternalFunction(Name = "getMonth")]
-        public double GetMonth()
-        {
-            return GetDateComponent(DateComponent.Month, DateTimeKind.Local);
-        }
-
-        /// <summary>
-        /// Returns the day of the month component of this date, according to local time.
-        /// </summary>
-        /// <returns> The day of the month component (1-31) of this date, according to local time. </returns>
-        [JSInternalFunction(Name = "getDate")]
-        public double GetDate()
-        {
-            return GetDateComponent(DateComponent.Day, DateTimeKind.Local);
-        }
-
-        /// <summary>
-        /// Returns the day of the week component of this date, according to local time.
-        /// </summary>
-        /// <returns> The day of the week component (0-6) of this date, according to local time. </returns>
-        [JSInternalFunction(Name = "getDay")]
-        public double GetDay()
-        {
-            return GetDateComponent(DateComponent.DayOfWeek, DateTimeKind.Local);
-        }
-
-        /// <summary>
-        /// Returns the hour component of this date, according to local time.
-        /// </summary>
-        /// <returns> The hour component (0-23) of this date, according to local time. </returns>
-        [JSInternalFunction(Name = "getHours")]
-        public double GetHours()
-        {
-            return GetDateComponent(DateComponent.Hour, DateTimeKind.Local);
-        }
-
-        /// <summary>
-        /// Returns the minute component of this date, according to local time.
-        /// </summary>
-        /// <returns> The minute component (0-59) of this date, according to local time. </returns>
-        [JSInternalFunction(Name = "getMinutes")]
-        public double GetMinutes()
-        {
-            return GetDateComponent(DateComponent.Minute, DateTimeKind.Local);
-        }
-
-        /// <summary>
-        /// Returns the seconds component of this date, according to local time.
-        /// </summary>
-        /// <returns> The seconds component (0-59) of this date, according to local time. </returns>
-        [JSInternalFunction(Name = "getSeconds")]
-        public double GetSeconds()
-        {
-            return GetDateComponent(DateComponent.Second, DateTimeKind.Local);
-        }
-
-        /// <summary>
-        /// Returns the millisecond component of this date, according to local time.
-        /// </summary>
-        /// <returns> The millisecond component (0-999) of this date, according to local time. </returns>
-        [JSInternalFunction(Name = "getMilliseconds")]
-        public double GetMilliseconds()
-        {
-            return GetDateComponent(DateComponent.Millisecond, DateTimeKind.Local);
-        }
-
-        /// <summary>
-        /// Returns the number of milliseconds since January 1, 1970, 00:00:00 UTC.
-        /// </summary>
-        /// <returns> The number of milliseconds since January 1, 1970, 00:00:00 UTC. </returns>
-        [JSInternalFunction(Name = "getTime")]
-        public double GetTime()
-        {
-            return this.ValueInMilliseconds;
-        }
-
-        /// <summary>
-        /// Returns the time-zone offset in minutes for the current locale.
-        /// </summary>
-        /// <returns> The time-zone offset in minutes for the current locale. </returns>
-        [JSInternalFunction(Name = "getTimezoneOffset")]
-        public double GetTimezoneOffset()
-        {
-            if (!IsValid)
-                return double.NaN;
-            return -(int)Engine.LocalTimeZone.GetUtcOffset(this.Value).TotalMinutes;
-        }
-
-        /// <summary>
-        /// Returns the year component of this date, according to universal time.
-        /// </summary>
-        /// <returns> The year component of this date, according to universal time. </returns>
-        [JSInternalFunction(Name = "getUTCFullYear")]
-        public double GetUTCFullYear()
-        {
-            return GetDateComponent(DateComponent.Year, DateTimeKind.Utc);
-        }
-
-        /// <summary>
-        /// Returns the month component of this date, according to universal time.
-        /// </summary>
-        /// <returns> The month component (0-11) of this date, according to universal time. </returns>
-        [JSInternalFunction(Name = "getUTCMonth")]
-        public double GetUTCMonth()
-        {
-            return GetDateComponent(DateComponent.Month, DateTimeKind.Utc);
-        }
-
-        /// <summary>
-        /// Returns the day of the month component of this date, according to universal time.
-        /// </summary>
-        /// <returns> The day of the month component (1-31) of this date, according to universal time. </returns>
-        [JSInternalFunction(Name = "getUTCDate")]
-        public double GetUTCDate()
-        {
-            return GetDateComponent(DateComponent.Day, DateTimeKind.Utc);
-        }
-
-        /// <summary>
-        /// Returns the day of the week component of this date, according to universal time.
-        /// </summary>
-        /// <returns> The day of the week component (0-6) of this date, according to universal time. </returns>
-        [JSInternalFunction(Name = "getUTCDay")]
-        public double GetUTCDay()
-        {
-            return GetDateComponent(DateComponent.DayOfWeek, DateTimeKind.Utc);
-        }
-
-        /// <summary>
-        /// Returns the hour component of this date, according to universal time.
-        /// </summary>
-        /// <returns> The hour component (0-23) of this date, according to universal time. </returns>
-        [JSInternalFunction(Name = "getUTCHours")]
-        public double GetUTCHours()
-        {
-            return GetDateComponent(DateComponent.Hour, DateTimeKind.Utc);
-        }
-
-        /// <summary>
-        /// Returns the minute component of this date, according to universal time.
-        /// </summary>
-        /// <returns> The minute component (0-59) of this date, according to universal time. </returns>
-        [JSInternalFunction(Name = "getUTCMinutes")]
-        public double GetUTCMinutes()
-        {
-            return GetDateComponent(DateComponent.Minute, DateTimeKind.Utc);
-        }
-
-        /// <summary>
-        /// Returns the seconds component of this date, according to universal time.
-        /// </summary>
-        /// <returns> The seconds component (0-59) of this date, according to universal time. </returns>
-        [JSInternalFunction(Name = "getUTCSeconds")]
-        public double GetUTCSeconds()
-        {
-            return GetDateComponent(DateComponent.Second, DateTimeKind.Utc);
-        }
-
-        /// <summary>
-        /// Returns the millisecond component of this date, according to universal time.
-        /// </summary>
-        /// <returns> The millisecond component (0-999) of this date, according to universal time. </returns>
-        [JSInternalFunction(Name = "getUTCMilliseconds")]
-        public double GetUTCMilliseconds()
-        {
-            return GetDateComponent(DateComponent.Millisecond, DateTimeKind.Utc);
-        }
-
-        /// <summary>
-        /// Sets the full year (4 digits for 4-digit years) of this date, according to local time.
-        /// </summary>
-        /// <param name="year"> The 4 digit year. </param>
-        /// <returns> The number of milliseconds elapsed since January 1, 1970, 00:00:00 UTC for
-        /// the new date. </returns>
-        [JSInternalFunction(Name = "setFullYear", Flags = JSFunctionFlags.MutatesThisObject)]
-        public double SetFullYear(double year)
-        {
-            return SetDateComponents(DateComponent.Year, DateTimeKind.Local, year);
-        }
-
-        /// <summary>
-        /// Sets the full year (4 digits for 4-digit years) of this date, according to local time.
-        /// </summary>
-        /// <param name="year"> The 4 digit year. </param>
-        /// <param name="month"> The month (0-11). </param>
-        /// <returns> The number of milliseconds elapsed since January 1, 1970, 00:00:00 UTC for
-        /// the new date. </returns>
-        [JSInternalFunction(Name = "setFullYear", Flags = JSFunctionFlags.MutatesThisObject)]
-        public double SetFullYear(double year, double month)
-        {
-            return SetDateComponents(DateComponent.Year, DateTimeKind.Local, year, month);
-        }
-
-        /// <summary>
-        /// Sets the full year (4 digits for 4-digit years) of this date, according to local time.
-        /// </summary>
-        /// <param name="year"> The 4 digit year. </param>
-        /// <param name="month"> The month (0-11). </param>
-        /// <param name="day"> The day of the month (1-31). </param>
-        /// <returns> The number of milliseconds elapsed since January 1, 1970, 00:00:00 UTC for
-        /// the new date. </returns>
-        [JSInternalFunction(Name = "setFullYear", Flags = JSFunctionFlags.MutatesThisObject)]
-        public double SetFullYear(double year, double month, double day)
-        {
-            return SetDateComponents(DateComponent.Year, DateTimeKind.Local, year, month, day);
-        }
-
-        /// <summary>
-        /// Sets the year of this date, according to local time.
-        /// </summary>
-        /// <param name="year"> The year.  Numbers less than 100 will be assumed to be  </param>
-        /// <returns> The number of milliseconds elapsed since January 1, 1970, 00:00:00 UTC for
-        /// the new date. </returns>
-        [JSInternalFunction(Deprecated = true, Name = "setYear", Flags = JSFunctionFlags.MutatesThisObject)]
-        public double SetYear(double year)
-        {
-            return SetDateComponents(DateComponent.Year, DateTimeKind.Local, year >= 0 && year < 100 ? year + 1900 : year);
-        }
-
-        /// <summary>
-        /// Sets the month of this date, according to local time.
-        /// </summary>
-        /// <param name="month"> The month (0-11). </param>
-        /// <returns> The number of milliseconds elapsed since January 1, 1970, 00:00:00 UTC for
-        /// the new date. </returns>
-        [JSInternalFunction(Name = "setMonth", Flags = JSFunctionFlags.MutatesThisObject)]
-        public double SetMonth(double month)
-        {
-            return SetDateComponents(DateComponent.Month, DateTimeKind.Local, month);
-        }
-
-        /// <summary>
-        /// Sets the month of this date, according to local time.
-        /// </summary>
-        /// <param name="month"> The month (0-11). </param>
-        /// <param name="day"> The day of the month (1-31). </param>
-        /// <returns> The number of milliseconds elapsed since January 1, 1970, 00:00:00 UTC for
-        /// the new date. </returns>
-        [JSInternalFunction(Name = "setMonth", Flags = JSFunctionFlags.MutatesThisObject)]
-        public double SetMonth(double month, double day)
-        {
-            return SetDateComponents(DateComponent.Month, DateTimeKind.Local, month, day);
-        }
-
-        /// <summary>
-        /// Sets the day of this date, according to local time.
-        /// </summary>
-        /// <param name="day"> The day of the month (1-31). </param>
-        /// <returns> The number of milliseconds elapsed since January 1, 1970, 00:00:00 UTC for
-        /// the new date. </returns>
-        [JSInternalFunction(Name = "setDate", Flags = JSFunctionFlags.MutatesThisObject)]
-        public double SetDate(double day)
-        {
-            return SetDateComponents(DateComponent.Day, DateTimeKind.Local, day);
-        }
-
-        /// <summary>
-        /// Sets the hours component of this date, according to local time.
-        /// </summary>
-        /// <param name="hour"> The number of hours since midnight (0-23). </param>
-        /// <returns> The number of milliseconds elapsed since January 1, 1970, 00:00:00 UTC for
-        /// the new date. </returns>
-        [JSInternalFunction(Name = "setHours", Flags = JSFunctionFlags.MutatesThisObject)]
-        public double SetHours(double hour)
-        {
-            return SetDateComponents(DateComponent.Hour, DateTimeKind.Local, hour);
-        }
-
-        /// <summary>
-        /// Sets the hours component of this date, according to local time.
-        /// </summary>
-        /// <param name="hour"> The number of hours since midnight (0-23). </param>
-        /// <param name="minute"> The number of minutes since the hour (0-59). </param>
-        /// <returns> The number of milliseconds elapsed since January 1, 1970, 00:00:00 UTC for
-        /// the new date. </returns>
-        [JSInternalFunction(Name = "setHours", Flags = JSFunctionFlags.MutatesThisObject)]
-        public double SetHours(double hour, double minute)
-        {
-            return SetDateComponents(DateComponent.Hour, DateTimeKind.Local, hour, minute);
-        }
-
-        /// <summary>
-        /// Sets the hours component of this date, according to local time.
-        /// </summary>
-        /// <param name="hour"> The number of hours since midnight (0-23). </param>
-        /// <param name="minute"> The number of minutes since the hour (0-59). </param>
-        /// <param name="second"> The number of seconds since the minute (0-59). </param>
-        /// <returns> The number of milliseconds elapsed since January 1, 1970, 00:00:00 UTC for
-        /// the new date. </returns>
-        [JSInternalFunction(Name = "setHours", Flags = JSFunctionFlags.MutatesThisObject)]
-        public double SetHours(double hour, double minute, double second)
-        {
-            return SetDateComponents(DateComponent.Hour, DateTimeKind.Local, hour, minute, second);
-        }
-
-        /// <summary>
-        /// Sets the hours component of this date, according to local time.
-        /// </summary>
-        /// <param name="hour"> The number of hours since midnight (0-23). </param>
-        /// <param name="minute"> The number of minutes since the hour (0-59). </param>
-        /// <param name="second"> The number of seconds since the minute (0-59). </param>
-        /// <param name="millisecond"> The number of milliseconds since the second (0-999). </param>
-        /// <returns> The number of milliseconds elapsed since January 1, 1970, 00:00:00 UTC for
-        /// the new date. </returns>
-        [JSInternalFunction(Name = "setHours", Flags = JSFunctionFlags.MutatesThisObject)]
-        public double SetHours(double hour, double minute, double second, double millisecond)
-        {
-            return SetDateComponents(DateComponent.Hour, DateTimeKind.Local, hour, minute, second, millisecond);
-        }
-
-        /// <summary>
-        /// Sets the minutes component of this date, according to local time.
-        /// </summary>
-        /// <param name="minute"> The number of minutes since the hour (0-59). </param>
-        /// <returns> The number of milliseconds elapsed since January 1, 1970, 00:00:00 UTC for
-        /// the new date. </returns>
-        [JSInternalFunction(Name = "setMinutes", Flags = JSFunctionFlags.MutatesThisObject)]
-        public double SetMinutes(double minute)
-        {
-            return SetDateComponents(DateComponent.Minute, DateTimeKind.Local, minute);
-        }
-
-        /// <summary>
-        /// Sets the minutes component of this date, according to local time.
-        /// </summary>
-        /// <param name="minute"> The number of minutes since the hour (0-59). </param>
-        /// <param name="second"> The number of seconds since the minute (0-59). </param>
-        /// <returns> The number of milliseconds elapsed since January 1, 1970, 00:00:00 UTC for
-        /// the new date. </returns>
-        [JSInternalFunction(Name = "setMinutes", Flags = JSFunctionFlags.MutatesThisObject)]
-        public double SetMinutes(double minute, double second)
-        {
-            return SetDateComponents(DateComponent.Minute, DateTimeKind.Local, minute, second);
-        }
-
-        /// <summary>
-        /// Sets the minutes component of this date, according to local time.
-        /// </summary>
-        /// <param name="minute"> The number of minutes since the hour (0-59). </param>
-        /// <param name="second"> The number of seconds since the minute (0-59). </param>
-        /// <param name="millisecond"> The number of milliseconds since the second (0-999). </param>
-        /// <returns> The number of milliseconds elapsed since January 1, 1970, 00:00:00 UTC for
-        /// the new date. </returns>
-        [JSInternalFunction(Name = "setMinutes", Flags = JSFunctionFlags.MutatesThisObject)]
-        public double SetMinutes(double minute, double second, double millisecond)
-        {
-            return SetDateComponents(DateComponent.Minute, DateTimeKind.Local, minute, second, millisecond);
-        }
-
-        /// <summary>
-        /// Sets the seconds component of this date, according to local time.
-        /// </summary>
-        /// <param name="second"> The number of seconds since the minute (0-59). </param>
-        /// <returns> The number of milliseconds elapsed since January 1, 1970, 00:00:00 UTC for
-        /// the new date. </returns>
-        [JSInternalFunction(Name = "setSeconds", Flags = JSFunctionFlags.MutatesThisObject)]
-        public double SetSeconds(double second)
-        {
-            return SetDateComponents(DateComponent.Second, DateTimeKind.Local, second);
-        }
-
-        /// <summary>
-        /// Sets the seconds component of this date, according to local time.
-        /// </summary>
-        /// <param name="second"> The number of seconds since the minute (0-59). </param>
-        /// <param name="millisecond"> The number of milliseconds since the second (0-999). </param>
-        /// <returns> The number of milliseconds elapsed since January 1, 1970, 00:00:00 UTC for
-        /// the new date. </returns>
-        [JSInternalFunction(Name = "setSeconds", Flags = JSFunctionFlags.MutatesThisObject)]
-        public double SetSeconds(double second, double millisecond)
-        {
-            return SetDateComponents(DateComponent.Second, DateTimeKind.Local, second, millisecond);
-        }
-
-        /// <summary>
-        /// Sets the milliseconds component of this date, according to local time.
-        /// </summary>
-        /// <param name="millisecond"> The number of milliseconds since the second (0-999). </param>
-        /// <returns> The number of milliseconds elapsed since January 1, 1970, 00:00:00 UTC for
-        /// the new date. </returns>
-        [JSInternalFunction(Name = "setMilliseconds", Flags = JSFunctionFlags.MutatesThisObject)]
-        public double SetMilliseconds(double millisecond)
-        {
-            return SetDateComponents(DateComponent.Millisecond, DateTimeKind.Local, millisecond);
-        }
-
-        /// <summary>
-        /// Sets the full year (4 digits for 4-digit years) of this date, according to universal time.
-        /// </summary>
-        /// <param name="year"> The 4 digit year. </param>
-        /// <returns> The number of milliseconds elapsed since January 1, 1970, 00:00:00 UTC for
-        /// the new date. </returns>
-        [JSInternalFunction(Name = "setUTCFullYear", Flags = JSFunctionFlags.MutatesThisObject)]
-        public double SetUTCFullYear(double year)
-        {
-            return SetDateComponents(DateComponent.Year, DateTimeKind.Utc, year);
-        }
-
-        /// <summary>
-        /// Sets the full year (4 digits for 4-digit years) of this date, according to universal time.
-        /// </summary>
-        /// <param name="year"> The 4 digit year. </param>
-        /// <param name="month"> The month (0-11). </param>
-        /// <returns> The number of milliseconds elapsed since January 1, 1970, 00:00:00 UTC for
-        /// the new date. </returns>
-        [JSInternalFunction(Name = "setUTCFullYear", Flags = JSFunctionFlags.MutatesThisObject)]
-        public double SetUTCFullYear(double year, double month)
-        {
-            return SetDateComponents(DateComponent.Year, DateTimeKind.Utc, year, month);
-        }
-
-        /// <summary>
-        /// Sets the full year (4 digits for 4-digit years) of this date, according to universal time.
-        /// </summary>
-        /// <param name="year"> The 4 digit year. </param>
-        /// <param name="month"> The month (0-11). </param>
-        /// <param name="day"> The day of the month (1-31). </param>
-        /// <returns> The number of milliseconds elapsed since January 1, 1970, 00:00:00 UTC for
-        /// the new date. </returns>
-        [JSInternalFunction(Name = "setUTCFullYear", Flags = JSFunctionFlags.MutatesThisObject)]
-        public double SetUTCFullYear(double year, double month, double day)
-        {
-            return SetDateComponents(DateComponent.Year, DateTimeKind.Utc, year, month, day);
-        }
-
-        /// <summary>
-        /// Sets the month of this date, according to universal time.
-        /// </summary>
-        /// <param name="month"> The month (0-11). </param>
-        /// <returns> The number of milliseconds elapsed since January 1, 1970, 00:00:00 UTC for
-        /// the new date. </returns>
-        [JSInternalFunction(Name = "setUTCMonth", Flags = JSFunctionFlags.MutatesThisObject)]
-        public double SetUTCMonth(double month)
-        {
-            return SetDateComponents(DateComponent.Month, DateTimeKind.Utc, month);
-        }
-
-        /// <summary>
-        /// Sets the month of this date, according to universal time.
-        /// </summary>
-        /// <param name="month"> The month (0-11). </param>
-        /// <param name="day"> The day of the month (1-31). </param>
-        /// <returns> The number of milliseconds elapsed since January 1, 1970, 00:00:00 UTC for
-        /// the new date. </returns>
-        [JSInternalFunction(Name = "setUTCMonth", Flags = JSFunctionFlags.MutatesThisObject)]
-        public double SetUTCMonth(double month, double day)
-        {
-            return SetDateComponents(DateComponent.Month, DateTimeKind.Utc, month, day);
-        }
-
-        /// <summary>
-        /// Sets the day of this date, according to universal time.
-        /// </summary>
-        /// <param name="day"> The day of the month (1-31). </param>
-        /// <returns> The number of milliseconds elapsed since January 1, 1970, 00:00:00 UTC for
-        /// the new date. </returns>
-        [JSInternalFunction(Name = "setUTCDate", Flags = JSFunctionFlags.MutatesThisObject)]
-        public double SetUTCDate(double day)
-        {
-            return SetDateComponents(DateComponent.Day, DateTimeKind.Utc, day);
-        }
-
-        /// <summary>
-        /// Sets the hours component of this date, according to universal time.
-        /// </summary>
-        /// <param name="hour"> The number of hours since midnight (0-23). </param>
-        /// <returns> The number of milliseconds elapsed since January 1, 1970, 00:00:00 UTC for
-        /// the new date. </returns>
-        [JSInternalFunction(Name = "setUTCHours", Flags = JSFunctionFlags.MutatesThisObject)]
-        public double SetUTCHours(double hour)
-        {
-            return SetDateComponents(DateComponent.Hour, DateTimeKind.Utc, hour);
-        }
-
-        /// <summary>
-        /// Sets the hours component of this date, according to universal time.
-        /// </summary>
-        /// <param name="hour"> The number of hours since midnight (0-23). </param>
-        /// <param name="minute"> The number of minutes since the hour (0-59). </param>
-        /// <returns> The number of milliseconds elapsed since January 1, 1970, 00:00:00 UTC for
-        /// the new date. </returns>
-        [JSInternalFunction(Name = "setUTCHours", Flags = JSFunctionFlags.MutatesThisObject)]
-        public double SetUTCHours(double hour, double minute)
-        {
-            return SetDateComponents(DateComponent.Hour, DateTimeKind.Utc, hour, minute);
-        }
-
-        /// <summary>
-        /// Sets the hours component of this date, according to universal time.
-        /// </summary>
-        /// <param name="hour"> The number of hours since midnight (0-23). </param>
-        /// <param name="minute"> The number of minutes since the hour (0-59). </param>
-        /// <param name="second"> The number of seconds since the minute (0-59). </param>
-        /// <returns> The number of milliseconds elapsed since January 1, 1970, 00:00:00 UTC for
-        /// the new date. </returns>
-        [JSInternalFunction(Name = "setUTCHours", Flags = JSFunctionFlags.MutatesThisObject)]
-        public double SetUTCHours(double hour, double minute, double second)
-        {
-            return SetDateComponents(DateComponent.Hour, DateTimeKind.Utc, hour, minute, second);
-        }
-
-        /// <summary>
-        /// Sets the hours component of this date, according to universal time.
-        /// </summary>
-        /// <param name="hour"> The number of hours since midnight (0-23). </param>
-        /// <param name="minute"> The number of minutes since the hour (0-59). </param>
-        /// <param name="second"> The number of seconds since the minute (0-59). </param>
-        /// <param name="millisecond"> The number of milliseconds since the second (0-999). </param>
-        /// <returns> The number of milliseconds elapsed since January 1, 1970, 00:00:00 UTC for
-        /// the new date. </returns>
-        [JSInternalFunction(Name = "setUTCHours", Flags = JSFunctionFlags.MutatesThisObject)]
-        public double SetUTCHours(double hour, double minute, double second, double millisecond)
-        {
-            return SetDateComponents(DateComponent.Hour, DateTimeKind.Utc, hour, minute, second, millisecond);
-        }
-
-        /// <summary>
-        /// Sets the minutes component of this date, according to universal time.
-        /// </summary>
-        /// <param name="minute"> The number of minutes since the hour (0-59). </param>
-        /// <returns> The number of milliseconds elapsed since January 1, 1970, 00:00:00 UTC for
-        /// the new date. </returns>
-        [JSInternalFunction(Name = "setUTCMinutes", Flags = JSFunctionFlags.MutatesThisObject)]
-        public double SetUTCMinutes(double minute)
-        {
-            return SetDateComponents(DateComponent.Minute, DateTimeKind.Utc, minute);
-        }
-
-        /// <summary>
-        /// Sets the minutes component of this date, according to universal time.
-        /// </summary>
-        /// <param name="minute"> The number of minutes since the hour (0-59). </param>
-        /// <param name="second"> The number of seconds since the minute (0-59). </param>
-        /// <returns> The number of milliseconds elapsed since January 1, 1970, 00:00:00 UTC for
-        /// the new date. </returns>
-        [JSInternalFunction(Name = "setUTCMinutes", Flags = JSFunctionFlags.MutatesThisObject)]
-        public double SetUTCMinutes(double minute, double second)
-        {
-            return SetDateComponents(DateComponent.Minute, DateTimeKind.Utc, minute, second);
-        }
-
-        /// <summary>
-        /// Sets the minutes component of this date, according to universal time.
-        /// </summary>
-        /// <param name="minute"> The number of minutes since the hour (0-59). </param>
-        /// <param name="second"> The number of seconds since the minute (0-59). </param>
-        /// <param name="millisecond"> The number of milliseconds since the second (0-999). </param>
-        /// <returns> The number of milliseconds elapsed since January 1, 1970, 00:00:00 UTC for
-        /// the new date. </returns>
-        [JSInternalFunction(Name = "setUTCMinutes", Flags = JSFunctionFlags.MutatesThisObject)]
-        public double SetUTCMinutes(double minute, double second, double millisecond)
-        {
-            return SetDateComponents(DateComponent.Minute, DateTimeKind.Utc, minute, second, millisecond);
-        }
-
-        /// <summary>
-        /// Sets the seconds component of this date, according to universal time.
-        /// </summary>
-        /// <param name="second"> The number of seconds since the minute (0-59). </param>
-        /// <returns> The number of milliseconds elapsed since January 1, 1970, 00:00:00 UTC for
-        /// the new date. </returns>
-        [JSInternalFunction(Name = "setUTCSeconds", Flags = JSFunctionFlags.MutatesThisObject)]
-        public double SetUTCSeconds(double second)
-        {
-            return SetDateComponents(DateComponent.Second, DateTimeKind.Utc, second);
-        }
-
-        /// <summary>
-        /// Sets the seconds component of this date, according to universal time.
-        /// </summary>
-        /// <param name="second"> The number of seconds since the minute (0-59). </param>
-        /// <param name="millisecond"> The number of milliseconds since the second (0-999). </param>
-        /// <returns> The number of milliseconds elapsed since January 1, 1970, 00:00:00 UTC for
-        /// the new date. </returns>
-        [JSInternalFunction(Name = "setUTCSeconds", Flags = JSFunctionFlags.MutatesThisObject)]
-        public double SetUTCSeconds(double second, double millisecond)
-        {
-            return SetDateComponents(DateComponent.Second, DateTimeKind.Utc, second, millisecond);
-        }
-
-        /// <summary>
-        /// Sets the milliseconds component of this date, according to universal time.
-        /// </summary>
-        /// <param name="millisecond"> The number of milliseconds since the second (0-999). </param>
-        /// <returns> The number of milliseconds elapsed since January 1, 1970, 00:00:00 UTC for
-        /// the new date. </returns>
-        [JSInternalFunction(Name = "setUTCMilliseconds", Flags = JSFunctionFlags.MutatesThisObject)]
-        public double SetUTCMilliseconds(double millisecond)
-        {
-            return SetDateComponents(DateComponent.Millisecond, DateTimeKind.Utc, millisecond);
-        }
-
-        /// <summary>
-        /// Sets the date and time value of ths date.
-        /// </summary>
-        /// <param name="millisecond"> The number of milliseconds since January 1, 1970, 00:00:00 UTC. </param>
-        /// <returns> The number of milliseconds elapsed since January 1, 1970, 00:00:00 UTC for
-        /// the new date. </returns>
-        [JSInternalFunction(Name = "setTime", Flags = JSFunctionFlags.MutatesThisObject)]
-        public double SetTime(double millisecond)
-        {
-            this.value = ToUtcDateTime(millisecond);
-            return this.ValueInMilliseconds;
-        }
-
-        /// <summary>
-        /// Returns the date as a string.
-        /// </summary>
-        /// <returns> The date as a string. </returns>
-        [JSInternalFunction(Name = "toDateString")]
-        public string ToDateString()
-        {
-            if (!this.IsValid)
-                return "Invalid Date";
-            return ConvertTimeFromUtc(Engine, this.Value).Value.ToString("ddd MMM dd yyyy", System.Globalization.DateTimeFormatInfo.InvariantInfo);
-        }
-
-        /// <summary>
-        /// Returns the date as a string using GMT (Greenwich Mean Time).
-        /// </summary>
-        /// <returns> The date as a string. </returns>
-        [JSInternalFunction(Deprecated = true, Name = "toGMTString")]
-        public string ToGMTString()
-        {
-            if (!this.IsValid)
-                return "Invalid Date";
-            return ConvertTimeToUtc(Engine, this.Value).Value.ToString("ddd, dd MMM yyyy HH:mm:ss 'GMT'", System.Globalization.DateTimeFormatInfo.InvariantInfo);
-        }
-
-        /// <summary>
-        /// Returns the date as a string using GMT (Greenwich Mean Time).
-        /// </summary>
-        /// <returns> The date as a string. </returns>
-        [JSInternalFunction(Name = "toISOString")]
-        public string ToISOString()
-        {
-            if (!this.IsValid)
-                throw new JavaScriptException(this.Engine, ErrorType.RangeError, "The date is invalid");
-            return ConvertTimeToUtc(Engine, this.Value).Value.ToString("yyyy-MM-dd'T'HH:mm:ss.fff'Z'", System.Globalization.DateTimeFormatInfo.InvariantInfo);
-        }
-
-        /// <summary>
-        /// Used by the JSON.stringify to transform objects prior to serialization.
-        /// </summary>
-        /// <param name="thisObject"> The object that is being operated on. </param>
-        /// <param name="key"> Unused. </param>
-        /// <returns> The date as a serializable string. </returns>
-        [JSInternalFunction(Name = "toJSON", Flags = JSFunctionFlags.HasThisObject)]
-        public static object ToJSON(ObjectInstance thisObject, string key)
-        {
-            var number = TypeConverter.ToPrimitive(thisObject, PrimitiveTypeHint.Number);
-            if (number is double && (double.IsInfinity((double)number) || double.IsNaN((double)number)))
-                return Null.Value;
-            return thisObject.CallMemberFunction("toISOString");
-        }
-
-        /// <summary>
-        /// Returns the date as a string using the current locale settings.
-        /// </summary>
-        /// <returns></returns>
-        [JSInternalFunction(Name = "toLocaleDateString")]
-        public string ToLocaleDateString()
-        {
-            if (!this.IsValid)
-                return "Invalid Date";
-            return ConvertTimeFromUtc(Engine, this.Value).Value.ToString("D", System.Globalization.DateTimeFormatInfo.CurrentInfo);
-        }
-
-        /// <summary>
-        /// Returns the date and time as a string using the current locale settings.
-        /// </summary>
-        /// <returns></returns>
-        [JSInternalFunction(Name = "toLocaleString")]
-        public new string ToLocaleString()
-        {
-            if (!this.IsValid)
-                return "Invalid Date";
-            return ConvertTimeFromUtc(Engine, this.Value).Value.ToString("F", System.Globalization.DateTimeFormatInfo.CurrentInfo);
-        }
-
-        /// <summary>
-        /// Returns the time as a string using the current locale settings.
-        /// </summary>
-        /// <returns></returns>
-        [JSInternalFunction(Name = "toLocaleTimeString")]
-        public string ToLocaleTimeString()
-        {
-            if (!this.IsValid)
-                return "Invalid Date";
-            return ConvertTimeFromUtc(Engine, this.Value).Value.ToString("T", System.Globalization.DateTimeFormatInfo.CurrentInfo);
-        }
-
-        /// <summary>
-        /// Returns a string representing the date and time.
-        /// </summary>
-        /// <param name="engine"></param>
-        /// <param name="thisRef"> The object that is being operated on. </param>
-        /// <returns> A string representing the date and time. </returns>
-        [JSInternalFunction(Name = "toString", Flags = JSFunctionFlags.HasEngineParameter | JSFunctionFlags.HasThisObject)]
-        public static string ToString(ScriptEngine engine, object thisRef)
-        {
-            // As of ES6, this method is generic.
-            if ((thisRef is DateInstance) == false)
-                return "Invalid Date";
-
-            var instance = (DateInstance)thisRef;
-            if (!instance.IsValid)
-                return "Invalid Date";
-
-            var dateTime = ConvertTimeFromUtc(instance.Engine, instance.Value);
-            return dateTime.Value.ToString("ddd MMM dd yyyy HH:mm:ss ", System.Globalization.DateTimeFormatInfo.InvariantInfo) +
-                ToTimeZoneString(engine, dateTime.Value);
-        }
-
-        /// <summary>
-        /// Returns the time as a string.
-        /// </summary>
-        /// <returns></returns>
-        [JSInternalFunction(Name = "toTimeString")]
-        public string ToTimeString()
-        {
-            if (!this.IsValid)
-                return "Invalid Date";
-
-            var dateTime = ConvertTimeFromUtc(Engine, this.Value);
-            return dateTime.Value.ToString("HH:mm:ss ", System.Globalization.DateTimeFormatInfo.InvariantInfo) +
-                ToTimeZoneString(Engine, dateTime.Value);
-        }
-
-        /// <summary>
-        /// Returns the date as a string using UTC (universal time).
-        /// </summary>
-        /// <returns></returns>
-        [JSInternalFunction(Name = "toUTCString")]
-        public string ToUTCString()
-        {
-            if (!this.IsValid)
-                return "Invalid Date";
-            return ConvertTimeToUtc(Engine, this.Value).Value.ToString("ddd, dd MMM yyyy HH:mm:ss 'GMT'", System.Globalization.DateTimeFormatInfo.InvariantInfo);
-        }
-
-        /// <summary>
-        /// Returns the primitive value of this object.
-        /// </summary>
-        /// <returns> The primitive value of this object. </returns>
-        [JSInternalFunction(Name = "valueOf")]
-        public new double ValueOf()
-        {
-            return this.ValueInMilliseconds;
-        }
-
-        /// <summary>
-        /// Returns a primitive value that represents the current object.  Used by the addition and
-        /// equality operators.
-        /// </summary>
-        /// <param name="engine"> The current script environment. </param>
-        /// <param name="thisObj"> The object to operate on. </param>
-        /// <param name="hint"> Specifies the conversion behaviour.  Must be "default", "string" or "number". </param>
-        /// <returns></returns>
-        [JSInternalFunction(Name = "@@toPrimitive", Flags = JSFunctionFlags.HasEngineParameter | JSFunctionFlags.HasThisObject, RequiredArgumentCount = 1)]
-        private static object ToPrimitive(ScriptEngine engine, ObjectInstance thisObj, string hint)
-        {
-            // This behaviour differs from the standard behaviour only in that the "default" hint
-            // results in a conversion to a string, not a number.
-            if (hint == "default" || hint == "string")
-                return thisObj.GetPrimitiveValuePreES6(PrimitiveTypeHint.String);
-            if (hint == "number")
-                return thisObj.GetPrimitiveValuePreES6(PrimitiveTypeHint.Number);
-            throw new JavaScriptException(engine, ErrorType.TypeError, "Invalid type hint.");
-        }
-
-
-
-        //     STATIC JAVASCRIPT METHODS (FROM DATECONSTRUCTOR)
-        //_________________________________________________________________________________________
-
-        /// <summary>
-        /// Returns the current date and time as the number of milliseconds elapsed since January 1,
-        /// 1970, 00:00:00 UTC.
-        /// </summary>
-        /// <returns> The current date and time as the number of milliseconds elapsed since January 1,
-        /// 1970, 00:00:00 UTC. </returns>
-        public static double Now()
-        {
-            return ToJSDate(GetUtcNow());
-        }
-
-        /// <summary>
-        /// Given the components of a UTC date, returns the number of milliseconds since January 1,
-        /// 1970, 00:00:00 UTC to that date.
-        /// </summary>
-        /// <param name="engine"></param>
-        /// <param name="year"> The full year. </param>
-        /// <param name="month"> The month as an integer between 0 and 11 (january to december). </param>
-        /// <param name="day"> The day of the month, from 1 to 31.  Defaults to 1. </param>
-        /// <param name="hour"> The number of hours since midnight, from 0 to 23.  Defaults to 0. </param>
-        /// <param name="minute"> The number of minutes, from 0 to 59.  Defaults to 0. </param>
-        /// <param name="second"> The number of seconds, from 0 to 59.  Defaults to 0. </param>
-        /// <param name="millisecond"> The number of milliseconds, from 0 to 999.  Defaults to 0. </param>
-        /// <returns> The number of milliseconds since January 1, 1970, 00:00:00 UTC to the given
-        /// date. </returns>
-        /// <remarks>
-        /// This method differs from the Date constructor in two ways:
-        /// 1. The date components are specified in UTC time rather than local time.
-        /// 2. A number is returned instead of a Date instance.
-        /// 
-        /// If any of the parameters are out of range, then the other values are modified accordingly.
-        /// </remarks>
-        public static double UTC(ScriptEngine engine, int year, int month, int day = 1, int hour = 0,
-            int minute = 0, int second = 0, int millisecond = 0)
-        {
-            return ToJSDate(ToUtcDateTime(engine, year, month, day, hour, minute, second, millisecond, DateTimeKind.Utc));
-        }
-
-        /// <summary>
-        /// Parses a string representation of a date, and returns the number of milliseconds since
-        /// January 1, 1970, 00:00:00 UTC.
-        /// </summary>
-        /// <param name="engine"></param>
-        /// <param name="dateStr"> A string representing a date, expressed in RFC 1123 format. </param>
-        public static double Parse(ScriptEngine engine, string dateStr)
-        {
-            return ToJSDate(ConvertTimeToUtc(engine, DateParser.Parse(dateStr)));
-        }
-
-
-
-        //     PRIVATE IMPLEMENTATION METHODS
-        //_________________________________________________________________________________________
-
-
-        private enum DateComponent
-        {
-            Year = 0,
-            Month = 1,
-            Day = 2,
-            Hour = 3,
-            Minute = 4,
-            Second = 5,
-            Millisecond = 6,
-            DayOfWeek,
-        }
-
-        /// <summary>
-        /// Gets a single component of this date.
-        /// </summary>
-        /// <param name="component"> The date component to extract. </param>
-        /// <param name="localOrUniversal"> Indicates whether to retrieve the component in local
-        /// or universal time. </param>
-        /// <returns> The date component value, or <c>NaN</c> if the date is invalid. </returns>
-        private double GetDateComponent(DateComponent component, DateTimeKind localOrUniversal)
-        {
-            if (!this.IsValid)
-                return double.NaN;
-
-            DateTime value = this.Value;
-            
-            // Convert the date to local or universal time.
-            switch (localOrUniversal)
-            {
-                case DateTimeKind.Local:
-                    value = ConvertTimeFromUtc(Engine, value).Value;
-                    break;                    
-                case DateTimeKind.Utc:
-                    value = ConvertTimeToUtc(Engine, value).Value;
-                    break;
-                default:
-                    throw new ArgumentOutOfRangeException("localOrUniversal");
-            }
-
-            // Extract the requested component.
-            switch (component)
-            {
-                case DateComponent.Year:
-                    return value.Year;
-                case DateComponent.Month:
-                    return value.Month - 1;    // Javascript month is 0-11.
-                case DateComponent.Day:
-                    return value.Day;
-                case DateComponent.DayOfWeek:
-                    return (double)value.DayOfWeek;
-                case DateComponent.Hour:
-                    return value.Hour;
-                case DateComponent.Minute:
-                    return value.Minute;
-                case DateComponent.Second:
-                    return value.Second;
-                case DateComponent.Millisecond:
-                    return value.Millisecond;
-                default:
-                    throw new ArgumentOutOfRangeException("component");
-            }
-        }
-
-        /// <summary>
-        /// Sets one or more components of this date.
-        /// </summary>
-        /// <param name="firstComponent"> The first date component to set. </param>
-        /// <param name="localOrUniversal"> Indicates whether to set the component(s) in local
-        /// or universal time. </param>
-        /// <param name="componentValues"> One or more date component values. </param>
-        /// <returns> The number of milliseconds elapsed since January 1, 1970, 00:00:00 UTC for
-        /// the new date. </returns>
-        private double SetDateComponents(DateComponent firstComponent, DateTimeKind localOrUniversal, params double[] componentValues)
-        {
-            // When operating on an invalid date, we only set the date if
-            // the year is actually specified. This matches the behavior of
-            // other JS engines.
-            if (!this.IsValid && firstComponent != DateComponent.Year)
-            {
-                return this.ValueInMilliseconds;
-            }
-
-            DateTime value = this.value ?? new DateTime(1970, 1, 1, 0, 0, 0, DateTimeKind.Utc);            
-            
-            // Convert the date to local or universal time.
-            switch (localOrUniversal)
-            {
-                case DateTimeKind.Local:
-                    value = ConvertTimeFromUtc(Engine, value).Value;
-                    break;
-                case DateTimeKind.Utc:
-                    value = ConvertTimeToUtc(Engine, value).Value;
-                    break;
-                default:
-                    throw new ArgumentOutOfRangeException("localOrUniversal");
-            }
-
-            // Get the current component values of the date.
-            int[] allComponentValues = new int[7];
-            allComponentValues[0] = value.Year;
-            allComponentValues[1] = value.Month - 1;   // Javascript month is 0-11.
-            allComponentValues[2] = value.Day;
-            allComponentValues[3] = value.Hour;
-            allComponentValues[4] = value.Minute;
-            allComponentValues[5] = value.Second;
-            allComponentValues[6] = value.Millisecond;
-
-            // Overwrite the component values with the new ones that were passed in.
-            for (int i = 0; i < componentValues.Length; i++)
-            {
-                double componentValue = componentValues[i];
-                if (double.IsNaN(componentValue) || double.IsInfinity(componentValue))
-                {
-                    this.value = null;
-                    return this.ValueInMilliseconds;
-                }
-                allComponentValues[(int)firstComponent + i] = (int)componentValue;
-            }
-
-            // Construct a new date.
-            this.value = ToUtcDateTime(Engine, allComponentValues[0], allComponentValues[1], allComponentValues[2],
-                allComponentValues[3], allComponentValues[4], allComponentValues[5], allComponentValues[6],
-                localOrUniversal);
-
-            // Return the date value.
-            return this.ValueInMilliseconds;
-        }
-
-        /// <summary>
-        /// Converts a .NET date into a javascript date.
-        /// </summary>
-        /// <param name="utcDateTime"> The .NET date. </param>
-        /// <returns> The number of milliseconds since January 1, 1970, 00:00:00 UTC </returns>
-        private static double ToJSDate(DateTime? utcDateTime)
-        {
-            if (utcDateTime == null)
-                return double.NaN;
-            if (utcDateTime.Value.Kind != DateTimeKind.Utc)
-                throw new ArgumentException("DateTime.Kind needs to be Utc");
-            // The spec requires that the time value is an integer.
-            // We could round to nearest, but then date.toUTCString() would be different from Date(date.getTime()).toUTCString().
-            return Math.Floor(utcDateTime.Value.Subtract(new DateTime(1970, 1, 1, 0, 0, 0, DateTimeKind.Utc)).TotalMilliseconds);
-        }
-
-        /// <summary>
-        /// Converts a javascript date into a .NET date.
-        /// </summary>
-        /// <param name="milliseconds"> The number of milliseconds since January 1, 1970, 00:00:00 UTC. </param>
-        /// <returns> The equivalent .NET date. </returns>
-        private static DateTime? ToUtcDateTime(double milliseconds)
-        {
-            // Check if the milliseconds value is out of range.
-            if (double.IsNaN(milliseconds))
-                return null;
-
-            try
-            {
-                return new DateTime(1970, 1, 1, 0, 0, 0, DateTimeKind.Utc)
-                    .AddMilliseconds(Math.Truncate(milliseconds));
-            }
-            catch (ArgumentOutOfRangeException)
-            {
-                return null;
-            }
-        }
-
-        /// <summary>
-        /// Given the components of a date, returns the equivalent .NET date.
-        /// </summary>
-        /// <param name="engine">The engine.</param>
-        /// <param name="year"> The full year. </param>
-        /// <param name="month"> The month as an integer between 0 and 11 (january to december). </param>
-        /// <param name="day"> The day of the month, from 1 to 31.  Defaults to 1. </param>
-        /// <param name="hour"> The number of hours since midnight, from 0 to 23.  Defaults to 0. </param>
-        /// <param name="minute"> The number of minutes, from 0 to 59.  Defaults to 0. </param>
-        /// <param name="second"> The number of seconds, from 0 to 59.  Defaults to 0. </param>
-        /// <param name="millisecond"> The number of milliseconds, from 0 to 999.  Defaults to 0. </param>
-        /// <param name="kind"> Indicates whether the components are in UTC or local time. </param>
-        /// <returns> The equivalent .NET date. </returns>
-        private static DateTime? ToUtcDateTime(ScriptEngine engine, int year, int month, int day, int hour, int minute, int second, int millisecond, DateTimeKind kind)
-        {
-<<<<<<< HEAD
-            DateTime value;
-=======
-            // DateTime doesn't support years below year 1.
-            if (year < 0)
-                return InvalidDate;
-
->>>>>>> d2f06812
-            if (month >= 0 && month < 12 &&
-                day >= 1 && day <= DateTime.DaysInMonth(year, month + 1) &&
-                hour >= 0 && hour < 24 &&
-                minute >= 0 && minute < 60 &&
-                second >= 0 && second < 60 &&
-                millisecond >= 0 && millisecond < 1000)
-            {
-                // All parameters are in range.
-                value = new DateTime(year, month + 1, day, hour, minute, second, millisecond, kind);
-            }
-            else
-            {
-                // One or more parameters are out of range.
-                try
-                {
-                    value = new DateTime(year, 1, 1, 0, 0, 0, kind);
-                    value = value.AddMonths(month);
-                    if (day != 1)
-                        value = value.AddDays(day - 1);
-                    if (hour != 0)
-                        value = value.AddHours(hour);
-                    if (minute != 0)
-                        value = value.AddMinutes(minute);
-                    if (second != 0)
-                        value = value.AddSeconds(second);
-                    if (millisecond != 0)
-                        value = value.AddMilliseconds(millisecond);
-                }
-                catch (ArgumentOutOfRangeException)
-                {
-                    // One or more of the parameters was NaN or way too big or way too small.
-                    // Return a sentinel invalid date.
-                    return null;
-                }
-            }
-
-            // Ensure to convert to UTC.
-            return ConvertTimeToUtc(engine, value);
-        }
-
-        /// <summary>
-        /// Gets the current time and date.
-        /// </summary>
-        /// <returns> The current time and date. </returns>
-        private static DateTime GetUtcNow()
-        {
-            return DateTime.UtcNow;
-        }
-
-        /// <summary>
-        /// Returns a string of the form "GMT+1200 (New Zealand Standard Time)".
-        /// </summary>
-        /// <param name="engine"></param>
-        /// <param name="dateTime"> The date to get the time zone information from. </param>
-        /// <returns> A string of the form "GMT+1200 (New Zealand Standard Time)". </returns>
-        private static string ToTimeZoneString(ScriptEngine engine, DateTime dateTime)
-        {
-            var timeZone = engine.LocalTimeZone;
-
-            // Compute the time zone offset in hours-minutes.
-            int offsetInMinutes = (int)timeZone.GetUtcOffset(dateTime).TotalMinutes;
-            int hhmm = offsetInMinutes / 60 * 100 + offsetInMinutes % 60;
-
-            // Get the time zone name.
-            string zoneName;
-            if (timeZone.IsDaylightSavingTime(dateTime))
-                zoneName = timeZone.DaylightName;
-            else
-                zoneName = timeZone.StandardName;
-
-            if (hhmm < 0)
-                return string.Format("GMT{0:d4} ({1})", hhmm, zoneName);
-            else
-                return string.Format("GMT+{0:d4} ({1})", hhmm, zoneName);
-        }
-
-        private static DateTime? ConvertTimeFromUtc(ScriptEngine engine, DateTime? value)
-        {
-            if (value == null)
-                return null;
-
-            value = TimeZoneInfo.ConvertTimeFromUtc(value.Value, engine.LocalTimeZone);
-
-            // Ensure that the kind is local for consistency.
-            if (value.Value.Kind == DateTimeKind.Unspecified)
-                DateTime.SpecifyKind(value.Value, DateTimeKind.Local);
-            return value;
-        }
-
-        private static DateTime? ConvertTimeToUtc(ScriptEngine engine, DateTime? value)
-        {
-            if (value == null)
-                return null;
-            if (value.Value.Kind == DateTimeKind.Utc)
-                return value;
-
-            // TimeZoneInfo.ConvertToUtc() expects the DateTime's Kind to be Local when the timezone
-            // is reference-equal to TimeZoneInfo.Local, and expects Kind to be Unspecified when the
-            // timezone is not reference-equal to TimeZoneInfo.Local.
-            if (object.ReferenceEquals(TimeZoneInfo.Local, engine.LocalTimeZone))
-                value = DateTime.SpecifyKind(value.Value, DateTimeKind.Local);
-            else
-                value = DateTime.SpecifyKind(value.Value, DateTimeKind.Unspecified);
-            return TimeZoneInfo.ConvertTimeToUtc(value.Value, engine.LocalTimeZone);
-        }
-
-    }
-}
+﻿using System;
+using System.Collections.Generic;
+
+namespace Jurassic.Library
+{
+    /// <summary>
+    /// The prototype for the Date object.
+    /// </summary>
+    public partial class DateInstance : ObjectInstance
+    {
+        /// <summary>
+        /// The underlying DateTime value. Its Kind is always DateTimeKind.Utc.
+        /// The value <c>null</c> represents an invalid date.
+        /// </summary>
+        private DateTime? value;
+
+
+
+        //     INITIALIZATION
+        //_________________________________________________________________________________________
+
+        /// <summary>
+        /// Creates a new Date instance and initializes it to the current time.
+        /// </summary>
+        /// <param name="prototype"> The next object in the prototype chain. </param>
+        public DateInstance(ObjectInstance prototype)
+            : this(prototype, GetUtcNow())
+        {
+        }
+
+        /// <summary>
+        /// Creates a new Date instance from the given date value.
+        /// </summary>
+        /// <param name="prototype"> The next object in the prototype chain. </param>
+        /// <param name="value"> The number of milliseconds since January 1, 1970, 00:00:00 UTC. </param>
+        public DateInstance(ObjectInstance prototype, double value)
+            : this(prototype, ToUtcDateTime(value))
+        {
+        }
+
+        /// <summary>
+        /// Creates a new Date instance from the given date string.
+        /// </summary>
+        /// <param name="prototype"> The next object in the prototype chain. </param>
+        /// <param name="dateStr"> A string representing a date, expressed in RFC 1123 format. </param>
+        public DateInstance(ObjectInstance prototype, string dateStr)
+            : this(prototype, DateParser.Parse(dateStr))
+        {
+        }
+
+        /// <summary>
+        /// Creates a new Date instance from various date components, expressed in local time.
+        /// </summary>
+        /// <param name="prototype"> The next object in the prototype chain. </param>
+        /// <param name="year"> The full year. </param>
+        /// <param name="month"> The month as an integer between 0 and 11 (january to december). </param>
+        /// <param name="day"> The day of the month, from 1 to 31.  Defaults to 1. </param>
+        /// <param name="hour"> The number of hours since midnight, from 0 to 23.  Defaults to 0. </param>
+        /// <param name="minute"> The number of minutes, from 0 to 59.  Defaults to 0. </param>
+        /// <param name="second"> The number of seconds, from 0 to 59.  Defaults to 0. </param>
+        /// <param name="millisecond"> The number of milliseconds, from 0 to 999.  Defaults to 0. </param>
+        /// <remarks>
+        /// If any of the parameters are out of range, then the other values are modified accordingly.
+        /// </remarks>
+        public DateInstance(ObjectInstance prototype, int year, int month, int day = 1, int hour = 0,
+            int minute = 0, int second = 0, int millisecond = 0)
+            : this(prototype, ToUtcDateTime(prototype.Engine, year >= 0 && year < 100 ? year + 1900 : year, month, day, hour, minute, second, millisecond, DateTimeKind.Local))
+        {
+        }
+
+        /// <summary>
+        /// Creates a new Date instance from the given date.
+        /// </summary>
+        /// <param name="prototype"> The next object in the prototype chain. </param>
+        /// <param name="dateTime"> The date to set the instance value to. </param>
+        private DateInstance(ObjectInstance prototype, DateTime? dateTime)
+            : base(prototype)
+        {
+            this.value = ConvertTimeToUtc(prototype.Engine, dateTime);
+        }
+
+        /// <summary>
+        /// Creates the Date prototype object.
+        /// </summary>
+        /// <param name="engine"> The script environment. </param>
+        /// <param name="constructor"> A reference to the constructor that owns the prototype. </param>
+        internal static ObjectInstance CreatePrototype(ScriptEngine engine, DateConstructor constructor)
+        {
+            var result = engine.Object.Construct();
+            var properties = GetDeclarativeProperties(engine);
+            properties.Add(new PropertyNameAndValue("constructor", constructor, PropertyAttributes.NonEnumerable));
+            result.FastSetProperties(properties);
+            return result;
+        }
+
+
+
+        //     .NET ACCESSOR PROPERTIES
+        //_________________________________________________________________________________________
+
+        /// <summary>
+        /// Gets the date represented by this object in standard .NET DateTime format.
+        /// </summary>
+        /// <exception cref="InvalidOperationException">If <see cref="IsValid"/> returns <c>false</c>.</exception>
+        public DateTime Value
+        {
+            get {
+                if (!this.IsValid)
+                    throw new InvalidOperationException("Invalid date.");
+
+                return this.value.Value;
+            }
+        }
+
+        /// <summary>
+        /// Gets the date represented by this object as the number of milliseconds elapsed since
+        /// January 1, 1970, 00:00:00 UTC.
+        /// </summary>
+        public double ValueInMilliseconds
+        {
+            get { return ToJSDate(this.value); }
+        }
+
+        /// <summary>
+        /// Gets a value indicating whether the date instance is valid.  A date can be invalid if
+        /// NaN is passed to any of the constructor parameters.
+        /// </summary>
+        public bool IsValid
+        {
+            get { return this.value.HasValue; }
+        }
+
+
+
+        //     JAVASCRIPT FUNCTIONS
+        //_________________________________________________________________________________________
+
+
+        /// <summary>
+        /// Returns the year component of this date, according to local time.
+        /// </summary>
+        /// <returns> The year component of this date, according to local time. </returns>
+        [JSInternalFunction(Name = "getFullYear")]
+        public double GetFullYear()
+        {
+            return GetDateComponent(DateComponent.Year, DateTimeKind.Local);
+        }
+
+        /// <summary>
+        /// Returns the year component of this date as an offset from 1900, according to local time.
+        /// </summary>
+        /// <returns> The year component of this date as an offset from 1900, according to local time. </returns>
+        [JSInternalFunction(Deprecated = true, Name = "getYear")]
+        public double GetYear()
+        {
+            return GetDateComponent(DateComponent.Year, DateTimeKind.Local) - 1900;
+        }
+
+        /// <summary>
+        /// Returns the month component of this date, according to local time.
+        /// </summary>
+        /// <returns> The month component (0-11) of this date, according to local time. </returns>
+        [JSInternalFunction(Name = "getMonth")]
+        public double GetMonth()
+        {
+            return GetDateComponent(DateComponent.Month, DateTimeKind.Local);
+        }
+
+        /// <summary>
+        /// Returns the day of the month component of this date, according to local time.
+        /// </summary>
+        /// <returns> The day of the month component (1-31) of this date, according to local time. </returns>
+        [JSInternalFunction(Name = "getDate")]
+        public double GetDate()
+        {
+            return GetDateComponent(DateComponent.Day, DateTimeKind.Local);
+        }
+
+        /// <summary>
+        /// Returns the day of the week component of this date, according to local time.
+        /// </summary>
+        /// <returns> The day of the week component (0-6) of this date, according to local time. </returns>
+        [JSInternalFunction(Name = "getDay")]
+        public double GetDay()
+        {
+            return GetDateComponent(DateComponent.DayOfWeek, DateTimeKind.Local);
+        }
+
+        /// <summary>
+        /// Returns the hour component of this date, according to local time.
+        /// </summary>
+        /// <returns> The hour component (0-23) of this date, according to local time. </returns>
+        [JSInternalFunction(Name = "getHours")]
+        public double GetHours()
+        {
+            return GetDateComponent(DateComponent.Hour, DateTimeKind.Local);
+        }
+
+        /// <summary>
+        /// Returns the minute component of this date, according to local time.
+        /// </summary>
+        /// <returns> The minute component (0-59) of this date, according to local time. </returns>
+        [JSInternalFunction(Name = "getMinutes")]
+        public double GetMinutes()
+        {
+            return GetDateComponent(DateComponent.Minute, DateTimeKind.Local);
+        }
+
+        /// <summary>
+        /// Returns the seconds component of this date, according to local time.
+        /// </summary>
+        /// <returns> The seconds component (0-59) of this date, according to local time. </returns>
+        [JSInternalFunction(Name = "getSeconds")]
+        public double GetSeconds()
+        {
+            return GetDateComponent(DateComponent.Second, DateTimeKind.Local);
+        }
+
+        /// <summary>
+        /// Returns the millisecond component of this date, according to local time.
+        /// </summary>
+        /// <returns> The millisecond component (0-999) of this date, according to local time. </returns>
+        [JSInternalFunction(Name = "getMilliseconds")]
+        public double GetMilliseconds()
+        {
+            return GetDateComponent(DateComponent.Millisecond, DateTimeKind.Local);
+        }
+
+        /// <summary>
+        /// Returns the number of milliseconds since January 1, 1970, 00:00:00 UTC.
+        /// </summary>
+        /// <returns> The number of milliseconds since January 1, 1970, 00:00:00 UTC. </returns>
+        [JSInternalFunction(Name = "getTime")]
+        public double GetTime()
+        {
+            return this.ValueInMilliseconds;
+        }
+
+        /// <summary>
+        /// Returns the time-zone offset in minutes for the current locale.
+        /// </summary>
+        /// <returns> The time-zone offset in minutes for the current locale. </returns>
+        [JSInternalFunction(Name = "getTimezoneOffset")]
+        public double GetTimezoneOffset()
+        {
+            if (!IsValid)
+                return double.NaN;
+            return -(int)Engine.LocalTimeZone.GetUtcOffset(this.Value).TotalMinutes;
+        }
+
+        /// <summary>
+        /// Returns the year component of this date, according to universal time.
+        /// </summary>
+        /// <returns> The year component of this date, according to universal time. </returns>
+        [JSInternalFunction(Name = "getUTCFullYear")]
+        public double GetUTCFullYear()
+        {
+            return GetDateComponent(DateComponent.Year, DateTimeKind.Utc);
+        }
+
+        /// <summary>
+        /// Returns the month component of this date, according to universal time.
+        /// </summary>
+        /// <returns> The month component (0-11) of this date, according to universal time. </returns>
+        [JSInternalFunction(Name = "getUTCMonth")]
+        public double GetUTCMonth()
+        {
+            return GetDateComponent(DateComponent.Month, DateTimeKind.Utc);
+        }
+
+        /// <summary>
+        /// Returns the day of the month component of this date, according to universal time.
+        /// </summary>
+        /// <returns> The day of the month component (1-31) of this date, according to universal time. </returns>
+        [JSInternalFunction(Name = "getUTCDate")]
+        public double GetUTCDate()
+        {
+            return GetDateComponent(DateComponent.Day, DateTimeKind.Utc);
+        }
+
+        /// <summary>
+        /// Returns the day of the week component of this date, according to universal time.
+        /// </summary>
+        /// <returns> The day of the week component (0-6) of this date, according to universal time. </returns>
+        [JSInternalFunction(Name = "getUTCDay")]
+        public double GetUTCDay()
+        {
+            return GetDateComponent(DateComponent.DayOfWeek, DateTimeKind.Utc);
+        }
+
+        /// <summary>
+        /// Returns the hour component of this date, according to universal time.
+        /// </summary>
+        /// <returns> The hour component (0-23) of this date, according to universal time. </returns>
+        [JSInternalFunction(Name = "getUTCHours")]
+        public double GetUTCHours()
+        {
+            return GetDateComponent(DateComponent.Hour, DateTimeKind.Utc);
+        }
+
+        /// <summary>
+        /// Returns the minute component of this date, according to universal time.
+        /// </summary>
+        /// <returns> The minute component (0-59) of this date, according to universal time. </returns>
+        [JSInternalFunction(Name = "getUTCMinutes")]
+        public double GetUTCMinutes()
+        {
+            return GetDateComponent(DateComponent.Minute, DateTimeKind.Utc);
+        }
+
+        /// <summary>
+        /// Returns the seconds component of this date, according to universal time.
+        /// </summary>
+        /// <returns> The seconds component (0-59) of this date, according to universal time. </returns>
+        [JSInternalFunction(Name = "getUTCSeconds")]
+        public double GetUTCSeconds()
+        {
+            return GetDateComponent(DateComponent.Second, DateTimeKind.Utc);
+        }
+
+        /// <summary>
+        /// Returns the millisecond component of this date, according to universal time.
+        /// </summary>
+        /// <returns> The millisecond component (0-999) of this date, according to universal time. </returns>
+        [JSInternalFunction(Name = "getUTCMilliseconds")]
+        public double GetUTCMilliseconds()
+        {
+            return GetDateComponent(DateComponent.Millisecond, DateTimeKind.Utc);
+        }
+
+        /// <summary>
+        /// Sets the full year (4 digits for 4-digit years) of this date, according to local time.
+        /// </summary>
+        /// <param name="year"> The 4 digit year. </param>
+        /// <returns> The number of milliseconds elapsed since January 1, 1970, 00:00:00 UTC for
+        /// the new date. </returns>
+        [JSInternalFunction(Name = "setFullYear", Flags = JSFunctionFlags.MutatesThisObject)]
+        public double SetFullYear(double year)
+        {
+            return SetDateComponents(DateComponent.Year, DateTimeKind.Local, year);
+        }
+
+        /// <summary>
+        /// Sets the full year (4 digits for 4-digit years) of this date, according to local time.
+        /// </summary>
+        /// <param name="year"> The 4 digit year. </param>
+        /// <param name="month"> The month (0-11). </param>
+        /// <returns> The number of milliseconds elapsed since January 1, 1970, 00:00:00 UTC for
+        /// the new date. </returns>
+        [JSInternalFunction(Name = "setFullYear", Flags = JSFunctionFlags.MutatesThisObject)]
+        public double SetFullYear(double year, double month)
+        {
+            return SetDateComponents(DateComponent.Year, DateTimeKind.Local, year, month);
+        }
+
+        /// <summary>
+        /// Sets the full year (4 digits for 4-digit years) of this date, according to local time.
+        /// </summary>
+        /// <param name="year"> The 4 digit year. </param>
+        /// <param name="month"> The month (0-11). </param>
+        /// <param name="day"> The day of the month (1-31). </param>
+        /// <returns> The number of milliseconds elapsed since January 1, 1970, 00:00:00 UTC for
+        /// the new date. </returns>
+        [JSInternalFunction(Name = "setFullYear", Flags = JSFunctionFlags.MutatesThisObject)]
+        public double SetFullYear(double year, double month, double day)
+        {
+            return SetDateComponents(DateComponent.Year, DateTimeKind.Local, year, month, day);
+        }
+
+        /// <summary>
+        /// Sets the year of this date, according to local time.
+        /// </summary>
+        /// <param name="year"> The year.  Numbers less than 100 will be assumed to be  </param>
+        /// <returns> The number of milliseconds elapsed since January 1, 1970, 00:00:00 UTC for
+        /// the new date. </returns>
+        [JSInternalFunction(Deprecated = true, Name = "setYear", Flags = JSFunctionFlags.MutatesThisObject)]
+        public double SetYear(double year)
+        {
+            return SetDateComponents(DateComponent.Year, DateTimeKind.Local, year >= 0 && year < 100 ? year + 1900 : year);
+        }
+
+        /// <summary>
+        /// Sets the month of this date, according to local time.
+        /// </summary>
+        /// <param name="month"> The month (0-11). </param>
+        /// <returns> The number of milliseconds elapsed since January 1, 1970, 00:00:00 UTC for
+        /// the new date. </returns>
+        [JSInternalFunction(Name = "setMonth", Flags = JSFunctionFlags.MutatesThisObject)]
+        public double SetMonth(double month)
+        {
+            return SetDateComponents(DateComponent.Month, DateTimeKind.Local, month);
+        }
+
+        /// <summary>
+        /// Sets the month of this date, according to local time.
+        /// </summary>
+        /// <param name="month"> The month (0-11). </param>
+        /// <param name="day"> The day of the month (1-31). </param>
+        /// <returns> The number of milliseconds elapsed since January 1, 1970, 00:00:00 UTC for
+        /// the new date. </returns>
+        [JSInternalFunction(Name = "setMonth", Flags = JSFunctionFlags.MutatesThisObject)]
+        public double SetMonth(double month, double day)
+        {
+            return SetDateComponents(DateComponent.Month, DateTimeKind.Local, month, day);
+        }
+
+        /// <summary>
+        /// Sets the day of this date, according to local time.
+        /// </summary>
+        /// <param name="day"> The day of the month (1-31). </param>
+        /// <returns> The number of milliseconds elapsed since January 1, 1970, 00:00:00 UTC for
+        /// the new date. </returns>
+        [JSInternalFunction(Name = "setDate", Flags = JSFunctionFlags.MutatesThisObject)]
+        public double SetDate(double day)
+        {
+            return SetDateComponents(DateComponent.Day, DateTimeKind.Local, day);
+        }
+
+        /// <summary>
+        /// Sets the hours component of this date, according to local time.
+        /// </summary>
+        /// <param name="hour"> The number of hours since midnight (0-23). </param>
+        /// <returns> The number of milliseconds elapsed since January 1, 1970, 00:00:00 UTC for
+        /// the new date. </returns>
+        [JSInternalFunction(Name = "setHours", Flags = JSFunctionFlags.MutatesThisObject)]
+        public double SetHours(double hour)
+        {
+            return SetDateComponents(DateComponent.Hour, DateTimeKind.Local, hour);
+        }
+
+        /// <summary>
+        /// Sets the hours component of this date, according to local time.
+        /// </summary>
+        /// <param name="hour"> The number of hours since midnight (0-23). </param>
+        /// <param name="minute"> The number of minutes since the hour (0-59). </param>
+        /// <returns> The number of milliseconds elapsed since January 1, 1970, 00:00:00 UTC for
+        /// the new date. </returns>
+        [JSInternalFunction(Name = "setHours", Flags = JSFunctionFlags.MutatesThisObject)]
+        public double SetHours(double hour, double minute)
+        {
+            return SetDateComponents(DateComponent.Hour, DateTimeKind.Local, hour, minute);
+        }
+
+        /// <summary>
+        /// Sets the hours component of this date, according to local time.
+        /// </summary>
+        /// <param name="hour"> The number of hours since midnight (0-23). </param>
+        /// <param name="minute"> The number of minutes since the hour (0-59). </param>
+        /// <param name="second"> The number of seconds since the minute (0-59). </param>
+        /// <returns> The number of milliseconds elapsed since January 1, 1970, 00:00:00 UTC for
+        /// the new date. </returns>
+        [JSInternalFunction(Name = "setHours", Flags = JSFunctionFlags.MutatesThisObject)]
+        public double SetHours(double hour, double minute, double second)
+        {
+            return SetDateComponents(DateComponent.Hour, DateTimeKind.Local, hour, minute, second);
+        }
+
+        /// <summary>
+        /// Sets the hours component of this date, according to local time.
+        /// </summary>
+        /// <param name="hour"> The number of hours since midnight (0-23). </param>
+        /// <param name="minute"> The number of minutes since the hour (0-59). </param>
+        /// <param name="second"> The number of seconds since the minute (0-59). </param>
+        /// <param name="millisecond"> The number of milliseconds since the second (0-999). </param>
+        /// <returns> The number of milliseconds elapsed since January 1, 1970, 00:00:00 UTC for
+        /// the new date. </returns>
+        [JSInternalFunction(Name = "setHours", Flags = JSFunctionFlags.MutatesThisObject)]
+        public double SetHours(double hour, double minute, double second, double millisecond)
+        {
+            return SetDateComponents(DateComponent.Hour, DateTimeKind.Local, hour, minute, second, millisecond);
+        }
+
+        /// <summary>
+        /// Sets the minutes component of this date, according to local time.
+        /// </summary>
+        /// <param name="minute"> The number of minutes since the hour (0-59). </param>
+        /// <returns> The number of milliseconds elapsed since January 1, 1970, 00:00:00 UTC for
+        /// the new date. </returns>
+        [JSInternalFunction(Name = "setMinutes", Flags = JSFunctionFlags.MutatesThisObject)]
+        public double SetMinutes(double minute)
+        {
+            return SetDateComponents(DateComponent.Minute, DateTimeKind.Local, minute);
+        }
+
+        /// <summary>
+        /// Sets the minutes component of this date, according to local time.
+        /// </summary>
+        /// <param name="minute"> The number of minutes since the hour (0-59). </param>
+        /// <param name="second"> The number of seconds since the minute (0-59). </param>
+        /// <returns> The number of milliseconds elapsed since January 1, 1970, 00:00:00 UTC for
+        /// the new date. </returns>
+        [JSInternalFunction(Name = "setMinutes", Flags = JSFunctionFlags.MutatesThisObject)]
+        public double SetMinutes(double minute, double second)
+        {
+            return SetDateComponents(DateComponent.Minute, DateTimeKind.Local, minute, second);
+        }
+
+        /// <summary>
+        /// Sets the minutes component of this date, according to local time.
+        /// </summary>
+        /// <param name="minute"> The number of minutes since the hour (0-59). </param>
+        /// <param name="second"> The number of seconds since the minute (0-59). </param>
+        /// <param name="millisecond"> The number of milliseconds since the second (0-999). </param>
+        /// <returns> The number of milliseconds elapsed since January 1, 1970, 00:00:00 UTC for
+        /// the new date. </returns>
+        [JSInternalFunction(Name = "setMinutes", Flags = JSFunctionFlags.MutatesThisObject)]
+        public double SetMinutes(double minute, double second, double millisecond)
+        {
+            return SetDateComponents(DateComponent.Minute, DateTimeKind.Local, minute, second, millisecond);
+        }
+
+        /// <summary>
+        /// Sets the seconds component of this date, according to local time.
+        /// </summary>
+        /// <param name="second"> The number of seconds since the minute (0-59). </param>
+        /// <returns> The number of milliseconds elapsed since January 1, 1970, 00:00:00 UTC for
+        /// the new date. </returns>
+        [JSInternalFunction(Name = "setSeconds", Flags = JSFunctionFlags.MutatesThisObject)]
+        public double SetSeconds(double second)
+        {
+            return SetDateComponents(DateComponent.Second, DateTimeKind.Local, second);
+        }
+
+        /// <summary>
+        /// Sets the seconds component of this date, according to local time.
+        /// </summary>
+        /// <param name="second"> The number of seconds since the minute (0-59). </param>
+        /// <param name="millisecond"> The number of milliseconds since the second (0-999). </param>
+        /// <returns> The number of milliseconds elapsed since January 1, 1970, 00:00:00 UTC for
+        /// the new date. </returns>
+        [JSInternalFunction(Name = "setSeconds", Flags = JSFunctionFlags.MutatesThisObject)]
+        public double SetSeconds(double second, double millisecond)
+        {
+            return SetDateComponents(DateComponent.Second, DateTimeKind.Local, second, millisecond);
+        }
+
+        /// <summary>
+        /// Sets the milliseconds component of this date, according to local time.
+        /// </summary>
+        /// <param name="millisecond"> The number of milliseconds since the second (0-999). </param>
+        /// <returns> The number of milliseconds elapsed since January 1, 1970, 00:00:00 UTC for
+        /// the new date. </returns>
+        [JSInternalFunction(Name = "setMilliseconds", Flags = JSFunctionFlags.MutatesThisObject)]
+        public double SetMilliseconds(double millisecond)
+        {
+            return SetDateComponents(DateComponent.Millisecond, DateTimeKind.Local, millisecond);
+        }
+
+        /// <summary>
+        /// Sets the full year (4 digits for 4-digit years) of this date, according to universal time.
+        /// </summary>
+        /// <param name="year"> The 4 digit year. </param>
+        /// <returns> The number of milliseconds elapsed since January 1, 1970, 00:00:00 UTC for
+        /// the new date. </returns>
+        [JSInternalFunction(Name = "setUTCFullYear", Flags = JSFunctionFlags.MutatesThisObject)]
+        public double SetUTCFullYear(double year)
+        {
+            return SetDateComponents(DateComponent.Year, DateTimeKind.Utc, year);
+        }
+
+        /// <summary>
+        /// Sets the full year (4 digits for 4-digit years) of this date, according to universal time.
+        /// </summary>
+        /// <param name="year"> The 4 digit year. </param>
+        /// <param name="month"> The month (0-11). </param>
+        /// <returns> The number of milliseconds elapsed since January 1, 1970, 00:00:00 UTC for
+        /// the new date. </returns>
+        [JSInternalFunction(Name = "setUTCFullYear", Flags = JSFunctionFlags.MutatesThisObject)]
+        public double SetUTCFullYear(double year, double month)
+        {
+            return SetDateComponents(DateComponent.Year, DateTimeKind.Utc, year, month);
+        }
+
+        /// <summary>
+        /// Sets the full year (4 digits for 4-digit years) of this date, according to universal time.
+        /// </summary>
+        /// <param name="year"> The 4 digit year. </param>
+        /// <param name="month"> The month (0-11). </param>
+        /// <param name="day"> The day of the month (1-31). </param>
+        /// <returns> The number of milliseconds elapsed since January 1, 1970, 00:00:00 UTC for
+        /// the new date. </returns>
+        [JSInternalFunction(Name = "setUTCFullYear", Flags = JSFunctionFlags.MutatesThisObject)]
+        public double SetUTCFullYear(double year, double month, double day)
+        {
+            return SetDateComponents(DateComponent.Year, DateTimeKind.Utc, year, month, day);
+        }
+
+        /// <summary>
+        /// Sets the month of this date, according to universal time.
+        /// </summary>
+        /// <param name="month"> The month (0-11). </param>
+        /// <returns> The number of milliseconds elapsed since January 1, 1970, 00:00:00 UTC for
+        /// the new date. </returns>
+        [JSInternalFunction(Name = "setUTCMonth", Flags = JSFunctionFlags.MutatesThisObject)]
+        public double SetUTCMonth(double month)
+        {
+            return SetDateComponents(DateComponent.Month, DateTimeKind.Utc, month);
+        }
+
+        /// <summary>
+        /// Sets the month of this date, according to universal time.
+        /// </summary>
+        /// <param name="month"> The month (0-11). </param>
+        /// <param name="day"> The day of the month (1-31). </param>
+        /// <returns> The number of milliseconds elapsed since January 1, 1970, 00:00:00 UTC for
+        /// the new date. </returns>
+        [JSInternalFunction(Name = "setUTCMonth", Flags = JSFunctionFlags.MutatesThisObject)]
+        public double SetUTCMonth(double month, double day)
+        {
+            return SetDateComponents(DateComponent.Month, DateTimeKind.Utc, month, day);
+        }
+
+        /// <summary>
+        /// Sets the day of this date, according to universal time.
+        /// </summary>
+        /// <param name="day"> The day of the month (1-31). </param>
+        /// <returns> The number of milliseconds elapsed since January 1, 1970, 00:00:00 UTC for
+        /// the new date. </returns>
+        [JSInternalFunction(Name = "setUTCDate", Flags = JSFunctionFlags.MutatesThisObject)]
+        public double SetUTCDate(double day)
+        {
+            return SetDateComponents(DateComponent.Day, DateTimeKind.Utc, day);
+        }
+
+        /// <summary>
+        /// Sets the hours component of this date, according to universal time.
+        /// </summary>
+        /// <param name="hour"> The number of hours since midnight (0-23). </param>
+        /// <returns> The number of milliseconds elapsed since January 1, 1970, 00:00:00 UTC for
+        /// the new date. </returns>
+        [JSInternalFunction(Name = "setUTCHours", Flags = JSFunctionFlags.MutatesThisObject)]
+        public double SetUTCHours(double hour)
+        {
+            return SetDateComponents(DateComponent.Hour, DateTimeKind.Utc, hour);
+        }
+
+        /// <summary>
+        /// Sets the hours component of this date, according to universal time.
+        /// </summary>
+        /// <param name="hour"> The number of hours since midnight (0-23). </param>
+        /// <param name="minute"> The number of minutes since the hour (0-59). </param>
+        /// <returns> The number of milliseconds elapsed since January 1, 1970, 00:00:00 UTC for
+        /// the new date. </returns>
+        [JSInternalFunction(Name = "setUTCHours", Flags = JSFunctionFlags.MutatesThisObject)]
+        public double SetUTCHours(double hour, double minute)
+        {
+            return SetDateComponents(DateComponent.Hour, DateTimeKind.Utc, hour, minute);
+        }
+
+        /// <summary>
+        /// Sets the hours component of this date, according to universal time.
+        /// </summary>
+        /// <param name="hour"> The number of hours since midnight (0-23). </param>
+        /// <param name="minute"> The number of minutes since the hour (0-59). </param>
+        /// <param name="second"> The number of seconds since the minute (0-59). </param>
+        /// <returns> The number of milliseconds elapsed since January 1, 1970, 00:00:00 UTC for
+        /// the new date. </returns>
+        [JSInternalFunction(Name = "setUTCHours", Flags = JSFunctionFlags.MutatesThisObject)]
+        public double SetUTCHours(double hour, double minute, double second)
+        {
+            return SetDateComponents(DateComponent.Hour, DateTimeKind.Utc, hour, minute, second);
+        }
+
+        /// <summary>
+        /// Sets the hours component of this date, according to universal time.
+        /// </summary>
+        /// <param name="hour"> The number of hours since midnight (0-23). </param>
+        /// <param name="minute"> The number of minutes since the hour (0-59). </param>
+        /// <param name="second"> The number of seconds since the minute (0-59). </param>
+        /// <param name="millisecond"> The number of milliseconds since the second (0-999). </param>
+        /// <returns> The number of milliseconds elapsed since January 1, 1970, 00:00:00 UTC for
+        /// the new date. </returns>
+        [JSInternalFunction(Name = "setUTCHours", Flags = JSFunctionFlags.MutatesThisObject)]
+        public double SetUTCHours(double hour, double minute, double second, double millisecond)
+        {
+            return SetDateComponents(DateComponent.Hour, DateTimeKind.Utc, hour, minute, second, millisecond);
+        }
+
+        /// <summary>
+        /// Sets the minutes component of this date, according to universal time.
+        /// </summary>
+        /// <param name="minute"> The number of minutes since the hour (0-59). </param>
+        /// <returns> The number of milliseconds elapsed since January 1, 1970, 00:00:00 UTC for
+        /// the new date. </returns>
+        [JSInternalFunction(Name = "setUTCMinutes", Flags = JSFunctionFlags.MutatesThisObject)]
+        public double SetUTCMinutes(double minute)
+        {
+            return SetDateComponents(DateComponent.Minute, DateTimeKind.Utc, minute);
+        }
+
+        /// <summary>
+        /// Sets the minutes component of this date, according to universal time.
+        /// </summary>
+        /// <param name="minute"> The number of minutes since the hour (0-59). </param>
+        /// <param name="second"> The number of seconds since the minute (0-59). </param>
+        /// <returns> The number of milliseconds elapsed since January 1, 1970, 00:00:00 UTC for
+        /// the new date. </returns>
+        [JSInternalFunction(Name = "setUTCMinutes", Flags = JSFunctionFlags.MutatesThisObject)]
+        public double SetUTCMinutes(double minute, double second)
+        {
+            return SetDateComponents(DateComponent.Minute, DateTimeKind.Utc, minute, second);
+        }
+
+        /// <summary>
+        /// Sets the minutes component of this date, according to universal time.
+        /// </summary>
+        /// <param name="minute"> The number of minutes since the hour (0-59). </param>
+        /// <param name="second"> The number of seconds since the minute (0-59). </param>
+        /// <param name="millisecond"> The number of milliseconds since the second (0-999). </param>
+        /// <returns> The number of milliseconds elapsed since January 1, 1970, 00:00:00 UTC for
+        /// the new date. </returns>
+        [JSInternalFunction(Name = "setUTCMinutes", Flags = JSFunctionFlags.MutatesThisObject)]
+        public double SetUTCMinutes(double minute, double second, double millisecond)
+        {
+            return SetDateComponents(DateComponent.Minute, DateTimeKind.Utc, minute, second, millisecond);
+        }
+
+        /// <summary>
+        /// Sets the seconds component of this date, according to universal time.
+        /// </summary>
+        /// <param name="second"> The number of seconds since the minute (0-59). </param>
+        /// <returns> The number of milliseconds elapsed since January 1, 1970, 00:00:00 UTC for
+        /// the new date. </returns>
+        [JSInternalFunction(Name = "setUTCSeconds", Flags = JSFunctionFlags.MutatesThisObject)]
+        public double SetUTCSeconds(double second)
+        {
+            return SetDateComponents(DateComponent.Second, DateTimeKind.Utc, second);
+        }
+
+        /// <summary>
+        /// Sets the seconds component of this date, according to universal time.
+        /// </summary>
+        /// <param name="second"> The number of seconds since the minute (0-59). </param>
+        /// <param name="millisecond"> The number of milliseconds since the second (0-999). </param>
+        /// <returns> The number of milliseconds elapsed since January 1, 1970, 00:00:00 UTC for
+        /// the new date. </returns>
+        [JSInternalFunction(Name = "setUTCSeconds", Flags = JSFunctionFlags.MutatesThisObject)]
+        public double SetUTCSeconds(double second, double millisecond)
+        {
+            return SetDateComponents(DateComponent.Second, DateTimeKind.Utc, second, millisecond);
+        }
+
+        /// <summary>
+        /// Sets the milliseconds component of this date, according to universal time.
+        /// </summary>
+        /// <param name="millisecond"> The number of milliseconds since the second (0-999). </param>
+        /// <returns> The number of milliseconds elapsed since January 1, 1970, 00:00:00 UTC for
+        /// the new date. </returns>
+        [JSInternalFunction(Name = "setUTCMilliseconds", Flags = JSFunctionFlags.MutatesThisObject)]
+        public double SetUTCMilliseconds(double millisecond)
+        {
+            return SetDateComponents(DateComponent.Millisecond, DateTimeKind.Utc, millisecond);
+        }
+
+        /// <summary>
+        /// Sets the date and time value of ths date.
+        /// </summary>
+        /// <param name="millisecond"> The number of milliseconds since January 1, 1970, 00:00:00 UTC. </param>
+        /// <returns> The number of milliseconds elapsed since January 1, 1970, 00:00:00 UTC for
+        /// the new date. </returns>
+        [JSInternalFunction(Name = "setTime", Flags = JSFunctionFlags.MutatesThisObject)]
+        public double SetTime(double millisecond)
+        {
+            this.value = ToUtcDateTime(millisecond);
+            return this.ValueInMilliseconds;
+        }
+
+        /// <summary>
+        /// Returns the date as a string.
+        /// </summary>
+        /// <returns> The date as a string. </returns>
+        [JSInternalFunction(Name = "toDateString")]
+        public string ToDateString()
+        {
+            if (!this.IsValid)
+                return "Invalid Date";
+            return ConvertTimeFromUtc(Engine, this.Value).Value.ToString("ddd MMM dd yyyy", System.Globalization.DateTimeFormatInfo.InvariantInfo);
+        }
+
+        /// <summary>
+        /// Returns the date as a string using GMT (Greenwich Mean Time).
+        /// </summary>
+        /// <returns> The date as a string. </returns>
+        [JSInternalFunction(Deprecated = true, Name = "toGMTString")]
+        public string ToGMTString()
+        {
+            if (!this.IsValid)
+                return "Invalid Date";
+            return ConvertTimeToUtc(Engine, this.Value).Value.ToString("ddd, dd MMM yyyy HH:mm:ss 'GMT'", System.Globalization.DateTimeFormatInfo.InvariantInfo);
+        }
+
+        /// <summary>
+        /// Returns the date as a string using GMT (Greenwich Mean Time).
+        /// </summary>
+        /// <returns> The date as a string. </returns>
+        [JSInternalFunction(Name = "toISOString")]
+        public string ToISOString()
+        {
+            if (!this.IsValid)
+                throw new JavaScriptException(this.Engine, ErrorType.RangeError, "The date is invalid");
+            return ConvertTimeToUtc(Engine, this.Value).Value.ToString("yyyy-MM-dd'T'HH:mm:ss.fff'Z'", System.Globalization.DateTimeFormatInfo.InvariantInfo);
+        }
+
+        /// <summary>
+        /// Used by the JSON.stringify to transform objects prior to serialization.
+        /// </summary>
+        /// <param name="thisObject"> The object that is being operated on. </param>
+        /// <param name="key"> Unused. </param>
+        /// <returns> The date as a serializable string. </returns>
+        [JSInternalFunction(Name = "toJSON", Flags = JSFunctionFlags.HasThisObject)]
+        public static object ToJSON(ObjectInstance thisObject, string key)
+        {
+            var number = TypeConverter.ToPrimitive(thisObject, PrimitiveTypeHint.Number);
+            if (number is double && (double.IsInfinity((double)number) || double.IsNaN((double)number)))
+                return Null.Value;
+            return thisObject.CallMemberFunction("toISOString");
+        }
+
+        /// <summary>
+        /// Returns the date as a string using the current locale settings.
+        /// </summary>
+        /// <returns></returns>
+        [JSInternalFunction(Name = "toLocaleDateString")]
+        public string ToLocaleDateString()
+        {
+            if (!this.IsValid)
+                return "Invalid Date";
+            return ConvertTimeFromUtc(Engine, this.Value).Value.ToString("D", System.Globalization.DateTimeFormatInfo.CurrentInfo);
+        }
+
+        /// <summary>
+        /// Returns the date and time as a string using the current locale settings.
+        /// </summary>
+        /// <returns></returns>
+        [JSInternalFunction(Name = "toLocaleString")]
+        public new string ToLocaleString()
+        {
+            if (!this.IsValid)
+                return "Invalid Date";
+            return ConvertTimeFromUtc(Engine, this.Value).Value.ToString("F", System.Globalization.DateTimeFormatInfo.CurrentInfo);
+        }
+
+        /// <summary>
+        /// Returns the time as a string using the current locale settings.
+        /// </summary>
+        /// <returns></returns>
+        [JSInternalFunction(Name = "toLocaleTimeString")]
+        public string ToLocaleTimeString()
+        {
+            if (!this.IsValid)
+                return "Invalid Date";
+            return ConvertTimeFromUtc(Engine, this.Value).Value.ToString("T", System.Globalization.DateTimeFormatInfo.CurrentInfo);
+        }
+
+        /// <summary>
+        /// Returns a string representing the date and time.
+        /// </summary>
+        /// <param name="engine"></param>
+        /// <param name="thisRef"> The object that is being operated on. </param>
+        /// <returns> A string representing the date and time. </returns>
+        [JSInternalFunction(Name = "toString", Flags = JSFunctionFlags.HasEngineParameter | JSFunctionFlags.HasThisObject)]
+        public static string ToString(ScriptEngine engine, object thisRef)
+        {
+            // As of ES6, this method is generic.
+            if ((thisRef is DateInstance) == false)
+                return "Invalid Date";
+
+            var instance = (DateInstance)thisRef;
+            if (!instance.IsValid)
+                return "Invalid Date";
+
+            var dateTime = ConvertTimeFromUtc(instance.Engine, instance.Value);
+            return dateTime.Value.ToString("ddd MMM dd yyyy HH:mm:ss ", System.Globalization.DateTimeFormatInfo.InvariantInfo) +
+                ToTimeZoneString(engine, dateTime.Value);
+        }
+
+        /// <summary>
+        /// Returns the time as a string.
+        /// </summary>
+        /// <returns></returns>
+        [JSInternalFunction(Name = "toTimeString")]
+        public string ToTimeString()
+        {
+            if (!this.IsValid)
+                return "Invalid Date";
+
+            var dateTime = ConvertTimeFromUtc(Engine, this.Value);
+            return dateTime.Value.ToString("HH:mm:ss ", System.Globalization.DateTimeFormatInfo.InvariantInfo) +
+                ToTimeZoneString(Engine, dateTime.Value);
+        }
+
+        /// <summary>
+        /// Returns the date as a string using UTC (universal time).
+        /// </summary>
+        /// <returns></returns>
+        [JSInternalFunction(Name = "toUTCString")]
+        public string ToUTCString()
+        {
+            if (!this.IsValid)
+                return "Invalid Date";
+            return ConvertTimeToUtc(Engine, this.Value).Value.ToString("ddd, dd MMM yyyy HH:mm:ss 'GMT'", System.Globalization.DateTimeFormatInfo.InvariantInfo);
+        }
+
+        /// <summary>
+        /// Returns the primitive value of this object.
+        /// </summary>
+        /// <returns> The primitive value of this object. </returns>
+        [JSInternalFunction(Name = "valueOf")]
+        public new double ValueOf()
+        {
+            return this.ValueInMilliseconds;
+        }
+
+        /// <summary>
+        /// Returns a primitive value that represents the current object.  Used by the addition and
+        /// equality operators.
+        /// </summary>
+        /// <param name="engine"> The current script environment. </param>
+        /// <param name="thisObj"> The object to operate on. </param>
+        /// <param name="hint"> Specifies the conversion behaviour.  Must be "default", "string" or "number". </param>
+        /// <returns></returns>
+        [JSInternalFunction(Name = "@@toPrimitive", Flags = JSFunctionFlags.HasEngineParameter | JSFunctionFlags.HasThisObject, RequiredArgumentCount = 1)]
+        private static object ToPrimitive(ScriptEngine engine, ObjectInstance thisObj, string hint)
+        {
+            // This behaviour differs from the standard behaviour only in that the "default" hint
+            // results in a conversion to a string, not a number.
+            if (hint == "default" || hint == "string")
+                return thisObj.GetPrimitiveValuePreES6(PrimitiveTypeHint.String);
+            if (hint == "number")
+                return thisObj.GetPrimitiveValuePreES6(PrimitiveTypeHint.Number);
+            throw new JavaScriptException(engine, ErrorType.TypeError, "Invalid type hint.");
+        }
+
+
+
+        //     STATIC JAVASCRIPT METHODS (FROM DATECONSTRUCTOR)
+        //_________________________________________________________________________________________
+
+        /// <summary>
+        /// Returns the current date and time as the number of milliseconds elapsed since January 1,
+        /// 1970, 00:00:00 UTC.
+        /// </summary>
+        /// <returns> The current date and time as the number of milliseconds elapsed since January 1,
+        /// 1970, 00:00:00 UTC. </returns>
+        public static double Now()
+        {
+            return ToJSDate(GetUtcNow());
+        }
+
+        /// <summary>
+        /// Given the components of a UTC date, returns the number of milliseconds since January 1,
+        /// 1970, 00:00:00 UTC to that date.
+        /// </summary>
+        /// <param name="engine"></param>
+        /// <param name="year"> The full year. </param>
+        /// <param name="month"> The month as an integer between 0 and 11 (january to december). </param>
+        /// <param name="day"> The day of the month, from 1 to 31.  Defaults to 1. </param>
+        /// <param name="hour"> The number of hours since midnight, from 0 to 23.  Defaults to 0. </param>
+        /// <param name="minute"> The number of minutes, from 0 to 59.  Defaults to 0. </param>
+        /// <param name="second"> The number of seconds, from 0 to 59.  Defaults to 0. </param>
+        /// <param name="millisecond"> The number of milliseconds, from 0 to 999.  Defaults to 0. </param>
+        /// <returns> The number of milliseconds since January 1, 1970, 00:00:00 UTC to the given
+        /// date. </returns>
+        /// <remarks>
+        /// This method differs from the Date constructor in two ways:
+        /// 1. The date components are specified in UTC time rather than local time.
+        /// 2. A number is returned instead of a Date instance.
+        /// 
+        /// If any of the parameters are out of range, then the other values are modified accordingly.
+        /// </remarks>
+        public static double UTC(ScriptEngine engine, int year, int month, int day = 1, int hour = 0,
+            int minute = 0, int second = 0, int millisecond = 0)
+        {
+            return ToJSDate(ToUtcDateTime(engine, year, month, day, hour, minute, second, millisecond, DateTimeKind.Utc));
+        }
+
+        /// <summary>
+        /// Parses a string representation of a date, and returns the number of milliseconds since
+        /// January 1, 1970, 00:00:00 UTC.
+        /// </summary>
+        /// <param name="engine"></param>
+        /// <param name="dateStr"> A string representing a date, expressed in RFC 1123 format. </param>
+        public static double Parse(ScriptEngine engine, string dateStr)
+        {
+            return ToJSDate(ConvertTimeToUtc(engine, DateParser.Parse(dateStr)));
+        }
+
+
+
+        //     PRIVATE IMPLEMENTATION METHODS
+        //_________________________________________________________________________________________
+
+
+        private enum DateComponent
+        {
+            Year = 0,
+            Month = 1,
+            Day = 2,
+            Hour = 3,
+            Minute = 4,
+            Second = 5,
+            Millisecond = 6,
+            DayOfWeek,
+        }
+
+        /// <summary>
+        /// Gets a single component of this date.
+        /// </summary>
+        /// <param name="component"> The date component to extract. </param>
+        /// <param name="localOrUniversal"> Indicates whether to retrieve the component in local
+        /// or universal time. </param>
+        /// <returns> The date component value, or <c>NaN</c> if the date is invalid. </returns>
+        private double GetDateComponent(DateComponent component, DateTimeKind localOrUniversal)
+        {
+            if (!this.IsValid)
+                return double.NaN;
+
+            DateTime value = this.Value;
+            
+            // Convert the date to local or universal time.
+            switch (localOrUniversal)
+            {
+                case DateTimeKind.Local:
+                    value = ConvertTimeFromUtc(Engine, value).Value;
+                    break;                    
+                case DateTimeKind.Utc:
+                    value = ConvertTimeToUtc(Engine, value).Value;
+                    break;
+                default:
+                    throw new ArgumentOutOfRangeException("localOrUniversal");
+            }
+
+            // Extract the requested component.
+            switch (component)
+            {
+                case DateComponent.Year:
+                    return value.Year;
+                case DateComponent.Month:
+                    return value.Month - 1;    // Javascript month is 0-11.
+                case DateComponent.Day:
+                    return value.Day;
+                case DateComponent.DayOfWeek:
+                    return (double)value.DayOfWeek;
+                case DateComponent.Hour:
+                    return value.Hour;
+                case DateComponent.Minute:
+                    return value.Minute;
+                case DateComponent.Second:
+                    return value.Second;
+                case DateComponent.Millisecond:
+                    return value.Millisecond;
+                default:
+                    throw new ArgumentOutOfRangeException("component");
+            }
+        }
+
+        /// <summary>
+        /// Sets one or more components of this date.
+        /// </summary>
+        /// <param name="firstComponent"> The first date component to set. </param>
+        /// <param name="localOrUniversal"> Indicates whether to set the component(s) in local
+        /// or universal time. </param>
+        /// <param name="componentValues"> One or more date component values. </param>
+        /// <returns> The number of milliseconds elapsed since January 1, 1970, 00:00:00 UTC for
+        /// the new date. </returns>
+        private double SetDateComponents(DateComponent firstComponent, DateTimeKind localOrUniversal, params double[] componentValues)
+        {
+            // When operating on an invalid date, we only set the date if
+            // the year is actually specified. This matches the behavior of
+            // other JS engines.
+            if (!this.IsValid && firstComponent != DateComponent.Year)
+            {
+                return this.ValueInMilliseconds;
+            }
+
+            DateTime value = this.value ?? new DateTime(1970, 1, 1, 0, 0, 0, DateTimeKind.Utc);            
+            
+            // Convert the date to local or universal time.
+            switch (localOrUniversal)
+            {
+                case DateTimeKind.Local:
+                    value = ConvertTimeFromUtc(Engine, value).Value;
+                    break;
+                case DateTimeKind.Utc:
+                    value = ConvertTimeToUtc(Engine, value).Value;
+                    break;
+                default:
+                    throw new ArgumentOutOfRangeException("localOrUniversal");
+            }
+
+            // Get the current component values of the date.
+            int[] allComponentValues = new int[7];
+            allComponentValues[0] = value.Year;
+            allComponentValues[1] = value.Month - 1;   // Javascript month is 0-11.
+            allComponentValues[2] = value.Day;
+            allComponentValues[3] = value.Hour;
+            allComponentValues[4] = value.Minute;
+            allComponentValues[5] = value.Second;
+            allComponentValues[6] = value.Millisecond;
+
+            // Overwrite the component values with the new ones that were passed in.
+            for (int i = 0; i < componentValues.Length; i++)
+            {
+                double componentValue = componentValues[i];
+                if (double.IsNaN(componentValue) || double.IsInfinity(componentValue))
+                {
+                    this.value = null;
+                    return this.ValueInMilliseconds;
+                }
+                allComponentValues[(int)firstComponent + i] = (int)componentValue;
+            }
+
+            // Construct a new date.
+            this.value = ToUtcDateTime(Engine, allComponentValues[0], allComponentValues[1], allComponentValues[2],
+                allComponentValues[3], allComponentValues[4], allComponentValues[5], allComponentValues[6],
+                localOrUniversal);
+
+            // Return the date value.
+            return this.ValueInMilliseconds;
+        }
+
+        /// <summary>
+        /// Converts a .NET date into a javascript date.
+        /// </summary>
+        /// <param name="utcDateTime"> The .NET date. </param>
+        /// <returns> The number of milliseconds since January 1, 1970, 00:00:00 UTC </returns>
+        private static double ToJSDate(DateTime? utcDateTime)
+        {
+            if (utcDateTime == null)
+                return double.NaN;
+            if (utcDateTime.Value.Kind != DateTimeKind.Utc)
+                throw new ArgumentException("DateTime.Kind needs to be Utc");
+            // The spec requires that the time value is an integer.
+            // We could round to nearest, but then date.toUTCString() would be different from Date(date.getTime()).toUTCString().
+            return Math.Floor(utcDateTime.Value.Subtract(new DateTime(1970, 1, 1, 0, 0, 0, DateTimeKind.Utc)).TotalMilliseconds);
+        }
+
+        /// <summary>
+        /// Converts a javascript date into a .NET date.
+        /// </summary>
+        /// <param name="milliseconds"> The number of milliseconds since January 1, 1970, 00:00:00 UTC. </param>
+        /// <returns> The equivalent .NET date. </returns>
+        private static DateTime? ToUtcDateTime(double milliseconds)
+        {
+            // Check if the milliseconds value is out of range.
+            if (double.IsNaN(milliseconds))
+                return null;
+
+            try
+            {
+                return new DateTime(1970, 1, 1, 0, 0, 0, DateTimeKind.Utc)
+                    .AddMilliseconds(Math.Truncate(milliseconds));
+            }
+            catch (ArgumentOutOfRangeException)
+            {
+                return null;
+            }
+        }
+
+        /// <summary>
+        /// Given the components of a date, returns the equivalent .NET date.
+        /// </summary>
+        /// <param name="engine">The engine.</param>
+        /// <param name="year"> The full year. </param>
+        /// <param name="month"> The month as an integer between 0 and 11 (january to december). </param>
+        /// <param name="day"> The day of the month, from 1 to 31.  Defaults to 1. </param>
+        /// <param name="hour"> The number of hours since midnight, from 0 to 23.  Defaults to 0. </param>
+        /// <param name="minute"> The number of minutes, from 0 to 59.  Defaults to 0. </param>
+        /// <param name="second"> The number of seconds, from 0 to 59.  Defaults to 0. </param>
+        /// <param name="millisecond"> The number of milliseconds, from 0 to 999.  Defaults to 0. </param>
+        /// <param name="kind"> Indicates whether the components are in UTC or local time. </param>
+        /// <returns> The equivalent .NET date. </returns>
+        private static DateTime? ToUtcDateTime(ScriptEngine engine, int year, int month, int day, int hour, int minute, int second, int millisecond, DateTimeKind kind)
+        {
+            // DateTime doesn't support years below year 1.
+            if (year < 0)
+                return null;
+
+            DateTime value;
+            if (month >= 0 && month < 12 &&
+                day >= 1 && day <= DateTime.DaysInMonth(year, month + 1) &&
+                hour >= 0 && hour < 24 &&
+                minute >= 0 && minute < 60 &&
+                second >= 0 && second < 60 &&
+                millisecond >= 0 && millisecond < 1000)
+            {
+                // All parameters are in range.
+                value = new DateTime(year, month + 1, day, hour, minute, second, millisecond, kind);
+            }
+            else
+            {
+                // One or more parameters are out of range.
+                try
+                {
+                    value = new DateTime(year, 1, 1, 0, 0, 0, kind);
+                    value = value.AddMonths(month);
+                    if (day != 1)
+                        value = value.AddDays(day - 1);
+                    if (hour != 0)
+                        value = value.AddHours(hour);
+                    if (minute != 0)
+                        value = value.AddMinutes(minute);
+                    if (second != 0)
+                        value = value.AddSeconds(second);
+                    if (millisecond != 0)
+                        value = value.AddMilliseconds(millisecond);
+                }
+                catch (ArgumentOutOfRangeException)
+                {
+                    // One or more of the parameters was NaN or way too big or way too small.
+                    // Return a sentinel invalid date.
+                    return null;
+                }
+            }
+
+            // Ensure to convert to UTC.
+            return ConvertTimeToUtc(engine, value);
+        }
+
+        /// <summary>
+        /// Gets the current time and date.
+        /// </summary>
+        /// <returns> The current time and date. </returns>
+        private static DateTime GetUtcNow()
+        {
+            return DateTime.UtcNow;
+        }
+
+        /// <summary>
+        /// Returns a string of the form "GMT+1200 (New Zealand Standard Time)".
+        /// </summary>
+        /// <param name="engine"></param>
+        /// <param name="dateTime"> The date to get the time zone information from. </param>
+        /// <returns> A string of the form "GMT+1200 (New Zealand Standard Time)". </returns>
+        private static string ToTimeZoneString(ScriptEngine engine, DateTime dateTime)
+        {
+            var timeZone = engine.LocalTimeZone;
+
+            // Compute the time zone offset in hours-minutes.
+            int offsetInMinutes = (int)timeZone.GetUtcOffset(dateTime).TotalMinutes;
+            int hhmm = offsetInMinutes / 60 * 100 + offsetInMinutes % 60;
+
+            // Get the time zone name.
+            string zoneName;
+            if (timeZone.IsDaylightSavingTime(dateTime))
+                zoneName = timeZone.DaylightName;
+            else
+                zoneName = timeZone.StandardName;
+
+            if (hhmm < 0)
+                return string.Format("GMT{0:d4} ({1})", hhmm, zoneName);
+            else
+                return string.Format("GMT+{0:d4} ({1})", hhmm, zoneName);
+        }
+
+        private static DateTime? ConvertTimeFromUtc(ScriptEngine engine, DateTime? value)
+        {
+            if (value == null)
+                return null;
+
+            value = TimeZoneInfo.ConvertTimeFromUtc(value.Value, engine.LocalTimeZone);
+
+            // Ensure that the kind is local for consistency.
+            if (value.Value.Kind == DateTimeKind.Unspecified)
+                DateTime.SpecifyKind(value.Value, DateTimeKind.Local);
+            return value;
+        }
+
+        private static DateTime? ConvertTimeToUtc(ScriptEngine engine, DateTime? value)
+        {
+            if (value == null)
+                return null;
+            if (value.Value.Kind == DateTimeKind.Utc)
+                return value;
+
+            // TimeZoneInfo.ConvertToUtc() expects the DateTime's Kind to be Local when the timezone
+            // is reference-equal to TimeZoneInfo.Local, and expects Kind to be Unspecified when the
+            // timezone is not reference-equal to TimeZoneInfo.Local.
+            if (object.ReferenceEquals(TimeZoneInfo.Local, engine.LocalTimeZone))
+                value = DateTime.SpecifyKind(value.Value, DateTimeKind.Local);
+            else
+                value = DateTime.SpecifyKind(value.Value, DateTimeKind.Unspecified);
+            return TimeZoneInfo.ConvertTimeToUtc(value.Value, engine.LocalTimeZone);
+        }
+
+    }
+}