﻿using System;
using System.Collections.Generic;
using System.Globalization;
using System.Text.RegularExpressions;

namespace Jurassic.Library
{
    /// <summary>
    /// Parses a javascript date string.
    /// </summary>
    public static class DateParser
    {
        /// <summary>
        /// Parses a javascript date string.
        /// </summary>
        /// <param name="input"> The string to parse as a date. </param>
        /// <returns> A date. </returns>
        internal static DateTime? Parse(string input)
        {
            /* Regex tested using http://derekslager.com/blog/posts/2007/09/a-better-dotnet-regular-expression-tester.ashx
             * These should succeed:
             * 2010
             * 2010-03
             * 2010-02-07
             * 2010T12:34
             * 2010-02T12:34:56
             * 2010-02-07T12:34:56.012
             * 2010T12:34Z
             * 2010-02T12:34:56Z
             * 2010-02-07T12:34:56.012Z
             * 2010T12:34+09:00
             * 2010-02T12:34:56+09:00
             * 2010-02-07T12:34:56.012-09:00
             * 2010-02-05T12:34:56.012
             * 2010-02-05T12:34:56.1
             * 2010-02-05T12:34:56.123456
             * 
             * And these should fail:
             * 201
             * 2010-1
             * T12:34
             * 12:34
             * 2010-02T1:34:56
             * 2010-02T12:3:56
             * 2010-02T12:53:1
             * 2010-02T12:53:12.
             */

            var regex = new Regex(
                @"^(  (?<year> [0-9]{4} )
                   (- (?<month> [0-9]{2} )
                   (- (?<day> [0-9]{2} ))?)?)
                   (T (?<hour> [0-9]{2} )
                    : (?<minute> [0-9]{2} )
                   (: (?<second> [0-9]{2} )
                  (\. (?<millisecond> [0-9]{1,3} ) [0-9]* )?)?
                      (?<zone> Z | (?<zoneHours> [+-][0-9]{2} ) : (?<zoneMinutes> [0-9]{2} ) )?)?$",
                RegexOptions.ExplicitCapture | RegexOptions.Singleline | RegexOptions.IgnorePatternWhitespace);
            
            // Match the regex.
            var match = regex.Match(input);
            if (match.Success == true)
            {
                // Get the group values.
                int year, month, day, hour, minute, second, millisecond, offsetInMinutes = 0;
                if (int.TryParse(match.Groups["year"].Value, out year) == false)
                    year = 1970;
                if (int.TryParse(match.Groups["month"].Value, out month) == false)
                    month = 1;
                if (int.TryParse(match.Groups["day"].Value, out day) == false)
                    day = 1;
                int.TryParse(match.Groups["hour"].Value, out hour);
                int.TryParse(match.Groups["minute"].Value, out minute);
                int.TryParse(match.Groups["second"].Value, out second);
                int.TryParse(match.Groups["millisecond"].Value, out millisecond);

                // Milliseconds can be any number of digits, but any digits after the first three are not captured.
                if (match.Groups["millisecond"].Value.Length == 1)
                    millisecond *= 100;
                if (match.Groups["millisecond"].Value.Length == 2)
                    millisecond *= 10;

                // Validate the components.
                if (month < 1 || month > 12)
                    return null;
                if (day < 1 || day > 31)
                    return null;
                if (hour > 24 || (hour == 24 && (minute > 0 || second > 0 || millisecond > 0)))
                    return null;
                if (minute >= 60)
                    return null;
                if (second >= 60)
                    return null;

                // 24:00 is valid according to the spec.
                if (hour == 24)
                {
                    hour = 0;
                    offsetInMinutes += 24 * 60;
                }

                // Parse the zone information (the default is UTC).
                if (match.Groups["zone"].Value != string.Empty && match.Groups["zone"].Value != "Z")
                {
                    // Parse the numeric values.
                    int zoneHours, zoneMinutes;
                    if (int.TryParse(match.Groups["zoneHours"].Value, out zoneHours) == false)
                        return null;
                    if (int.TryParse(match.Groups["zoneMinutes"].Value, out zoneMinutes) == false)
                        return null;

                    // Validate the components.
                    if (zoneHours >= 24)
                        return null;
                    if (zoneMinutes >= 60)
                        return null;

                    // Calculate the zone offset, in minutes.
                    offsetInMinutes -= zoneHours < 0 ? zoneHours * 60 - zoneMinutes : zoneHours * 60 + zoneMinutes;
                }

                try
                {
                    // Create a date from the components.
                    var result = new DateTime(year, month, day, hour, minute, second, millisecond, DateTimeKind.Utc);
                    if (offsetInMinutes != 0)
                        result = result.AddMinutes(offsetInMinutes);
                    return result;
                }
                catch (ArgumentOutOfRangeException)
                {
                    // Passing in 29 Feb 2011 ("2011-02-29") results in the following error:
                    // "ArgumentOutOfRangeException: Year, Month, and Day parameters describe an un-representable DateTime."
                    return null;
                }
            }

            // Otherwise, parse as an unstructured string.
            return ParseUnstructured(input);
        }

        private enum ChunkClassification
        {
            Unknown,
            Date,
            Time,
            Year,
            Month,
            Zone,
            Number,
        }

        /// <summary>
        /// Parses an unstructured javascript date string.
        /// </summary>
        /// <param name="input"> The string to parse as a date. </param>
        /// <returns> A date. </returns>
        private static DateTime? ParseUnstructured(string input)
        {
            // Initialize the lookup tables, if necessary.
            if (dayOfWeekNames == null)
            {
                var temp1 = PopulateDayOfWeekNames();
                var temp2 = PopulateMonthNames();
                var temp3 = PopulateTimeZones();
                System.Threading.Thread.MemoryBarrier();
                dayOfWeekNames = temp1;
                monthNames = temp2;
                timeZoneNames = temp3;
            }

            // split the string into bite-sized pieces.
            var words = input.Split(new char[] { ' ', ',' }, StringSplitOptions.RemoveEmptyEntries);

            // Classify each word.
            int year = -1, month = -1, day = -1;
            int hour = 0, minute = 0, second = 0, millisecond = 0;
            bool twelveHourTime = false;
            DateTimeKind kind = DateTimeKind.Local;
            int offsetInMinutes = 0;
            List<int> unclassifiedNumbers = new List<int>();
            for (int i = 0; i < words.Length; i++)
            {
                string word = words[i];

                // Check if the word is a number.
                int numericValue;
                if (word.StartsWith("GMT", StringComparison.OrdinalIgnoreCase) ||
                    word.StartsWith("UTC", StringComparison.OrdinalIgnoreCase) ||
                    word.StartsWith("+", StringComparison.Ordinal) ||
                    word.StartsWith("-", StringComparison.Ordinal))
                {
                    // If the word starts with 'GMT', 'UTC', '+', '-' then guess it is a zone.
                    kind = DateTimeKind.Utc;
                    if (word.StartsWith("GMT", StringComparison.OrdinalIgnoreCase) ||
                        word.StartsWith("UTC", StringComparison.OrdinalIgnoreCase))
                        word = word.Substring(3);

                    if (word.Length > 0)
                    {
                        // Convert time zone offset to minutes.
                        if (!ParseTimeZone(word, out int timeZoneOffset))
                            return DateTime.MinValue;
                        offsetInMinutes -= timeZoneOffset;
                    }
                }
                else if (monthNames.TryGetValue(word, out numericValue) == true)
                {
                    // If the word is a month name, guess the word is a month.
                    month = numericValue;
                }
                else if (timeZoneNames.TryGetValue(word, out numericValue) == true)
                {
                    // If the word is a time zone name, the word is a zone.
                    kind = DateTimeKind.Utc;
                    offsetInMinutes -= numericValue * 60;
                }
                else if (word.Equals("AM", StringComparison.OrdinalIgnoreCase))
                {
                    // This is a 12-hour time.
                    twelveHourTime = true;
                }
                else if (word.Equals("PM", StringComparison.OrdinalIgnoreCase))
                {
                    // This is a 12-hour time.
                    twelveHourTime = true;
                    offsetInMinutes = 60 * 12;
                }
                else if (int.TryParse(word, out numericValue) == true)
                {
                    // Guess that a number >= 1000 is the year.
                    if (numericValue >= 1000)
                        year = numericValue;
                    else
                        unclassifiedNumbers.Add(numericValue);
                }
                else if (word.IndexOfAny(new char[] { '/', '-' }) >= 0)
                {
                    // If the word contains a slash or a dash, guess the word is a date, in US (MM-DD-YY) format.
                    string[] components = word.Split('/', '-');
                    if (components.Length != 3)
<<<<<<< HEAD
                        return null;
                    if (int.TryParse(components[0], out month) == false)
                        return null;
                    if (int.TryParse(components[1], out day) == false)
                        return null;
                    if (int.TryParse(components[2], out year) == false)
                        return null;
=======
                        return DateTime.MinValue;
                    if (int.TryParse(components[0], out var component1) == false)
                        return DateTime.MinValue;
                    if (int.TryParse(components[1], out var component2) == false)
                        return DateTime.MinValue;
                    if (int.TryParse(components[2], out var component3) == false)
                        return DateTime.MinValue;

                    // This is weird: if the first number is >= 32, then interpret it as a year, otherwise interpret it as a month.
                    if (component1 >= 32)
                    {
                        // YY-MM-DD
                        if (component1 >= 100)
                            year = component1;
                        else if (component1 >= 50)
                            year = 1900 + component1;
                        else
                            year = 2000 + component1;
                        month = component2;
                        day = component3;
                    }
                    else
                    {
                        // MM-DD-YY
                        month = component1;
                        day = component2;
                        year = component3;
                    }
>>>>>>> e5a366c0
                }
                else if (word.IndexOf(':') >= 0)
                {
                    // If the word contains a colon, guess the word is a time.
                    // First split off the timezone if there is one.
                    int plusOrMinusIndex = word.IndexOfAny(new char[] { '+', '-' });
                    if (plusOrMinusIndex >= 0)
                    {
                        var timePart = word.Substring(0, plusOrMinusIndex);
                        var tzPart = word.Substring(plusOrMinusIndex + 1);
                        kind = DateTimeKind.Utc;
                        if (!ParseTimeZone(tzPart, out int timeZoneOffset))
                            return DateTime.MinValue;
                        offsetInMinutes -= timeZoneOffset;
                        word = timePart;
                    }

                    string[] components = word.Split(':');
                    if (components.Length < 2 || components.Length > 3)
                        return null;
                    if (int.TryParse(components[0], out hour) == false)
                        return null;
                    if (int.TryParse(components[1], out minute) == false)
                        return null;
                    if (components.Length >= 3 && int.TryParse(components[2], out second) == false)
                        return null;
                }
                else if (dayOfWeekNames.Contains(word) == true)
                {
                    // Day of week name is ignored.
                }
                else if (word.StartsWith("(", StringComparison.Ordinal) == true)
                {
                    // Extraneous text can start with a parenthesis, this will stop parsing.
                    break;
                }
                else
                {
                    // Error.
                    return null;
                }
            }

            // Now assign unclassified numbers to month, day, year, in that order.
            if (month == -1)
            {
                if (unclassifiedNumbers.Count == 0)
                    return null;
                month = unclassifiedNumbers[0];
                unclassifiedNumbers.RemoveAt(0);
            }
            if (day == -1)
            {
                if (unclassifiedNumbers.Count == 0)
                    return null;
                day = unclassifiedNumbers[0];
                unclassifiedNumbers.RemoveAt(0);
            }
            if (year == -1)
            {
                if (unclassifiedNumbers.Count == 0)
                    return null;
                year = unclassifiedNumbers[0];
                if (year >= 70 && year < 100)
                    year += 1900;   // two digit dates are okay from 1970 - 1999.
                unclassifiedNumbers.RemoveAt(0);
            }
            if (unclassifiedNumbers.Count != 0)
                return null;

            // Validate the components.
            if (year < 70)
                return null;
            if (month < 1 || month > 12)
                return null;
            if (day < 1 || day > 31)
                return null;
            if (hour >= 24 || (twelveHourTime && hour >= 13))
                return null;
            if (minute >= 60)
                return null;
            if (second >= 60)
                return null;

            // If there exists an AM/PM designator, 12:00 is the same as 0:00.
            if (twelveHourTime && hour == 12)
                hour = 0;

            // Create a date from the components.
            var result = new DateTime(year, month, 1, hour, minute, second, millisecond, kind);
            result = result.AddDays(day - 1);   // The day can wrap around to the next month.
            if (offsetInMinutes != 0)
                result = result.AddMinutes(offsetInMinutes);
            return result;
        }

        /// <summary>
        /// Converts a timezone string to a timezone offset.
        /// </summary>
        /// <param name="timezoneStr"> The timezone string e.g. "+1300", "+13", "-1". </param>
        /// <param name="offsetInMinutes"> The timezone offset, in minutes. e.g. +1200 will return 12*60=700. </param>
        /// <returns> Indicates whether parsing was successful. </returns>
        private static bool ParseTimeZone(string timezoneStr, out int offsetInMinutes)
        {
            offsetInMinutes = 0;

            // If there's a colon character, use it to separate the hours and minutes.
            int colonIndex = timezoneStr.IndexOf(':');
            if (colonIndex >= 0)
            {
                // Compute the sign (1 or -1) of the result.
                int sign = 1;
                if (timezoneStr[0] == '+')
                {
                    sign = 1;
                    timezoneStr = timezoneStr.Substring(1);
                    colonIndex--;
                }
                else if (timezoneStr[0] == '-')
                {
                    sign = -1;
                    timezoneStr = timezoneStr.Substring(1);
                    colonIndex--;
                }

                int hours = 0, minutes = 0;
                if (colonIndex == 0)
                {
                    // :mm
                    if (!int.TryParse(timezoneStr.Substring(1), out minutes))
                        return false;
                }
                else if (colonIndex == timezoneStr.Length - 1)
                {
                    // hh:
                    if (!int.TryParse(timezoneStr.Substring(0, timezoneStr.Length - 1), out hours))
                        return false;
                }
                else
                {
                    // hh:mm
                    if (!int.TryParse(timezoneStr.Substring(0, colonIndex), out hours))
                        return false;
                    if (!int.TryParse(timezoneStr.Substring(colonIndex + 1), out minutes))
                        return false;
                }
                offsetInMinutes = sign * (hours * 60 + minutes);
                return true;
            }
            else
            {
                // Check length.
                if (timezoneStr.Length > 5)
                    return false;

                // Attempt to parse the timezone string as an integer.
                if (!int.TryParse(timezoneStr, out int timezoneInt))
                    return false;

                if (timezoneStr.Length < 4)
                {
                    // [+-]h or [+-]hh
                    offsetInMinutes = timezoneInt * 60;
                }
                else
                {
                    // [+-]hmm or [+-]hhmm
                    offsetInMinutes = (timezoneInt / 100) * 60 + (timezoneInt % 100);
                }
                return true;
            }
        }

        // A dictionary containing the names of all the days of the week.
        private static HashSet<string> dayOfWeekNames;

        /// <summary>
        /// Constructs a HashSet containing the names of days of the week.
        /// </summary>
        private static HashSet<string> PopulateDayOfWeekNames()
        {
            var result = new HashSet<string>(StringComparer.InvariantCultureIgnoreCase);

            // Add the abbreviated day names for the culture to the dictionary.
            var abbreviatedNames = CultureInfo.InvariantCulture.DateTimeFormat.AbbreviatedDayNames;
            foreach (string dayName in abbreviatedNames)
                result.Add(dayName);

            // Add the full day names for the culture to the dictionary.
            var fullNames = CultureInfo.InvariantCulture.DateTimeFormat.DayNames;
            foreach (string dayName in fullNames)
                result.Add(dayName);

            return result;
        }

        // A dictionary containing the names of all the months and a mapping to the number of the
        // month (1-12).
        private static Dictionary<string, int> monthNames;

        /// <summary>
        /// Constructs a dictionary containing the names of all the months and a mapping to the
        /// number of the month (1-12).
        /// </summary>
        private static Dictionary<string, int> PopulateMonthNames()
        {
            var monthNames = new Dictionary<string, int>(48, StringComparer.InvariantCultureIgnoreCase);

            // Add the abbreviated month names for the culture to the dictionary.
            var abbreviatedNames = CultureInfo.InvariantCulture.DateTimeFormat.AbbreviatedMonthNames;
            for (int i = 0; i < 12; i++)
                monthNames[abbreviatedNames[i]] = i + 1;

            // Add the full month names for the culture to the dictionary.
            var fullNames = CultureInfo.InvariantCulture.DateTimeFormat.MonthNames;
            for (int i = 0; i < 12; i++)
                monthNames[fullNames[i]] = i + 1;

            return monthNames;
        }

        // A dictionary containing the time zone names.
        private static Dictionary<string, int> timeZoneNames;

        /// <summary>
        /// Constructs a dictionary containing the names of all the time zones and a mapping to the
        /// time zone offset (in hours).
        /// </summary>
        private static Dictionary<string, int> PopulateTimeZones()
        {
            var result = new Dictionary<string, int>(15, StringComparer.InvariantCultureIgnoreCase)
            {
                { "UT", 0 },
                { "UTC", 0 },
                { "GMT", 0 },
                { "EST", -5 },
                { "EDT", -4 },
                { "CST", -6 },
                { "CDT", -5 },
                { "MST", -7 },
                { "MDT", -6 },
                { "PST", -8 },
                { "PDT", -7 },
                { "Z", 0 },
                { "A", -1 },
                { "M", -12 },
                { "N", 1 },
                { "Y", 12 },
            };
            return result;
        }

        
    }
}
<|MERGE_RESOLUTION|>--- conflicted
+++ resolved
@@ -1,534 +1,524 @@
-﻿using System;
-using System.Collections.Generic;
-using System.Globalization;
-using System.Text.RegularExpressions;
-
-namespace Jurassic.Library
-{
-    /// <summary>
-    /// Parses a javascript date string.
-    /// </summary>
-    public static class DateParser
-    {
-        /// <summary>
-        /// Parses a javascript date string.
-        /// </summary>
-        /// <param name="input"> The string to parse as a date. </param>
-        /// <returns> A date. </returns>
-        internal static DateTime? Parse(string input)
-        {
-            /* Regex tested using http://derekslager.com/blog/posts/2007/09/a-better-dotnet-regular-expression-tester.ashx
-             * These should succeed:
-             * 2010
-             * 2010-03
-             * 2010-02-07
-             * 2010T12:34
-             * 2010-02T12:34:56
-             * 2010-02-07T12:34:56.012
-             * 2010T12:34Z
-             * 2010-02T12:34:56Z
-             * 2010-02-07T12:34:56.012Z
-             * 2010T12:34+09:00
-             * 2010-02T12:34:56+09:00
-             * 2010-02-07T12:34:56.012-09:00
-             * 2010-02-05T12:34:56.012
-             * 2010-02-05T12:34:56.1
-             * 2010-02-05T12:34:56.123456
-             * 
-             * And these should fail:
-             * 201
-             * 2010-1
-             * T12:34
-             * 12:34
-             * 2010-02T1:34:56
-             * 2010-02T12:3:56
-             * 2010-02T12:53:1
-             * 2010-02T12:53:12.
-             */
-
-            var regex = new Regex(
-                @"^(  (?<year> [0-9]{4} )
-                   (- (?<month> [0-9]{2} )
-                   (- (?<day> [0-9]{2} ))?)?)
-                   (T (?<hour> [0-9]{2} )
-                    : (?<minute> [0-9]{2} )
-                   (: (?<second> [0-9]{2} )
-                  (\. (?<millisecond> [0-9]{1,3} ) [0-9]* )?)?
-                      (?<zone> Z | (?<zoneHours> [+-][0-9]{2} ) : (?<zoneMinutes> [0-9]{2} ) )?)?$",
-                RegexOptions.ExplicitCapture | RegexOptions.Singleline | RegexOptions.IgnorePatternWhitespace);
-            
-            // Match the regex.
-            var match = regex.Match(input);
-            if (match.Success == true)
-            {
-                // Get the group values.
-                int year, month, day, hour, minute, second, millisecond, offsetInMinutes = 0;
-                if (int.TryParse(match.Groups["year"].Value, out year) == false)
-                    year = 1970;
-                if (int.TryParse(match.Groups["month"].Value, out month) == false)
-                    month = 1;
-                if (int.TryParse(match.Groups["day"].Value, out day) == false)
-                    day = 1;
-                int.TryParse(match.Groups["hour"].Value, out hour);
-                int.TryParse(match.Groups["minute"].Value, out minute);
-                int.TryParse(match.Groups["second"].Value, out second);
-                int.TryParse(match.Groups["millisecond"].Value, out millisecond);
-
-                // Milliseconds can be any number of digits, but any digits after the first three are not captured.
-                if (match.Groups["millisecond"].Value.Length == 1)
-                    millisecond *= 100;
-                if (match.Groups["millisecond"].Value.Length == 2)
-                    millisecond *= 10;
-
-                // Validate the components.
-                if (month < 1 || month > 12)
-                    return null;
-                if (day < 1 || day > 31)
-                    return null;
-                if (hour > 24 || (hour == 24 && (minute > 0 || second > 0 || millisecond > 0)))
-                    return null;
-                if (minute >= 60)
-                    return null;
-                if (second >= 60)
-                    return null;
-
-                // 24:00 is valid according to the spec.
-                if (hour == 24)
-                {
-                    hour = 0;
-                    offsetInMinutes += 24 * 60;
-                }
-
-                // Parse the zone information (the default is UTC).
-                if (match.Groups["zone"].Value != string.Empty && match.Groups["zone"].Value != "Z")
-                {
-                    // Parse the numeric values.
-                    int zoneHours, zoneMinutes;
-                    if (int.TryParse(match.Groups["zoneHours"].Value, out zoneHours) == false)
-                        return null;
-                    if (int.TryParse(match.Groups["zoneMinutes"].Value, out zoneMinutes) == false)
-                        return null;
-
-                    // Validate the components.
-                    if (zoneHours >= 24)
-                        return null;
-                    if (zoneMinutes >= 60)
-                        return null;
-
-                    // Calculate the zone offset, in minutes.
-                    offsetInMinutes -= zoneHours < 0 ? zoneHours * 60 - zoneMinutes : zoneHours * 60 + zoneMinutes;
-                }
-
-                try
-                {
-                    // Create a date from the components.
-                    var result = new DateTime(year, month, day, hour, minute, second, millisecond, DateTimeKind.Utc);
-                    if (offsetInMinutes != 0)
-                        result = result.AddMinutes(offsetInMinutes);
-                    return result;
-                }
-                catch (ArgumentOutOfRangeException)
-                {
-                    // Passing in 29 Feb 2011 ("2011-02-29") results in the following error:
-                    // "ArgumentOutOfRangeException: Year, Month, and Day parameters describe an un-representable DateTime."
-                    return null;
-                }
-            }
-
-            // Otherwise, parse as an unstructured string.
-            return ParseUnstructured(input);
-        }
-
-        private enum ChunkClassification
-        {
-            Unknown,
-            Date,
-            Time,
-            Year,
-            Month,
-            Zone,
-            Number,
-        }
-
-        /// <summary>
-        /// Parses an unstructured javascript date string.
-        /// </summary>
-        /// <param name="input"> The string to parse as a date. </param>
-        /// <returns> A date. </returns>
-        private static DateTime? ParseUnstructured(string input)
-        {
-            // Initialize the lookup tables, if necessary.
-            if (dayOfWeekNames == null)
-            {
-                var temp1 = PopulateDayOfWeekNames();
-                var temp2 = PopulateMonthNames();
-                var temp3 = PopulateTimeZones();
-                System.Threading.Thread.MemoryBarrier();
-                dayOfWeekNames = temp1;
-                monthNames = temp2;
-                timeZoneNames = temp3;
-            }
-
-            // split the string into bite-sized pieces.
-            var words = input.Split(new char[] { ' ', ',' }, StringSplitOptions.RemoveEmptyEntries);
-
-            // Classify each word.
-            int year = -1, month = -1, day = -1;
-            int hour = 0, minute = 0, second = 0, millisecond = 0;
-            bool twelveHourTime = false;
-            DateTimeKind kind = DateTimeKind.Local;
-            int offsetInMinutes = 0;
-            List<int> unclassifiedNumbers = new List<int>();
-            for (int i = 0; i < words.Length; i++)
-            {
-                string word = words[i];
-
-                // Check if the word is a number.
-                int numericValue;
-                if (word.StartsWith("GMT", StringComparison.OrdinalIgnoreCase) ||
-                    word.StartsWith("UTC", StringComparison.OrdinalIgnoreCase) ||
-                    word.StartsWith("+", StringComparison.Ordinal) ||
-                    word.StartsWith("-", StringComparison.Ordinal))
-                {
-                    // If the word starts with 'GMT', 'UTC', '+', '-' then guess it is a zone.
-                    kind = DateTimeKind.Utc;
-                    if (word.StartsWith("GMT", StringComparison.OrdinalIgnoreCase) ||
-                        word.StartsWith("UTC", StringComparison.OrdinalIgnoreCase))
-                        word = word.Substring(3);
-
-                    if (word.Length > 0)
-                    {
-                        // Convert time zone offset to minutes.
-                        if (!ParseTimeZone(word, out int timeZoneOffset))
-                            return DateTime.MinValue;
-                        offsetInMinutes -= timeZoneOffset;
-                    }
-                }
-                else if (monthNames.TryGetValue(word, out numericValue) == true)
-                {
-                    // If the word is a month name, guess the word is a month.
-                    month = numericValue;
-                }
-                else if (timeZoneNames.TryGetValue(word, out numericValue) == true)
-                {
-                    // If the word is a time zone name, the word is a zone.
-                    kind = DateTimeKind.Utc;
-                    offsetInMinutes -= numericValue * 60;
-                }
-                else if (word.Equals("AM", StringComparison.OrdinalIgnoreCase))
-                {
-                    // This is a 12-hour time.
-                    twelveHourTime = true;
-                }
-                else if (word.Equals("PM", StringComparison.OrdinalIgnoreCase))
-                {
-                    // This is a 12-hour time.
-                    twelveHourTime = true;
-                    offsetInMinutes = 60 * 12;
-                }
-                else if (int.TryParse(word, out numericValue) == true)
-                {
-                    // Guess that a number >= 1000 is the year.
-                    if (numericValue >= 1000)
-                        year = numericValue;
-                    else
-                        unclassifiedNumbers.Add(numericValue);
-                }
-                else if (word.IndexOfAny(new char[] { '/', '-' }) >= 0)
-                {
-                    // If the word contains a slash or a dash, guess the word is a date, in US (MM-DD-YY) format.
-                    string[] components = word.Split('/', '-');
-                    if (components.Length != 3)
-<<<<<<< HEAD
-                        return null;
-                    if (int.TryParse(components[0], out month) == false)
-                        return null;
-                    if (int.TryParse(components[1], out day) == false)
-                        return null;
-                    if (int.TryParse(components[2], out year) == false)
-                        return null;
-=======
-                        return DateTime.MinValue;
-                    if (int.TryParse(components[0], out var component1) == false)
-                        return DateTime.MinValue;
-                    if (int.TryParse(components[1], out var component2) == false)
-                        return DateTime.MinValue;
-                    if (int.TryParse(components[2], out var component3) == false)
-                        return DateTime.MinValue;
-
-                    // This is weird: if the first number is >= 32, then interpret it as a year, otherwise interpret it as a month.
-                    if (component1 >= 32)
-                    {
-                        // YY-MM-DD
-                        if (component1 >= 100)
-                            year = component1;
-                        else if (component1 >= 50)
-                            year = 1900 + component1;
-                        else
-                            year = 2000 + component1;
-                        month = component2;
-                        day = component3;
-                    }
-                    else
-                    {
-                        // MM-DD-YY
-                        month = component1;
-                        day = component2;
-                        year = component3;
-                    }
->>>>>>> e5a366c0
-                }
-                else if (word.IndexOf(':') >= 0)
-                {
-                    // If the word contains a colon, guess the word is a time.
-                    // First split off the timezone if there is one.
-                    int plusOrMinusIndex = word.IndexOfAny(new char[] { '+', '-' });
-                    if (plusOrMinusIndex >= 0)
-                    {
-                        var timePart = word.Substring(0, plusOrMinusIndex);
-                        var tzPart = word.Substring(plusOrMinusIndex + 1);
-                        kind = DateTimeKind.Utc;
-                        if (!ParseTimeZone(tzPart, out int timeZoneOffset))
-                            return DateTime.MinValue;
-                        offsetInMinutes -= timeZoneOffset;
-                        word = timePart;
-                    }
-
-                    string[] components = word.Split(':');
-                    if (components.Length < 2 || components.Length > 3)
-                        return null;
-                    if (int.TryParse(components[0], out hour) == false)
-                        return null;
-                    if (int.TryParse(components[1], out minute) == false)
-                        return null;
-                    if (components.Length >= 3 && int.TryParse(components[2], out second) == false)
-                        return null;
-                }
-                else if (dayOfWeekNames.Contains(word) == true)
-                {
-                    // Day of week name is ignored.
-                }
-                else if (word.StartsWith("(", StringComparison.Ordinal) == true)
-                {
-                    // Extraneous text can start with a parenthesis, this will stop parsing.
-                    break;
-                }
-                else
-                {
-                    // Error.
-                    return null;
-                }
-            }
-
-            // Now assign unclassified numbers to month, day, year, in that order.
-            if (month == -1)
-            {
-                if (unclassifiedNumbers.Count == 0)
-                    return null;
-                month = unclassifiedNumbers[0];
-                unclassifiedNumbers.RemoveAt(0);
-            }
-            if (day == -1)
-            {
-                if (unclassifiedNumbers.Count == 0)
-                    return null;
-                day = unclassifiedNumbers[0];
-                unclassifiedNumbers.RemoveAt(0);
-            }
-            if (year == -1)
-            {
-                if (unclassifiedNumbers.Count == 0)
-                    return null;
-                year = unclassifiedNumbers[0];
-                if (year >= 70 && year < 100)
-                    year += 1900;   // two digit dates are okay from 1970 - 1999.
-                unclassifiedNumbers.RemoveAt(0);
-            }
-            if (unclassifiedNumbers.Count != 0)
-                return null;
-
-            // Validate the components.
-            if (year < 70)
-                return null;
-            if (month < 1 || month > 12)
-                return null;
-            if (day < 1 || day > 31)
-                return null;
-            if (hour >= 24 || (twelveHourTime && hour >= 13))
-                return null;
-            if (minute >= 60)
-                return null;
-            if (second >= 60)
-                return null;
-
-            // If there exists an AM/PM designator, 12:00 is the same as 0:00.
-            if (twelveHourTime && hour == 12)
-                hour = 0;
-
-            // Create a date from the components.
-            var result = new DateTime(year, month, 1, hour, minute, second, millisecond, kind);
-            result = result.AddDays(day - 1);   // The day can wrap around to the next month.
-            if (offsetInMinutes != 0)
-                result = result.AddMinutes(offsetInMinutes);
-            return result;
-        }
-
-        /// <summary>
-        /// Converts a timezone string to a timezone offset.
-        /// </summary>
-        /// <param name="timezoneStr"> The timezone string e.g. "+1300", "+13", "-1". </param>
-        /// <param name="offsetInMinutes"> The timezone offset, in minutes. e.g. +1200 will return 12*60=700. </param>
-        /// <returns> Indicates whether parsing was successful. </returns>
-        private static bool ParseTimeZone(string timezoneStr, out int offsetInMinutes)
-        {
-            offsetInMinutes = 0;
-
-            // If there's a colon character, use it to separate the hours and minutes.
-            int colonIndex = timezoneStr.IndexOf(':');
-            if (colonIndex >= 0)
-            {
-                // Compute the sign (1 or -1) of the result.
-                int sign = 1;
-                if (timezoneStr[0] == '+')
-                {
-                    sign = 1;
-                    timezoneStr = timezoneStr.Substring(1);
-                    colonIndex--;
-                }
-                else if (timezoneStr[0] == '-')
-                {
-                    sign = -1;
-                    timezoneStr = timezoneStr.Substring(1);
-                    colonIndex--;
-                }
-
-                int hours = 0, minutes = 0;
-                if (colonIndex == 0)
-                {
-                    // :mm
-                    if (!int.TryParse(timezoneStr.Substring(1), out minutes))
-                        return false;
-                }
-                else if (colonIndex == timezoneStr.Length - 1)
-                {
-                    // hh:
-                    if (!int.TryParse(timezoneStr.Substring(0, timezoneStr.Length - 1), out hours))
-                        return false;
-                }
-                else
-                {
-                    // hh:mm
-                    if (!int.TryParse(timezoneStr.Substring(0, colonIndex), out hours))
-                        return false;
-                    if (!int.TryParse(timezoneStr.Substring(colonIndex + 1), out minutes))
-                        return false;
-                }
-                offsetInMinutes = sign * (hours * 60 + minutes);
-                return true;
-            }
-            else
-            {
-                // Check length.
-                if (timezoneStr.Length > 5)
-                    return false;
-
-                // Attempt to parse the timezone string as an integer.
-                if (!int.TryParse(timezoneStr, out int timezoneInt))
-                    return false;
-
-                if (timezoneStr.Length < 4)
-                {
-                    // [+-]h or [+-]hh
-                    offsetInMinutes = timezoneInt * 60;
-                }
-                else
-                {
-                    // [+-]hmm or [+-]hhmm
-                    offsetInMinutes = (timezoneInt / 100) * 60 + (timezoneInt % 100);
-                }
-                return true;
-            }
-        }
-
-        // A dictionary containing the names of all the days of the week.
-        private static HashSet<string> dayOfWeekNames;
-
-        /// <summary>
-        /// Constructs a HashSet containing the names of days of the week.
-        /// </summary>
-        private static HashSet<string> PopulateDayOfWeekNames()
-        {
-            var result = new HashSet<string>(StringComparer.InvariantCultureIgnoreCase);
-
-            // Add the abbreviated day names for the culture to the dictionary.
-            var abbreviatedNames = CultureInfo.InvariantCulture.DateTimeFormat.AbbreviatedDayNames;
-            foreach (string dayName in abbreviatedNames)
-                result.Add(dayName);
-
-            // Add the full day names for the culture to the dictionary.
-            var fullNames = CultureInfo.InvariantCulture.DateTimeFormat.DayNames;
-            foreach (string dayName in fullNames)
-                result.Add(dayName);
-
-            return result;
-        }
-
-        // A dictionary containing the names of all the months and a mapping to the number of the
-        // month (1-12).
-        private static Dictionary<string, int> monthNames;
-
-        /// <summary>
-        /// Constructs a dictionary containing the names of all the months and a mapping to the
-        /// number of the month (1-12).
-        /// </summary>
-        private static Dictionary<string, int> PopulateMonthNames()
-        {
-            var monthNames = new Dictionary<string, int>(48, StringComparer.InvariantCultureIgnoreCase);
-
-            // Add the abbreviated month names for the culture to the dictionary.
-            var abbreviatedNames = CultureInfo.InvariantCulture.DateTimeFormat.AbbreviatedMonthNames;
-            for (int i = 0; i < 12; i++)
-                monthNames[abbreviatedNames[i]] = i + 1;
-
-            // Add the full month names for the culture to the dictionary.
-            var fullNames = CultureInfo.InvariantCulture.DateTimeFormat.MonthNames;
-            for (int i = 0; i < 12; i++)
-                monthNames[fullNames[i]] = i + 1;
-
-            return monthNames;
-        }
-
-        // A dictionary containing the time zone names.
-        private static Dictionary<string, int> timeZoneNames;
-
-        /// <summary>
-        /// Constructs a dictionary containing the names of all the time zones and a mapping to the
-        /// time zone offset (in hours).
-        /// </summary>
-        private static Dictionary<string, int> PopulateTimeZones()
-        {
-            var result = new Dictionary<string, int>(15, StringComparer.InvariantCultureIgnoreCase)
-            {
-                { "UT", 0 },
-                { "UTC", 0 },
-                { "GMT", 0 },
-                { "EST", -5 },
-                { "EDT", -4 },
-                { "CST", -6 },
-                { "CDT", -5 },
-                { "MST", -7 },
-                { "MDT", -6 },
-                { "PST", -8 },
-                { "PDT", -7 },
-                { "Z", 0 },
-                { "A", -1 },
-                { "M", -12 },
-                { "N", 1 },
-                { "Y", 12 },
-            };
-            return result;
-        }
-
-        
-    }
-}
+﻿using System;
+using System.Collections.Generic;
+using System.Globalization;
+using System.Text.RegularExpressions;
+
+namespace Jurassic.Library
+{
+    /// <summary>
+    /// Parses a javascript date string.
+    /// </summary>
+    public static class DateParser
+    {
+        /// <summary>
+        /// Parses a javascript date string.
+        /// </summary>
+        /// <param name="input"> The string to parse as a date. </param>
+        /// <returns> A date. </returns>
+        internal static DateTime? Parse(string input)
+        {
+            /* Regex tested using http://derekslager.com/blog/posts/2007/09/a-better-dotnet-regular-expression-tester.ashx
+             * These should succeed:
+             * 2010
+             * 2010-03
+             * 2010-02-07
+             * 2010T12:34
+             * 2010-02T12:34:56
+             * 2010-02-07T12:34:56.012
+             * 2010T12:34Z
+             * 2010-02T12:34:56Z
+             * 2010-02-07T12:34:56.012Z
+             * 2010T12:34+09:00
+             * 2010-02T12:34:56+09:00
+             * 2010-02-07T12:34:56.012-09:00
+             * 2010-02-05T12:34:56.012
+             * 2010-02-05T12:34:56.1
+             * 2010-02-05T12:34:56.123456
+             * 
+             * And these should fail:
+             * 201
+             * 2010-1
+             * T12:34
+             * 12:34
+             * 2010-02T1:34:56
+             * 2010-02T12:3:56
+             * 2010-02T12:53:1
+             * 2010-02T12:53:12.
+             */
+
+            var regex = new Regex(
+                @"^(  (?<year> [0-9]{4} )
+                   (- (?<month> [0-9]{2} )
+                   (- (?<day> [0-9]{2} ))?)?)
+                   (T (?<hour> [0-9]{2} )
+                    : (?<minute> [0-9]{2} )
+                   (: (?<second> [0-9]{2} )
+                  (\. (?<millisecond> [0-9]{1,3} ) [0-9]* )?)?
+                      (?<zone> Z | (?<zoneHours> [+-][0-9]{2} ) : (?<zoneMinutes> [0-9]{2} ) )?)?$",
+                RegexOptions.ExplicitCapture | RegexOptions.Singleline | RegexOptions.IgnorePatternWhitespace);
+            
+            // Match the regex.
+            var match = regex.Match(input);
+            if (match.Success == true)
+            {
+                // Get the group values.
+                int year, month, day, hour, minute, second, millisecond, offsetInMinutes = 0;
+                if (int.TryParse(match.Groups["year"].Value, out year) == false)
+                    year = 1970;
+                if (int.TryParse(match.Groups["month"].Value, out month) == false)
+                    month = 1;
+                if (int.TryParse(match.Groups["day"].Value, out day) == false)
+                    day = 1;
+                int.TryParse(match.Groups["hour"].Value, out hour);
+                int.TryParse(match.Groups["minute"].Value, out minute);
+                int.TryParse(match.Groups["second"].Value, out second);
+                int.TryParse(match.Groups["millisecond"].Value, out millisecond);
+
+                // Milliseconds can be any number of digits, but any digits after the first three are not captured.
+                if (match.Groups["millisecond"].Value.Length == 1)
+                    millisecond *= 100;
+                if (match.Groups["millisecond"].Value.Length == 2)
+                    millisecond *= 10;
+
+                // Validate the components.
+                if (month < 1 || month > 12)
+                    return null;
+                if (day < 1 || day > 31)
+                    return null;
+                if (hour > 24 || (hour == 24 && (minute > 0 || second > 0 || millisecond > 0)))
+                    return null;
+                if (minute >= 60)
+                    return null;
+                if (second >= 60)
+                    return null;
+
+                // 24:00 is valid according to the spec.
+                if (hour == 24)
+                {
+                    hour = 0;
+                    offsetInMinutes += 24 * 60;
+                }
+
+                // Parse the zone information (the default is UTC).
+                if (match.Groups["zone"].Value != string.Empty && match.Groups["zone"].Value != "Z")
+                {
+                    // Parse the numeric values.
+                    int zoneHours, zoneMinutes;
+                    if (int.TryParse(match.Groups["zoneHours"].Value, out zoneHours) == false)
+                        return null;
+                    if (int.TryParse(match.Groups["zoneMinutes"].Value, out zoneMinutes) == false)
+                        return null;
+
+                    // Validate the components.
+                    if (zoneHours >= 24)
+                        return null;
+                    if (zoneMinutes >= 60)
+                        return null;
+
+                    // Calculate the zone offset, in minutes.
+                    offsetInMinutes -= zoneHours < 0 ? zoneHours * 60 - zoneMinutes : zoneHours * 60 + zoneMinutes;
+                }
+
+                try
+                {
+                    // Create a date from the components.
+                    var result = new DateTime(year, month, day, hour, minute, second, millisecond, DateTimeKind.Utc);
+                    if (offsetInMinutes != 0)
+                        result = result.AddMinutes(offsetInMinutes);
+                    return result;
+                }
+                catch (ArgumentOutOfRangeException)
+                {
+                    // Passing in 29 Feb 2011 ("2011-02-29") results in the following error:
+                    // "ArgumentOutOfRangeException: Year, Month, and Day parameters describe an un-representable DateTime."
+                    return null;
+                }
+            }
+
+            // Otherwise, parse as an unstructured string.
+            return ParseUnstructured(input);
+        }
+
+        private enum ChunkClassification
+        {
+            Unknown,
+            Date,
+            Time,
+            Year,
+            Month,
+            Zone,
+            Number,
+        }
+
+        /// <summary>
+        /// Parses an unstructured javascript date string.
+        /// </summary>
+        /// <param name="input"> The string to parse as a date. </param>
+        /// <returns> A date. </returns>
+        private static DateTime? ParseUnstructured(string input)
+        {
+            // Initialize the lookup tables, if necessary.
+            if (dayOfWeekNames == null)
+            {
+                var temp1 = PopulateDayOfWeekNames();
+                var temp2 = PopulateMonthNames();
+                var temp3 = PopulateTimeZones();
+                System.Threading.Thread.MemoryBarrier();
+                dayOfWeekNames = temp1;
+                monthNames = temp2;
+                timeZoneNames = temp3;
+            }
+
+            // split the string into bite-sized pieces.
+            var words = input.Split(new char[] { ' ', ',' }, StringSplitOptions.RemoveEmptyEntries);
+
+            // Classify each word.
+            int year = -1, month = -1, day = -1;
+            int hour = 0, minute = 0, second = 0, millisecond = 0;
+            bool twelveHourTime = false;
+            DateTimeKind kind = DateTimeKind.Local;
+            int offsetInMinutes = 0;
+            List<int> unclassifiedNumbers = new List<int>();
+            for (int i = 0; i < words.Length; i++)
+            {
+                string word = words[i];
+
+                // Check if the word is a number.
+                int numericValue;
+                if (word.StartsWith("GMT", StringComparison.OrdinalIgnoreCase) ||
+                    word.StartsWith("UTC", StringComparison.OrdinalIgnoreCase) ||
+                    word.StartsWith("+", StringComparison.Ordinal) ||
+                    word.StartsWith("-", StringComparison.Ordinal))
+                {
+                    // If the word starts with 'GMT', 'UTC', '+', '-' then guess it is a zone.
+                    kind = DateTimeKind.Utc;
+                    if (word.StartsWith("GMT", StringComparison.OrdinalIgnoreCase) ||
+                        word.StartsWith("UTC", StringComparison.OrdinalIgnoreCase))
+                        word = word.Substring(3);
+
+                    if (word.Length > 0)
+                    {
+                        // Convert time zone offset to minutes.
+                        if (!ParseTimeZone(word, out int timeZoneOffset))
+                            return null;
+                        offsetInMinutes -= timeZoneOffset;
+                    }
+                }
+                else if (monthNames.TryGetValue(word, out numericValue) == true)
+                {
+                    // If the word is a month name, guess the word is a month.
+                    month = numericValue;
+                }
+                else if (timeZoneNames.TryGetValue(word, out numericValue) == true)
+                {
+                    // If the word is a time zone name, the word is a zone.
+                    kind = DateTimeKind.Utc;
+                    offsetInMinutes -= numericValue * 60;
+                }
+                else if (word.Equals("AM", StringComparison.OrdinalIgnoreCase))
+                {
+                    // This is a 12-hour time.
+                    twelveHourTime = true;
+                }
+                else if (word.Equals("PM", StringComparison.OrdinalIgnoreCase))
+                {
+                    // This is a 12-hour time.
+                    twelveHourTime = true;
+                    offsetInMinutes = 60 * 12;
+                }
+                else if (int.TryParse(word, out numericValue) == true)
+                {
+                    // Guess that a number >= 1000 is the year.
+                    if (numericValue >= 1000)
+                        year = numericValue;
+                    else
+                        unclassifiedNumbers.Add(numericValue);
+                }
+                else if (word.IndexOfAny(new char[] { '/', '-' }) >= 0)
+                {
+                    // If the word contains a slash or a dash, guess the word is a date, in US (MM-DD-YY) format.
+                    string[] components = word.Split('/', '-');
+                    if (components.Length != 3)
+                        return null;
+                    if (int.TryParse(components[0], out var component1) == false)
+                        return null;
+                    if (int.TryParse(components[1], out var component2) == false)
+                        return null;
+                    if (int.TryParse(components[2], out var component3) == false)
+                        return null;
+
+                    // This is weird: if the first number is >= 32, then interpret it as a year, otherwise interpret it as a month.
+                    if (component1 >= 32)
+                    {
+                        // YY-MM-DD
+                        if (component1 >= 100)
+                            year = component1;
+                        else if (component1 >= 50)
+                            year = 1900 + component1;
+                        else
+                            year = 2000 + component1;
+                        month = component2;
+                        day = component3;
+                    }
+                    else
+                    {
+                        // MM-DD-YY
+                        month = component1;
+                        day = component2;
+                        year = component3;
+                    }
+                }
+                else if (word.IndexOf(':') >= 0)
+                {
+                    // If the word contains a colon, guess the word is a time.
+                    // First split off the timezone if there is one.
+                    int plusOrMinusIndex = word.IndexOfAny(new char[] { '+', '-' });
+                    if (plusOrMinusIndex >= 0)
+                    {
+                        var timePart = word.Substring(0, plusOrMinusIndex);
+                        var tzPart = word.Substring(plusOrMinusIndex + 1);
+                        kind = DateTimeKind.Utc;
+                        if (!ParseTimeZone(tzPart, out int timeZoneOffset))
+                            return null;
+                        offsetInMinutes -= timeZoneOffset;
+                        word = timePart;
+                    }
+
+                    string[] components = word.Split(':');
+                    if (components.Length < 2 || components.Length > 3)
+                        return null;
+                    if (int.TryParse(components[0], out hour) == false)
+                        return null;
+                    if (int.TryParse(components[1], out minute) == false)
+                        return null;
+                    if (components.Length >= 3 && int.TryParse(components[2], out second) == false)
+                        return null;
+                }
+                else if (dayOfWeekNames.Contains(word) == true)
+                {
+                    // Day of week name is ignored.
+                }
+                else if (word.StartsWith("(", StringComparison.Ordinal) == true)
+                {
+                    // Extraneous text can start with a parenthesis, this will stop parsing.
+                    break;
+                }
+                else
+                {
+                    // Error.
+                    return null;
+                }
+            }
+
+            // Now assign unclassified numbers to month, day, year, in that order.
+            if (month == -1)
+            {
+                if (unclassifiedNumbers.Count == 0)
+                    return null;
+                month = unclassifiedNumbers[0];
+                unclassifiedNumbers.RemoveAt(0);
+            }
+            if (day == -1)
+            {
+                if (unclassifiedNumbers.Count == 0)
+                    return null;
+                day = unclassifiedNumbers[0];
+                unclassifiedNumbers.RemoveAt(0);
+            }
+            if (year == -1)
+            {
+                if (unclassifiedNumbers.Count == 0)
+                    return null;
+                year = unclassifiedNumbers[0];
+                if (year >= 70 && year < 100)
+                    year += 1900;   // two digit dates are okay from 1970 - 1999.
+                unclassifiedNumbers.RemoveAt(0);
+            }
+            if (unclassifiedNumbers.Count != 0)
+                return null;
+
+            // Validate the components.
+            if (year < 70)
+                return null;
+            if (month < 1 || month > 12)
+                return null;
+            if (day < 1 || day > 31)
+                return null;
+            if (hour >= 24 || (twelveHourTime && hour >= 13))
+                return null;
+            if (minute >= 60)
+                return null;
+            if (second >= 60)
+                return null;
+
+            // If there exists an AM/PM designator, 12:00 is the same as 0:00.
+            if (twelveHourTime && hour == 12)
+                hour = 0;
+
+            // Create a date from the components.
+            var result = new DateTime(year, month, 1, hour, minute, second, millisecond, kind);
+            result = result.AddDays(day - 1);   // The day can wrap around to the next month.
+            if (offsetInMinutes != 0)
+                result = result.AddMinutes(offsetInMinutes);
+            return result;
+        }
+
+        /// <summary>
+        /// Converts a timezone string to a timezone offset.
+        /// </summary>
+        /// <param name="timezoneStr"> The timezone string e.g. "+1300", "+13", "-1". </param>
+        /// <param name="offsetInMinutes"> The timezone offset, in minutes. e.g. +1200 will return 12*60=700. </param>
+        /// <returns> Indicates whether parsing was successful. </returns>
+        private static bool ParseTimeZone(string timezoneStr, out int offsetInMinutes)
+        {
+            offsetInMinutes = 0;
+
+            // If there's a colon character, use it to separate the hours and minutes.
+            int colonIndex = timezoneStr.IndexOf(':');
+            if (colonIndex >= 0)
+            {
+                // Compute the sign (1 or -1) of the result.
+                int sign = 1;
+                if (timezoneStr[0] == '+')
+                {
+                    sign = 1;
+                    timezoneStr = timezoneStr.Substring(1);
+                    colonIndex--;
+                }
+                else if (timezoneStr[0] == '-')
+                {
+                    sign = -1;
+                    timezoneStr = timezoneStr.Substring(1);
+                    colonIndex--;
+                }
+
+                int hours = 0, minutes = 0;
+                if (colonIndex == 0)
+                {
+                    // :mm
+                    if (!int.TryParse(timezoneStr.Substring(1), out minutes))
+                        return false;
+                }
+                else if (colonIndex == timezoneStr.Length - 1)
+                {
+                    // hh:
+                    if (!int.TryParse(timezoneStr.Substring(0, timezoneStr.Length - 1), out hours))
+                        return false;
+                }
+                else
+                {
+                    // hh:mm
+                    if (!int.TryParse(timezoneStr.Substring(0, colonIndex), out hours))
+                        return false;
+                    if (!int.TryParse(timezoneStr.Substring(colonIndex + 1), out minutes))
+                        return false;
+                }
+                offsetInMinutes = sign * (hours * 60 + minutes);
+                return true;
+            }
+            else
+            {
+                // Check length.
+                if (timezoneStr.Length > 5)
+                    return false;
+
+                // Attempt to parse the timezone string as an integer.
+                if (!int.TryParse(timezoneStr, out int timezoneInt))
+                    return false;
+
+                if (timezoneStr.Length < 4)
+                {
+                    // [+-]h or [+-]hh
+                    offsetInMinutes = timezoneInt * 60;
+                }
+                else
+                {
+                    // [+-]hmm or [+-]hhmm
+                    offsetInMinutes = (timezoneInt / 100) * 60 + (timezoneInt % 100);
+                }
+                return true;
+            }
+        }
+
+        // A dictionary containing the names of all the days of the week.
+        private static HashSet<string> dayOfWeekNames;
+
+        /// <summary>
+        /// Constructs a HashSet containing the names of days of the week.
+        /// </summary>
+        private static HashSet<string> PopulateDayOfWeekNames()
+        {
+            var result = new HashSet<string>(StringComparer.InvariantCultureIgnoreCase);
+
+            // Add the abbreviated day names for the culture to the dictionary.
+            var abbreviatedNames = CultureInfo.InvariantCulture.DateTimeFormat.AbbreviatedDayNames;
+            foreach (string dayName in abbreviatedNames)
+                result.Add(dayName);
+
+            // Add the full day names for the culture to the dictionary.
+            var fullNames = CultureInfo.InvariantCulture.DateTimeFormat.DayNames;
+            foreach (string dayName in fullNames)
+                result.Add(dayName);
+
+            return result;
+        }
+
+        // A dictionary containing the names of all the months and a mapping to the number of the
+        // month (1-12).
+        private static Dictionary<string, int> monthNames;
+
+        /// <summary>
+        /// Constructs a dictionary containing the names of all the months and a mapping to the
+        /// number of the month (1-12).
+        /// </summary>
+        private static Dictionary<string, int> PopulateMonthNames()
+        {
+            var monthNames = new Dictionary<string, int>(48, StringComparer.InvariantCultureIgnoreCase);
+
+            // Add the abbreviated month names for the culture to the dictionary.
+            var abbreviatedNames = CultureInfo.InvariantCulture.DateTimeFormat.AbbreviatedMonthNames;
+            for (int i = 0; i < 12; i++)
+                monthNames[abbreviatedNames[i]] = i + 1;
+
+            // Add the full month names for the culture to the dictionary.
+            var fullNames = CultureInfo.InvariantCulture.DateTimeFormat.MonthNames;
+            for (int i = 0; i < 12; i++)
+                monthNames[fullNames[i]] = i + 1;
+
+            return monthNames;
+        }
+
+        // A dictionary containing the time zone names.
+        private static Dictionary<string, int> timeZoneNames;
+
+        /// <summary>
+        /// Constructs a dictionary containing the names of all the time zones and a mapping to the
+        /// time zone offset (in hours).
+        /// </summary>
+        private static Dictionary<string, int> PopulateTimeZones()
+        {
+            var result = new Dictionary<string, int>(15, StringComparer.InvariantCultureIgnoreCase)
+            {
+                { "UT", 0 },
+                { "UTC", 0 },
+                { "GMT", 0 },
+                { "EST", -5 },
+                { "EDT", -4 },
+                { "CST", -6 },
+                { "CDT", -5 },
+                { "MST", -7 },
+                { "MDT", -6 },
+                { "PST", -8 },
+                { "PDT", -7 },
+                { "Z", 0 },
+                { "A", -1 },
+                { "M", -12 },
+                { "N", 1 },
+                { "Y", 12 },
+            };
+            return result;
+        }
+
+        
+    }
+}