﻿using System;
using System.Collections.Generic;
using System.Globalization;
using System.Text;

namespace Jurassic.Library
{
    /// <summary>
    /// Represents an instance of the JavaScript string object.
    /// </summary>
    [Serializable]
    public partial class StringInstance : ObjectInstance
    {
        private string value;



        //     INITIALIZATION
        //_________________________________________________________________________________________

        /// <summary>
        /// Creates an empty string instance for use as a prototype.
        /// </summary>
        /// <param name="constructor"> A reference to the constructor that owns the prototype. </param>
        internal StringInstance(StringConstructor constructor)
            : base(constructor.Engine.Object.InstancePrototype)
        {
            this.value = string.Empty;

            // Initialize the prototype properties.
            var properties = GetDeclarativeProperties();
            properties.Add(new PropertyNameAndValue("constructor", constructor, PropertyAttributes.NonEnumerable));
            properties.Add(new PropertyNameAndValue("length", 0, PropertyAttributes.Sealed));
            FastSetProperties(properties);
        }

        /// <summary>
        /// Creates a new string instance.
        /// </summary>
        /// <param name="prototype"> The next object in the prototype chain. </param>
        /// <param name="value"> The value to initialize the instance. </param>
        public StringInstance(ObjectInstance prototype, string value)
            : base(prototype)
        {
            if (value == null)
                throw new ArgumentNullException("value");
            this.value = value;
            this.FastSetProperty("length", value.Length);
        }



        //     .NET ACCESSOR PROPERTIES
        //_________________________________________________________________________________________

        /// <summary>
        /// Gets the internal class name of the object.  Used by the default toString()
        /// implementation.
        /// </summary>
        protected override string InternalClassName
        {
            get { return "String"; }
        }

        /// <summary>
        /// Gets the primitive value of this object.
        /// </summary>
        public string Value
        {
            get { return this.value; }
        }

        /// <summary>
        /// Gets the number of characters in the string.
        /// </summary>
        public int Length
        {
            get { return this.value.Length; }
        }



        //     OVERRIDES
        //_________________________________________________________________________________________

        /// <summary>
        /// Gets a descriptor for the property with the given array index.
        /// </summary>
        /// <param name="index"> The array index of the property. </param>
        /// <returns> A property descriptor containing the property value and attributes. </returns>
        /// <remarks> The prototype chain is not searched. </remarks>
        public override PropertyDescriptor GetOwnPropertyDescriptor(uint index)
        {
            if (index < this.value.Length)
            {
                var result = this.value[(int)index].ToString();
                return new PropertyDescriptor(result, PropertyAttributes.Enumerable);
            }

            // Delegate to the base class.
            return base.GetOwnPropertyDescriptor(index);
        }

        /// <summary>
        /// Gets an enumerable list of every property name and value associated with this object.
        /// </summary>
        public override IEnumerable<PropertyNameAndValue> Properties
        {
            get
            {
                // Enumerate array indices.
                for (int i = 0; i < this.value.Length; i++)
                    yield return new PropertyNameAndValue(i.ToString(), this.value[i].ToString(), PropertyAttributes.Enumerable);

                // Delegate to the base implementation.
                foreach (var nameAndValue in base.Properties)
                    yield return nameAndValue;
            }
        }



        //     JAVASCRIPT FUNCTIONS
        //_________________________________________________________________________________________

        /// <summary>
        /// Returns the character at the specified index.
        /// </summary>
<<<<<<< HEAD
        /// <param name="thisObject"> The string that is being operated on. </param>
=======
        /// <param name="thisObject"> The object that is being operated on. </param>
>>>>>>> 182faac9
        /// <param name="index"> The character position (starts at 0). </param>
        /// <returns></returns>
        [JSInternalFunction(Name = "charAt", Flags = JSFunctionFlags.HasThisObject)]
        public static string CharAt(string thisObject, int index)
        {
            if (index < 0 || index >= thisObject.Length)
                return string.Empty;
            return thisObject[index].ToString();
        }

        /// <summary>
        /// Returns a number indicating the 16-bit UTF-16 character code at the given index.
        /// </summary>
<<<<<<< HEAD
        /// <param name="thisObject"> The string that is being operated on. </param>
=======
        /// <param name="thisObject"> The object that is being operated on. </param>
>>>>>>> 182faac9
        /// <param name="index"> The character position (starts at 0). </param>
        /// <returns></returns>
        [JSInternalFunction(Name = "charCodeAt", Flags = JSFunctionFlags.HasThisObject)]
        public static double CharCodeAt(string thisObject, int index)
        {
            if (index < 0 || index >= thisObject.Length)
                return double.NaN;
            return (double)(int)thisObject[index];
        }

        /// <summary>
        /// Returns a number indicating the Unicode code point of the character at the given index.
        /// </summary>
        /// <param name="thisObject"> The string that is being operated on. </param>
        /// <param name="index"> The character position (starts at 0). </param>
        /// <returns></returns>
        [JSInternalFunction(Name = "codePointAt", Flags = JSFunctionFlags.HasThisObject)]
        public static double CodePointAt(string thisObject, int index)
        {
            if (index < 0 || index >= thisObject.Length)
                return double.NaN;
            int firstCodePoint = (int) thisObject[index];
            if (firstCodePoint < 0xD800 || firstCodePoint > 0xDBFF || index + 1 == thisObject.Length)
                return firstCodePoint;
            int secondCodePoint = (int) thisObject[index + 1];
            if (secondCodePoint < 0xDC00 || secondCodePoint > 0xDFFF)
                return firstCodePoint;
            return (double)((firstCodePoint - 0xD800) * 1024 + (secondCodePoint - 0xDC00) + 0x10000);
        }

        /// <summary>
        /// Combines the text of two or more strings and returns a new string.
        /// </summary>
<<<<<<< HEAD
        /// <param name="engine"> The current ScriptEngine instance. </param>
        /// <param name="thisObject"> The string that is being operated on. </param>
=======
        /// <param name="engine"> The current script environment. </param>
        /// <param name="thisObject"> The object that is being operated on. </param>
>>>>>>> 182faac9
        /// <param name="strings"> The strings to concatenate with this string. </param>
        /// <returns> The result of combining this string with the given strings. </returns>
        [JSInternalFunction(Name = "concat", Flags = JSFunctionFlags.HasEngineParameter | JSFunctionFlags.HasThisObject)]
        public static ConcatenatedString Concat(ScriptEngine engine, object thisObject, params object[] strings)
        {
            if (thisObject is ConcatenatedString)
            {
                // Append the strings together.
                ConcatenatedString result = (ConcatenatedString)thisObject;
                if (strings.Length == 0)
                    return result;
                result = result.Concatenate(strings[0]);
                for (int i = 1; i < strings.Length; i ++)
                    result.Append(strings[i]);
                return result;
            }
            else
            {
                // Convert "this" to a string.
                TypeUtilities.VerifyThisObject(engine, thisObject, "concat");
                var thisObject2 = TypeConverter.ToString(thisObject);

                // Append the strings together.
                var result = new ConcatenatedString(thisObject2);
                foreach (object str in strings)
                    result.Append(str);
                return result;
            }
        }


        /// <summary>
        /// Returns <c>true</c> if the calling String object contains the given string.
        /// </summary>
        /// <param name="engine"> The script engine. </param>
        /// <param name="thisObject"> The string that is being operated on. </param>
        /// <param name="substring"> The substring to search for. </param>
        /// <param name="startIndex"> The character position within the string to start searching. </param>
        /// <returns> <c>true</c> if the substring was found; <c>false</c> otherwise. </returns>
        [JSInternalFunction(Name = "includes", Flags = JSFunctionFlags.HasEngineParameter | JSFunctionFlags.HasThisObject, Length = 1)]
        public static bool Includes(ScriptEngine engine, string thisObject, object substring, [DefaultParameterValue(0)] int startIndex = 0)
        {
            if (TypeUtilities.IsRegularExpression(substring))
                throw new JavaScriptException(engine, "TypeError", "Substring argument must not be a regular expression.");
            return IndexOf(thisObject, TypeConverter.ToString(substring), startIndex) >= 0;
        }
        

        /// <summary>
        /// Returns the index within the calling String object of the first occurrence of the specified value, or -1 if not found.
        /// </summary>
<<<<<<< HEAD
        /// <param name="thisObject"> The string that is being operated on. </param>
=======
        /// <param name="thisObject"> The object that is being operated on. </param>
>>>>>>> 182faac9
        /// <param name="substring"> The substring to search for. </param>
        /// <param name="startIndex"> The character position to start searching from.  Defaults to 0. </param>
        /// <returns> The character position of the start of the substring, if it was found, or -1 if it wasn't. </returns>
        [JSInternalFunction(Name = "indexOf", Flags = JSFunctionFlags.HasThisObject, Length = 1)]
        public static int IndexOf(string thisObject, string substring, int startIndex = 0)
        {
            startIndex = Math.Min(Math.Max(startIndex, 0), thisObject.Length);
            return thisObject.IndexOf(substring, startIndex, StringComparison.Ordinal);
        }



        /// <summary>
        /// Returns the index within the calling String object of the specified value, searching
        /// backwards from the end of the string.
        /// </summary>
<<<<<<< HEAD
        /// <param name="thisObject"> The string that is being operated on. </param>
=======
        /// <param name="thisObject"> The object that is being operated on. </param>
>>>>>>> 182faac9
        /// <param name="substring"> The substring to search for. </param>
        /// <param name="startIndex"> The index of the character to start searching. </param>
        /// <returns> The index of the substring, or <c>-1</c> if not found. </returns>
        [JSInternalFunction(Name = "lastIndexOf", Flags = JSFunctionFlags.HasThisObject, Length = 1)]
        public static int LastIndexOf(string thisObject, string substring, double startIndex = double.NaN)
        {
            // Limit startIndex to the length of the string.  This must be done first otherwise
            // when startIndex = MaxValue it wraps around to negative.
            int startIndex2 = double.IsNaN(startIndex) ? int.MaxValue : TypeConverter.ToInteger(startIndex);
            startIndex2 = Math.Min(startIndex2, thisObject.Length - 1);
            startIndex2 = Math.Min(startIndex2 + substring.Length - 1, thisObject.Length - 1);
            if (startIndex2 < 0)
            {
                if (thisObject == string.Empty && substring == string.Empty)
                    return 0;
                return -1;
            }
            return thisObject.LastIndexOf(substring, startIndex2, StringComparison.Ordinal);
        }

        /// <summary>
        /// Returns a number indicating whether a reference string comes before or after or is the
        /// same as the given string in sort order.
        /// </summary>
<<<<<<< HEAD
        /// <param name="thisObject"> The string that is being operated on. </param>
=======
        /// <param name="thisObject"> The object that is being operated on. </param>
>>>>>>> 182faac9
        /// <param name="str"> The string to compare with. </param>
        /// <returns> -1, 0 or 1 depending on whether the given string comes before or after or is
        /// the same as the given string in sort order. </returns>
        [JSInternalFunction(Name = "localeCompare", Flags = JSFunctionFlags.HasThisObject)]
        public static int LocaleCompare(string thisObject, string str)
        {
            return string.Compare(thisObject, str);
        }

        /// <summary>
        /// Finds the first match of the given substring within this string.
        /// </summary>
<<<<<<< HEAD
        /// <param name="engine"> The current ScriptEngine instance. </param>
        /// <param name="thisObject"> The string that is being operated on. </param>
        /// <param name="substrOrRegExp"> The substring to search for. </param>
=======
        /// <param name="engine"> The current script environment. </param>
        /// <param name="thisObject"> The object that is being operated on. </param>
        /// <param name="substrOrRegExp"> The substring or regular expression to search for. </param>
>>>>>>> 182faac9
        /// <returns> An array containing the matched strings. </returns>
        [JSInternalFunction(Name = "match", Flags = JSFunctionFlags.HasEngineParameter | JSFunctionFlags.HasThisObject)]
        public static object Match(ScriptEngine engine, string thisObject, object substrOrRegExp)
        {
            if (substrOrRegExp is RegExpInstance)
                // substrOrRegExp is a regular expression.
                return ((RegExpInstance)substrOrRegExp).Match(thisObject);

            if (TypeUtilities.IsUndefined(substrOrRegExp))
                // substrOrRegExp is undefined.
                return engine.RegExp.Construct("").Match(thisObject);

            // substrOrRegExp is a string (or convertible to a string).
            return engine.RegExp.Construct(TypeConverter.ToString(substrOrRegExp)).Match(thisObject);
        }

        /// <summary>
        /// Returns a new string whose binary representation is in a particular Unicode normalization form.
        /// </summary>
        /// <param name="engine"> The current ScriptEngine instance. </param>
        /// <param name="thisObject"> The string that is being operated on. </param>
        /// <param name="form"> A Unicode normalization form. </param>
        /// <returns> A new string whose binary representation is in a particular Unicode normalization form. </returns>
        [JSInternalFunction(Name = "normalize", Flags = JSFunctionFlags.HasEngineParameter | JSFunctionFlags.HasThisObject)]
        public static string Normalize(ScriptEngine engine, string thisObject, [DefaultParameterValue("NFC")] string form = "NFC")
        {
            switch (form)
            {
                case "NFC":
                    return thisObject.Normalize(NormalizationForm.FormC);
                case "NFD":
                    return thisObject.Normalize(NormalizationForm.FormD);
                case "NFKC":
                    return thisObject.Normalize(NormalizationForm.FormKC);
                case "NFKD":
                    return thisObject.Normalize(NormalizationForm.FormKD);
            }
            throw new JavaScriptException(engine, "RangeError", "The normalization form should be one of NFC, NFD, NFKC, NFKD.");
        }

        /// <summary>
        /// Wraps the string in double quotes (").  Any existing double quotes in the string are
        /// escaped using the backslash character.
        /// </summary>
        /// <param name="thisObject"> The string to wrap. </param>
        /// <returns> The input string wrapped with double quotes and with existing double quotes
        /// escaped. </returns>
        [JSInternalFunction(Name = "quote", Flags = JSFunctionFlags.HasThisObject, NonStandard = true)]
        public static string Quote(string thisObject)
        {
            var result = new System.Text.StringBuilder(thisObject.Length + 2);
            result.Append('"');
            for (int i = 0; i < thisObject.Length; i++)
            {
                char c = thisObject[i];
                if (c == '"')
                    result.Append('\\');
                result.Append(c);
            }
            result.Append('"');
            return result.ToString();
        }

        /// <summary>
        /// Substitutes the given string or regular expression with the given text or the result
        /// of a replacement function.
        /// </summary>
<<<<<<< HEAD
        /// <param name="thisObject"> The string that is being operated on. </param>
=======
        /// <param name="thisObject"> The object that is being operated on. </param>
>>>>>>> 182faac9
        /// <param name="substrOrRegExp"> The substring to replace -or- a regular expression that
        /// matches the text to replace. </param>
        /// <param name="replaceTextOrFunction"> The text to substitute -or- a function that
        /// returns the text to substitute. </param>
        /// <returns> A copy of this string with text replaced. </returns>
        [JSInternalFunction(Name = "replace", Flags = JSFunctionFlags.HasThisObject)]
        public static string Replace(string thisObject, object substrOrRegExp, object replaceTextOrFunction)
        {
            // The built-in function binding system is not powerful enough to bind the replace
            // function properly, so we bind to the correct function manually.
            if (substrOrRegExp is RegExpInstance)
            {
                if (replaceTextOrFunction is FunctionInstance)
                    return Replace(thisObject, (RegExpInstance)substrOrRegExp, (FunctionInstance)replaceTextOrFunction);
                else
                    return Replace(thisObject, (RegExpInstance)substrOrRegExp, TypeConverter.ToString(replaceTextOrFunction));
            }
            else
            {
                if (replaceTextOrFunction is FunctionInstance)
                    return Replace(thisObject, TypeConverter.ToString(substrOrRegExp), (FunctionInstance)replaceTextOrFunction);
                else
                    return Replace(thisObject, TypeConverter.ToString(substrOrRegExp), TypeConverter.ToString(replaceTextOrFunction));
            }
        }

        /// <summary>
        /// Returns a copy of this string with text replaced.
        /// </summary>
<<<<<<< HEAD
        /// <param name="thisObject"> The string that is being operated on. </param>
=======
        /// <param name="thisObject"> The object that is being operated on. </param>
>>>>>>> 182faac9
        /// <param name="substr"> The text to search for. </param>
        /// <param name="replaceText"> A string containing the text to replace for every successful
        /// match. </param>
        /// <returns> A copy of this string with text replaced. </returns>
        public static string Replace(string thisObject, string substr, string replaceText)
        {
            // Find the first occurrance of substr.
            int start = thisObject.IndexOf(substr, StringComparison.Ordinal);
            if (start == -1)
                return thisObject;
            int end = start + substr.Length;

            // Replace only the first match.
            var result = new System.Text.StringBuilder(thisObject.Length + (replaceText.Length - substr.Length));
            result.Append(thisObject, 0, start);
            result.Append(replaceText);
            result.Append(thisObject, end, thisObject.Length - end);
            return result.ToString();
        }

        /// <summary>
        /// Returns a copy of this string with text replaced using a replacement function.
        /// </summary>
<<<<<<< HEAD
        /// <param name="thisObject"> The string that is being operated on. </param>
=======
        /// <param name="thisObject"> The object that is being operated on. </param>
>>>>>>> 182faac9
        /// <param name="substr"> The text to search for. </param>
        /// <param name="replaceFunction"> A function that is called to produce the text to replace
        /// for every successful match. </param>
        /// <returns> A copy of this string with text replaced. </returns>
        public static string Replace(string thisObject, string substr, FunctionInstance replaceFunction)
        {
            // Find the first occurrance of substr.
            int start = thisObject.IndexOf(substr, StringComparison.Ordinal);
            if (start == -1)
                return thisObject;
            int end = start + substr.Length;

            // Get the replacement text from the provided function.
            var replaceText = TypeConverter.ToString(replaceFunction.CallFromNative("replace", null, substr, start, thisObject));

            // Replace only the first match.
            var result = new System.Text.StringBuilder(thisObject.Length + (replaceText.Length - substr.Length));
            result.Append(thisObject, 0, start);
            result.Append(replaceText);
            result.Append(thisObject, end, thisObject.Length - end);
            return result.ToString();
        }

        /// <summary>
        /// Returns a copy of this string with text replaced using a regular expression.
        /// </summary>
<<<<<<< HEAD
        /// <param name="thisObject"> The string that is being operated on. </param>
=======
        /// <param name="thisObject"> The object that is being operated on. </param>
>>>>>>> 182faac9
        /// <param name="regExp"> The regular expression to search for. </param>
        /// <param name="replaceText"> A string containing the text to replace for every successful match. </param>
        /// <returns> A copy of this string with text replaced using a regular expression. </returns>
        public static string Replace(string thisObject, RegExpInstance regExp, string replaceText)
        {
            return regExp.Replace(thisObject, replaceText);
        }

        /// <summary>
        /// Returns a copy of this string with text replaced using a regular expression and a
        /// replacement function.
        /// </summary>
<<<<<<< HEAD
        /// <param name="thisObject"> The string that is being operated on. </param>
=======
        /// <param name="thisObject"> The object that is being operated on. </param>
>>>>>>> 182faac9
        /// <param name="regExp"> The regular expression to search for. </param>
        /// <param name="replaceFunction"> A function that is called to produce the text to replace
        /// for every successful match. </param>
        /// <returns> A copy of this string with text replaced using a regular expression. </returns>
        public static string Replace(string thisObject, RegExpInstance regExp, FunctionInstance replaceFunction)
        {
            return regExp.Replace(thisObject, replaceFunction);
        }

        /// <summary>
        /// Returns the position of the first substring match.
        /// </summary>
<<<<<<< HEAD
        /// <param name="thisObject"> The string that is being operated on. </param>
=======
        /// <param name="thisObject"> The object that is being operated on. </param>
>>>>>>> 182faac9
        /// <param name="substrOrRegExp"> The string or regular expression to search for. </param>
        /// <returns> The character position of the first match, or -1 if no match was found. </returns>
        [JSInternalFunction(Name = "search", Flags = JSFunctionFlags.HasThisObject)]
        public static int Search(string thisObject, object substrOrRegExp)
        {
            if (substrOrRegExp is RegExpInstance)
                // substrOrRegExp is a regular expression.
                return ((RegExpInstance)substrOrRegExp).Search(thisObject);
            
            if (TypeUtilities.IsUndefined(substrOrRegExp))
                // substrOrRegExp is undefined.
                return 0;

            // substrOrRegExp is a string (or convertible to a string).
            return thisObject.IndexOf(TypeConverter.ToString(substrOrRegExp), StringComparison.Ordinal);
        }

        /// <summary>
        /// Extracts a section of the string and returns a new string.
        /// </summary>
<<<<<<< HEAD
        /// <param name="thisObject"> The string that is being operated on. </param>
=======
        /// <param name="thisObject"> The object that is being operated on. </param>
>>>>>>> 182faac9
        /// <param name="start"> The character position to start extracting. </param>
        /// <param name="end"> The character position to stop extacting. </param>
        /// <returns> A section of the string. </returns>
        [JSInternalFunction(Name = "slice", Flags = JSFunctionFlags.HasThisObject)]
        public static string Slice(string thisObject, int start, int end = int.MaxValue)
        {
            // Negative offsets are measured from the end of the string.
            if (start < 0)
                start += thisObject.Length;
            if (end < 0)
                end += thisObject.Length;

            // Constrain the parameters to within the limits of the string.
            start = Math.Min(Math.Max(start, 0), thisObject.Length);
            end = Math.Min(Math.Max(end, 0), thisObject.Length);
            if (end <= start)
                return string.Empty;

            return thisObject.Substring(start, end - start);
        }

        /// <summary>
        /// Splits this string into an array of strings by separating the string into substrings.
        /// </summary>
<<<<<<< HEAD
        /// <param name="engine"> The current ScriptEngine instance. </param>
        /// <param name="thisObject"> The string that is being operated on. </param>
=======
        /// <param name="engine"> The current script environment. </param>
        /// <param name="thisObject"> The object that is being operated on. </param>
>>>>>>> 182faac9
        /// <param name="separator"> A string or regular expression that indicates where to split the string. </param>
        /// <param name="limit"> The maximum number of array items to return.  Defaults to unlimited. </param>
        /// <returns> An array containing the split strings. </returns>
        [JSInternalFunction(Name = "split", Flags = JSFunctionFlags.HasEngineParameter | JSFunctionFlags.HasThisObject)]
        public static ArrayInstance Split(ScriptEngine engine, string thisObject, object separator, double limit = uint.MaxValue)
        {
            // Limit defaults to unlimited.  Note the ToUint32() conversion.
            uint limit2 = uint.MaxValue;
            if (TypeUtilities.IsUndefined(limit) == false)
                limit2 = TypeConverter.ToUint32(limit);

            // Call separate methods, depending on whether the separator is a regular expression.
            if (separator is RegExpInstance)
                return Split(thisObject, (RegExpInstance)separator, limit2);
            else
                return Split(engine, thisObject, TypeConverter.ToString(separator), limit2);
        }

        /// <summary>
        /// Splits this string into an array of strings by separating the string into substrings.
        /// </summary>
<<<<<<< HEAD
        /// <param name="thisObject"> The string that is being operated on. </param>
=======
        /// <param name="thisObject"> The object that is being operated on. </param>
>>>>>>> 182faac9
        /// <param name="regExp"> A regular expression that indicates where to split the string. </param>
        /// <param name="limit"> The maximum number of array items to return.  Defaults to unlimited. </param>
        /// <returns> An array containing the split strings. </returns>
        public static ArrayInstance Split(string thisObject, RegExpInstance regExp, uint limit = uint.MaxValue)
        {
            return regExp.Split(thisObject, limit);
        }

        /// <summary>
        /// Splits this string into an array of strings by separating the string into substrings.
        /// </summary>
<<<<<<< HEAD
        /// <param name="engine"> The current ScriptEngine instance. </param>
        /// <param name="thisObject"> The string that is being operated on. </param>
=======
        /// <param name="engine"> The current script environment. </param>
        /// <param name="thisObject"> The object that is being operated on. </param>
>>>>>>> 182faac9
        /// <param name="separator"> A string that indicates where to split the string. </param>
        /// <param name="limit"> The maximum number of array items to return.  Defaults to unlimited. </param>
        /// <returns> An array containing the split strings. </returns>
        public static ArrayInstance Split(ScriptEngine engine, string thisObject, string separator, uint limit = uint.MaxValue)
        {
            if (string.IsNullOrEmpty(separator))
            {
                // If the separator is empty, split the string into individual characters.
                var result = engine.Array.New();
                for (int i = 0; i < thisObject.Length; i ++)
                    result[i] = thisObject[i].ToString();
                return result;
            }
            var splitStrings = thisObject.Split(new string[] { separator }, StringSplitOptions.None);
            if (limit < splitStrings.Length)
            {
                var splitStrings2 = new string[limit];
                Array.Copy(splitStrings, splitStrings2, (int)limit);
                splitStrings = splitStrings2;
            }
            return engine.Array.New(splitStrings);
        }

        /// <summary>
        /// Returns the characters in a string beginning at the specified location through the specified number of characters.
        /// </summary>
<<<<<<< HEAD
        /// <param name="thisObject"> The string that is being operated on. </param>
=======
        /// <param name="thisObject"> The object that is being operated on. </param>
>>>>>>> 182faac9
        /// <param name="start"> The character position to start extracting. </param>
        /// <param name="length"> The number of characters to extract. </param>
        /// <returns> A substring of this string. </returns>
        [JSInternalFunction(Name = "substr", Flags = JSFunctionFlags.HasThisObject, Deprecated = true)]
        public static string Substr(string thisObject, int start, int length = int.MaxValue)
        {
            // If start is less than zero, it is measured from the end of the string.
            if (start < 0)
                start = Math.Max(start + thisObject.Length, 0);

            // Compute the actual length.
            length = Math.Max(Math.Min(length, thisObject.Length - start), 0);
            if (length <= 0)
                return string.Empty;

            // Extract the substring.
            return thisObject.Substring(start, length);
        }

        /// <summary>
        /// Returns the characters in a string between two indexes into the string.
        /// </summary>
<<<<<<< HEAD
        /// <param name="thisObject"> The string that is being operated on. </param>
=======
        /// <param name="thisObject"> The object that is being operated on. </param>
>>>>>>> 182faac9
        /// <param name="start"> The character position to start extracting. </param>
        /// <param name="end"> The character position to stop extracting. </param>
        /// <returns> A substring of this string. </returns>
        [JSInternalFunction(Name = "substring", Flags = JSFunctionFlags.HasThisObject)]
        public static string Substring(string thisObject, int start, int end = int.MaxValue)
        {
            return Slice(thisObject, Math.Max(Math.Min(start, end), 0), Math.Max(Math.Max(start, end), 0));
        }

        /// <summary>
        /// Converts the characters within this string to lowercase while respecting the current
        /// locale.
        /// </summary>
        /// <returns> A copy of this string with the characters converted to lowercase. </returns>
        [JSInternalFunction(Name = "toLocaleLowerCase", Flags = JSFunctionFlags.HasThisObject)]
        public static string ToLocaleLowerCase(string thisObject)
        {
            return thisObject.ToLower();
        }

        /// <summary>
        /// Converts the characters within this string to uppercase while respecting the current
        /// locale.
        /// </summary>
        /// <returns> A copy of this string with the characters converted to uppercase. </returns>
        [JSInternalFunction(Name = "toLocaleUpperCase", Flags = JSFunctionFlags.HasThisObject)]
        public static string ToLocaleUpperCase(string thisObject)
        {
            return thisObject.ToUpper();
        }

        /// <summary>
        /// Returns the calling string value converted to lowercase.
        /// </summary>
        /// <returns> A copy of this string with the characters converted to lowercase. </returns>
        [JSInternalFunction(Name = "toLowerCase", Flags = JSFunctionFlags.HasThisObject)]
        public static string ToLowerCase(string thisObject)
        {
            return thisObject.ToLowerInvariant();
        }

        /// <summary>
        /// Returns a string representing the current object.
        /// </summary>
        /// <returns> A string representing the current object. </returns>
        [JSInternalFunction(Name = "toString")]
        public new string ToString()
        {
            return this.value;
        }

        /// <summary>
        /// Returns the calling string value converted to uppercase.
        /// </summary>
        /// <returns> A copy of this string with the characters converted to uppercase. </returns>
        [JSInternalFunction(Name = "toUpperCase", Flags = JSFunctionFlags.HasThisObject)]
        public static string ToUpperCase(string thisObject)
        {
            return thisObject.ToUpperInvariant();
        }

        private static char[] trimCharacters = new char[] {
            // Whitespace
            '\x09', '\x0B', '\x0C', '\x20', '\xA0', '\xFEFF',

            // Unicode space separator
            '\u1680', '\u180E', '\u2000', '\u2001',
            '\u2002', '\u2003', '\u2004', '\u2005',
            '\u2006', '\u2007', '\u2008', '\u2009',
            '\u200A', '\u202F', '\u205F', '\u3000', 

            // Line terminators
            '\x0A', '\x0D', '\u2028', '\u2029',
        };

        /// <summary>
        /// Trims whitespace from the beginning and end of the string.
        /// </summary>
        /// <returns></returns>
        [JSInternalFunction(Name = "trim", Flags = JSFunctionFlags.HasThisObject)]
        public static string Trim(string thisObject)
        {
            return thisObject.Trim(trimCharacters);
        }

        /// <summary>
        /// Trims whitespace from the beginning of the string.
        /// </summary>
        /// <returns></returns>
        [JSInternalFunction(Name = "trimLeft", Flags = JSFunctionFlags.HasThisObject, NonStandard = true)]
        public static string TrimLeft(string thisObject)
        {
            return thisObject.TrimStart(trimCharacters);
        }

        /// <summary>
        /// Trims whitespace from the beginning of the string.
        /// </summary>
        /// <returns></returns>
        [JSInternalFunction(Name = "trimRight", Flags = JSFunctionFlags.HasThisObject, NonStandard = true)]
        public static string TrimRight(string thisObject)
        {
            return thisObject.TrimEnd(trimCharacters);
        }

        /// <summary>
        /// Returns the underlying primitive value of the current object.
        /// </summary>
        /// <returns> The underlying primitive value of the current object. </returns>
        [JSInternalFunction(Name = "valueOf")]
        public new string ValueOf()
        {
            return this.value;
        }



        //     ECMASCRIPT 6 FUNCTIONS
        //_________________________________________________________________________________________

        /// <summary>
        /// Determines whether a string begins with the characters of another string.
        /// </summary>
        /// <param name="engine"> The script engine. </param>
        /// <param name="thisObject"> The string that is being operated on. </param>
        /// <param name="searchStringObj"> The characters to be searched for at the start of this string. </param>
        /// <param name="position"> The position at which to begin searching.  Defaults to zero. </param>
        /// <returns> <c>true</c> if this string starts with the given string, <c>false</c> otherwise. </returns>
        [JSInternalFunction(Name = "startsWith", Flags = JSFunctionFlags.HasEngineParameter | JSFunctionFlags.HasThisObject, Length = 1)]
        public static bool StartsWith(ScriptEngine engine, string thisObject, object searchStringObj, [DefaultParameterValue(0)] int position = 0)
        {
            if (TypeUtilities.IsRegularExpression(searchStringObj))
                throw new JavaScriptException(engine, "TypeError", "Substring argument must not be a regular expression.");
            string searchString = TypeConverter.ToString(searchStringObj);
            if (position == 0)
                return thisObject.StartsWith(searchString);
            position = Math.Min(Math.Max(0, position), thisObject.Length);
            if (position + searchString.Length > thisObject.Length)
                return false;
            return thisObject.Substring(position, searchString.Length) == searchString;
        }

        /// <summary>
        /// Determines whether a string ends with the characters of another string.
        /// </summary>
        /// <param name="engine"> The script engine. </param>
        /// <param name="thisObject"> The string that is being operated on. </param>
        /// <param name="searchStringObj"> The characters to be searched for at the end of this string. </param>
        /// <param name="position"> Search within the string as if the string were only this long.
        /// Defaults to the string's actual length. </param>
        /// <returns> <c>true</c> if this string ends with the given string, <c>false</c> otherwise. </returns>
        [JSInternalFunction(Name = "endsWith", Flags = JSFunctionFlags.HasEngineParameter | JSFunctionFlags.HasThisObject, Length = 1)]
        public static bool EndsWith(ScriptEngine engine, string thisObject, object searchStringObj, [DefaultParameterValue(int.MaxValue)] int position = int.MaxValue)
        {
            if (TypeUtilities.IsRegularExpression(searchStringObj))
                throw new JavaScriptException(engine, "TypeError", "Substring argument must not be a regular expression.");
            string searchString = TypeConverter.ToString(searchStringObj);
            if (position == int.MaxValue)
                return thisObject.EndsWith(searchString);
            position = Math.Min(Math.Max(0, position), thisObject.Length);
            if (searchString.Length > position)
                return false;
            return thisObject.Substring(position - searchString.Length, searchString.Length) == searchString;
        }

        /// <summary>
        /// Determines whether a string contains the characters of another string.
        /// </summary>
        /// <param name="thisObject"> The string that is being operated on. </param>
        /// <param name="searchString"> The characters to be searched for. </param>
        /// <param name="position"> The position at which to begin searching.  Defaults to zero. </param>
        /// <returns> <c>true</c> if this string contains the given string, <c>false</c> otherwise. </returns>
        [JSInternalFunction(Name = "contains", Flags = JSFunctionFlags.HasThisObject, Length = 1)]
        public static bool Contains(string thisObject, string searchString, [DefaultParameterValue(0)] int position = 0)
        {
            position = Math.Min(Math.Max(0, position), thisObject.Length);
            return thisObject.IndexOf(searchString, position) >= 0;
        }

        /// <summary>
        /// Repeats this string a number of times and returns the result.
        /// </summary>
        /// <param name="engine"> The current ScriptEngine instance. </param>
        /// <param name="thisObject"> The string that is being operated on. </param>
        /// <param name="count"> The number of times to repeat the string.  Must be zero or higher. </param>
        /// <returns> A repeated string. </returns>
        [JSInternalFunction(Name = "repeat", Flags = JSFunctionFlags.HasEngineParameter | JSFunctionFlags.HasThisObject)]
        public static string Repeat(ScriptEngine engine, string thisObject, int count)
        {
            if (count < 0 || count == int.MaxValue)
                throw new JavaScriptException(engine, "RangeError", "The count parameter is out of range.");
            var result = new StringBuilder();
            for (int i = 0; i < count; i ++)
                result.Append(thisObject);
            return result.ToString();
        }



        //     JAVASCRIPT FUNCTIONS (HTML WRAPPER FUNCTIONS)
        //_________________________________________________________________________________________

        /// <summary>
        /// Wraps the string with an anchor tag.
        /// </summary>
<<<<<<< HEAD
        /// <param name="thisObject"> The string that is being operated on. </param>
=======
        /// <param name="thisObject"> The object that is being operated on. </param>
>>>>>>> 182faac9
        /// <param name="name"> The name of the anchor. </param>
        /// <returns> </returns>
        [JSInternalFunction(Name = "anchor", Flags = JSFunctionFlags.HasThisObject, NonStandard = true)]
        public static string Anchor(string thisObject, string name)
        {
            return string.Format(@"<a name=""{1}"">{0}</a>", thisObject, name);
        }

        /// <summary>
        /// Wraps the string with a big tag.
        /// </summary>
        /// <param name="thisObject"> The string that is being operated on. </param>
        /// <returns></returns>
        [JSInternalFunction(Name = "big", Flags = JSFunctionFlags.HasThisObject, NonStandard = true)]
        public static string Big(string thisObject)
        {
            return string.Format("<big>{0}</big>", thisObject);
        }

        /// <summary>
        /// Wraps the string with a blink tag.
        /// </summary>
        /// <param name="thisObject"> The string that is being operated on. </param>
        /// <returns></returns>
        [JSInternalFunction(Name = "blink", Flags = JSFunctionFlags.HasThisObject, NonStandard = true)]
        public static string Blink(string thisObject)
        {
            return string.Format("<blink>{0}</blink>", thisObject);
        }

        /// <summary>
        /// Wraps the string with a bold (b) tag.
        /// </summary>
        /// <param name="thisObject"> The string that is being operated on. </param>
        /// <returns></returns>
        [JSInternalFunction(Name = "bold", Flags = JSFunctionFlags.HasThisObject, NonStandard = true)]
        public static string Bold(string thisObject)
        {
            return string.Format("<b>{0}</b>", thisObject);
        }

        /// <summary>
        /// Wraps the string with a tt tag.
        /// </summary>
        /// <returns></returns>
        [JSInternalFunction(Name = "fixed", Flags = JSFunctionFlags.HasThisObject, NonStandard = true)]
        public static string Fixed(string thisObject)
        {
            return string.Format("<tt>{0}</tt>", thisObject);
        }

        /// <summary>
        /// Wraps the string with a font tag that specifies the given color.
        /// </summary>
<<<<<<< HEAD
        /// <param name="thisObject"> The string that is being operated on. </param>
=======
        /// <param name="thisObject"> The object that is being operated on. </param>
>>>>>>> 182faac9
        /// <param name="colorValue"> The color value or name. </param>
        /// <returns></returns>
        [JSInternalFunction(Name = "fontcolor", Flags = JSFunctionFlags.HasThisObject, NonStandard = true)]
        public static string FontColor(string thisObject, string colorValue)
        {
            return string.Format(@"<font color=""{1}"">{0}</font>", thisObject, colorValue);
        }

        /// <summary>
        /// Wraps the string with a font tag that specifies the given font size.
        /// </summary>
<<<<<<< HEAD
        /// <param name="thisObject"> The string that is being operated on. </param>
=======
        /// <param name="thisObject"> The object that is being operated on. </param>
>>>>>>> 182faac9
        /// <param name="size"> The font size, specified as an integer. </param>
        /// <returns></returns>
        [JSInternalFunction(Name = "fontsize", Flags = JSFunctionFlags.HasThisObject, NonStandard = true)]
        public static string FontSize(string thisObject, string size)
        {
            return string.Format(@"<font size=""{1}"">{0}</font>", thisObject, size);
        }

        /// <summary>
        /// Wraps the string with a italics (i) tag.
        /// </summary>
        /// <param name="thisObject"> The string that is being operated on. </param>
        /// <returns></returns>
        [JSInternalFunction(Name = "italics", Flags = JSFunctionFlags.HasThisObject, NonStandard = true)]
        public static string Italics(string thisObject)
        {
            return string.Format("<i>{0}</i>", thisObject);
        }

        /// <summary>
        /// Wraps the string with a hyperlink.
        /// </summary>
<<<<<<< HEAD
        /// <param name="thisObject"> The string that is being operated on. </param>
        /// <param name="href"></param>
=======
        /// <param name="thisObject"> The object that is being operated on. </param>
        /// <param name="href"> The hyperlink URL. </param>
>>>>>>> 182faac9
        /// <returns></returns>
        [JSInternalFunction(Name = "link", Flags = JSFunctionFlags.HasThisObject, NonStandard = true)]
        public static string Link(string thisObject, string href)
        {
            return string.Format(@"<a href=""{1}"">{0}</a>", thisObject, href);
        }

        /// <summary>
        /// Wraps the string in a <c>small</c> tag.
        /// </summary>
        /// <param name="thisObject"> The string that is being operated on. </param>
        /// <returns></returns>
        [JSInternalFunction(Name = "small", Flags = JSFunctionFlags.HasThisObject, NonStandard = true)]
        public static string Small(string thisObject)
        {
            return string.Format("<small>{0}</small>", thisObject);
        }

        /// <summary>
        /// Wraps the string in a <c>strike</c> tag.
        /// </summary>
        /// <param name="thisObject"> The string that is being operated on. </param>
        /// <returns></returns>
        [JSInternalFunction(Name = "strike", Flags = JSFunctionFlags.HasThisObject, NonStandard = true)]
        public static string Strike(string thisObject)
        {
            return string.Format("<strike>{0}</strike>", thisObject);
        }

        /// <summary>
        /// Wraps the string in a <c>sub</c> tag.
        /// </summary>
        /// <param name="thisObject"> The string that is being operated on. </param>
        /// <returns></returns>
        [JSInternalFunction(Name = "sub", Flags = JSFunctionFlags.HasThisObject, NonStandard = true)]
        public static string Sub(string thisObject)
        {
            return string.Format("<sub>{0}</sub>", thisObject);
        }

        /// <summary>
        /// Wraps the string in a <c>sup</c> tag.
        /// </summary>
        /// <param name="thisObject"> The string that is being operated on. </param>
        /// <returns></returns>
        [JSInternalFunction(Name = "sup", Flags = JSFunctionFlags.HasThisObject, NonStandard = true)]
        public static string Sup(string thisObject)
        {
            return string.Format("<sup>{0}</sup>", thisObject);
        }
    }
}
<|MERGE_RESOLUTION|>--- conflicted
+++ resolved
@@ -1,1041 +1,943 @@
-﻿using System;
-using System.Collections.Generic;
-using System.Globalization;
-using System.Text;
-
-namespace Jurassic.Library
-{
-    /// <summary>
-    /// Represents an instance of the JavaScript string object.
-    /// </summary>
-    [Serializable]
-    public partial class StringInstance : ObjectInstance
-    {
-        private string value;
-
-
-
-        //     INITIALIZATION
-        //_________________________________________________________________________________________
-
-        /// <summary>
-        /// Creates an empty string instance for use as a prototype.
-        /// </summary>
-        /// <param name="constructor"> A reference to the constructor that owns the prototype. </param>
-        internal StringInstance(StringConstructor constructor)
-            : base(constructor.Engine.Object.InstancePrototype)
-        {
-            this.value = string.Empty;
-
-            // Initialize the prototype properties.
-            var properties = GetDeclarativeProperties();
-            properties.Add(new PropertyNameAndValue("constructor", constructor, PropertyAttributes.NonEnumerable));
-            properties.Add(new PropertyNameAndValue("length", 0, PropertyAttributes.Sealed));
-            FastSetProperties(properties);
-        }
-
-        /// <summary>
-        /// Creates a new string instance.
-        /// </summary>
-        /// <param name="prototype"> The next object in the prototype chain. </param>
-        /// <param name="value"> The value to initialize the instance. </param>
-        public StringInstance(ObjectInstance prototype, string value)
-            : base(prototype)
-        {
-            if (value == null)
-                throw new ArgumentNullException("value");
-            this.value = value;
-            this.FastSetProperty("length", value.Length);
-        }
-
-
-
-        //     .NET ACCESSOR PROPERTIES
-        //_________________________________________________________________________________________
-
-        /// <summary>
-        /// Gets the internal class name of the object.  Used by the default toString()
-        /// implementation.
-        /// </summary>
-        protected override string InternalClassName
-        {
-            get { return "String"; }
-        }
-
-        /// <summary>
-        /// Gets the primitive value of this object.
-        /// </summary>
-        public string Value
-        {
-            get { return this.value; }
-        }
-
-        /// <summary>
-        /// Gets the number of characters in the string.
-        /// </summary>
-        public int Length
-        {
-            get { return this.value.Length; }
-        }
-
-
-
-        //     OVERRIDES
-        //_________________________________________________________________________________________
-
-        /// <summary>
-        /// Gets a descriptor for the property with the given array index.
-        /// </summary>
-        /// <param name="index"> The array index of the property. </param>
-        /// <returns> A property descriptor containing the property value and attributes. </returns>
-        /// <remarks> The prototype chain is not searched. </remarks>
-        public override PropertyDescriptor GetOwnPropertyDescriptor(uint index)
-        {
-            if (index < this.value.Length)
-            {
-                var result = this.value[(int)index].ToString();
-                return new PropertyDescriptor(result, PropertyAttributes.Enumerable);
-            }
-
-            // Delegate to the base class.
-            return base.GetOwnPropertyDescriptor(index);
-        }
-
-        /// <summary>
-        /// Gets an enumerable list of every property name and value associated with this object.
-        /// </summary>
-        public override IEnumerable<PropertyNameAndValue> Properties
-        {
-            get
-            {
-                // Enumerate array indices.
-                for (int i = 0; i < this.value.Length; i++)
-                    yield return new PropertyNameAndValue(i.ToString(), this.value[i].ToString(), PropertyAttributes.Enumerable);
-
-                // Delegate to the base implementation.
-                foreach (var nameAndValue in base.Properties)
-                    yield return nameAndValue;
-            }
-        }
-
-
-
-        //     JAVASCRIPT FUNCTIONS
-        //_________________________________________________________________________________________
-
-        /// <summary>
-        /// Returns the character at the specified index.
-        /// </summary>
-<<<<<<< HEAD
-        /// <param name="thisObject"> The string that is being operated on. </param>
-=======
-        /// <param name="thisObject"> The object that is being operated on. </param>
->>>>>>> 182faac9
-        /// <param name="index"> The character position (starts at 0). </param>
-        /// <returns></returns>
-        [JSInternalFunction(Name = "charAt", Flags = JSFunctionFlags.HasThisObject)]
-        public static string CharAt(string thisObject, int index)
-        {
-            if (index < 0 || index >= thisObject.Length)
-                return string.Empty;
-            return thisObject[index].ToString();
-        }
-
-        /// <summary>
-        /// Returns a number indicating the 16-bit UTF-16 character code at the given index.
-        /// </summary>
-<<<<<<< HEAD
-        /// <param name="thisObject"> The string that is being operated on. </param>
-=======
-        /// <param name="thisObject"> The object that is being operated on. </param>
->>>>>>> 182faac9
-        /// <param name="index"> The character position (starts at 0). </param>
-        /// <returns></returns>
-        [JSInternalFunction(Name = "charCodeAt", Flags = JSFunctionFlags.HasThisObject)]
-        public static double CharCodeAt(string thisObject, int index)
-        {
-            if (index < 0 || index >= thisObject.Length)
-                return double.NaN;
-            return (double)(int)thisObject[index];
-        }
-
-        /// <summary>
-        /// Returns a number indicating the Unicode code point of the character at the given index.
-        /// </summary>
-        /// <param name="thisObject"> The string that is being operated on. </param>
-        /// <param name="index"> The character position (starts at 0). </param>
-        /// <returns></returns>
-        [JSInternalFunction(Name = "codePointAt", Flags = JSFunctionFlags.HasThisObject)]
-        public static double CodePointAt(string thisObject, int index)
-        {
-            if (index < 0 || index >= thisObject.Length)
-                return double.NaN;
-            int firstCodePoint = (int) thisObject[index];
-            if (firstCodePoint < 0xD800 || firstCodePoint > 0xDBFF || index + 1 == thisObject.Length)
-                return firstCodePoint;
-            int secondCodePoint = (int) thisObject[index + 1];
-            if (secondCodePoint < 0xDC00 || secondCodePoint > 0xDFFF)
-                return firstCodePoint;
-            return (double)((firstCodePoint - 0xD800) * 1024 + (secondCodePoint - 0xDC00) + 0x10000);
-        }
-
-        /// <summary>
-        /// Combines the text of two or more strings and returns a new string.
-        /// </summary>
-<<<<<<< HEAD
-        /// <param name="engine"> The current ScriptEngine instance. </param>
-        /// <param name="thisObject"> The string that is being operated on. </param>
-=======
-        /// <param name="engine"> The current script environment. </param>
-        /// <param name="thisObject"> The object that is being operated on. </param>
->>>>>>> 182faac9
-        /// <param name="strings"> The strings to concatenate with this string. </param>
-        /// <returns> The result of combining this string with the given strings. </returns>
-        [JSInternalFunction(Name = "concat", Flags = JSFunctionFlags.HasEngineParameter | JSFunctionFlags.HasThisObject)]
-        public static ConcatenatedString Concat(ScriptEngine engine, object thisObject, params object[] strings)
-        {
-            if (thisObject is ConcatenatedString)
-            {
-                // Append the strings together.
-                ConcatenatedString result = (ConcatenatedString)thisObject;
-                if (strings.Length == 0)
-                    return result;
-                result = result.Concatenate(strings[0]);
-                for (int i = 1; i < strings.Length; i ++)
-                    result.Append(strings[i]);
-                return result;
-            }
-            else
-            {
-                // Convert "this" to a string.
-                TypeUtilities.VerifyThisObject(engine, thisObject, "concat");
-                var thisObject2 = TypeConverter.ToString(thisObject);
-
-                // Append the strings together.
-                var result = new ConcatenatedString(thisObject2);
-                foreach (object str in strings)
-                    result.Append(str);
-                return result;
-            }
-        }
-
-
-        /// <summary>
-        /// Returns <c>true</c> if the calling String object contains the given string.
-        /// </summary>
-        /// <param name="engine"> The script engine. </param>
-        /// <param name="thisObject"> The string that is being operated on. </param>
-        /// <param name="substring"> The substring to search for. </param>
-        /// <param name="startIndex"> The character position within the string to start searching. </param>
-        /// <returns> <c>true</c> if the substring was found; <c>false</c> otherwise. </returns>
-        [JSInternalFunction(Name = "includes", Flags = JSFunctionFlags.HasEngineParameter | JSFunctionFlags.HasThisObject, Length = 1)]
-        public static bool Includes(ScriptEngine engine, string thisObject, object substring, [DefaultParameterValue(0)] int startIndex = 0)
-        {
-            if (TypeUtilities.IsRegularExpression(substring))
-                throw new JavaScriptException(engine, "TypeError", "Substring argument must not be a regular expression.");
-            return IndexOf(thisObject, TypeConverter.ToString(substring), startIndex) >= 0;
-        }
-        
-
-        /// <summary>
-        /// Returns the index within the calling String object of the first occurrence of the specified value, or -1 if not found.
-        /// </summary>
-<<<<<<< HEAD
-        /// <param name="thisObject"> The string that is being operated on. </param>
-=======
-        /// <param name="thisObject"> The object that is being operated on. </param>
->>>>>>> 182faac9
-        /// <param name="substring"> The substring to search for. </param>
-        /// <param name="startIndex"> The character position to start searching from.  Defaults to 0. </param>
-        /// <returns> The character position of the start of the substring, if it was found, or -1 if it wasn't. </returns>
-        [JSInternalFunction(Name = "indexOf", Flags = JSFunctionFlags.HasThisObject, Length = 1)]
-        public static int IndexOf(string thisObject, string substring, int startIndex = 0)
-        {
-            startIndex = Math.Min(Math.Max(startIndex, 0), thisObject.Length);
-            return thisObject.IndexOf(substring, startIndex, StringComparison.Ordinal);
-        }
-
-
-
-        /// <summary>
-        /// Returns the index within the calling String object of the specified value, searching
-        /// backwards from the end of the string.
-        /// </summary>
-<<<<<<< HEAD
-        /// <param name="thisObject"> The string that is being operated on. </param>
-=======
-        /// <param name="thisObject"> The object that is being operated on. </param>
->>>>>>> 182faac9
-        /// <param name="substring"> The substring to search for. </param>
-        /// <param name="startIndex"> The index of the character to start searching. </param>
-        /// <returns> The index of the substring, or <c>-1</c> if not found. </returns>
-        [JSInternalFunction(Name = "lastIndexOf", Flags = JSFunctionFlags.HasThisObject, Length = 1)]
-        public static int LastIndexOf(string thisObject, string substring, double startIndex = double.NaN)
-        {
-            // Limit startIndex to the length of the string.  This must be done first otherwise
-            // when startIndex = MaxValue it wraps around to negative.
-            int startIndex2 = double.IsNaN(startIndex) ? int.MaxValue : TypeConverter.ToInteger(startIndex);
-            startIndex2 = Math.Min(startIndex2, thisObject.Length - 1);
-            startIndex2 = Math.Min(startIndex2 + substring.Length - 1, thisObject.Length - 1);
-            if (startIndex2 < 0)
-            {
-                if (thisObject == string.Empty && substring == string.Empty)
-                    return 0;
-                return -1;
-            }
-            return thisObject.LastIndexOf(substring, startIndex2, StringComparison.Ordinal);
-        }
-
-        /// <summary>
-        /// Returns a number indicating whether a reference string comes before or after or is the
-        /// same as the given string in sort order.
-        /// </summary>
-<<<<<<< HEAD
-        /// <param name="thisObject"> The string that is being operated on. </param>
-=======
-        /// <param name="thisObject"> The object that is being operated on. </param>
->>>>>>> 182faac9
-        /// <param name="str"> The string to compare with. </param>
-        /// <returns> -1, 0 or 1 depending on whether the given string comes before or after or is
-        /// the same as the given string in sort order. </returns>
-        [JSInternalFunction(Name = "localeCompare", Flags = JSFunctionFlags.HasThisObject)]
-        public static int LocaleCompare(string thisObject, string str)
-        {
-            return string.Compare(thisObject, str);
-        }
-
-        /// <summary>
-        /// Finds the first match of the given substring within this string.
-        /// </summary>
-<<<<<<< HEAD
-        /// <param name="engine"> The current ScriptEngine instance. </param>
-        /// <param name="thisObject"> The string that is being operated on. </param>
-        /// <param name="substrOrRegExp"> The substring to search for. </param>
-=======
-        /// <param name="engine"> The current script environment. </param>
-        /// <param name="thisObject"> The object that is being operated on. </param>
-        /// <param name="substrOrRegExp"> The substring or regular expression to search for. </param>
->>>>>>> 182faac9
-        /// <returns> An array containing the matched strings. </returns>
-        [JSInternalFunction(Name = "match", Flags = JSFunctionFlags.HasEngineParameter | JSFunctionFlags.HasThisObject)]
-        public static object Match(ScriptEngine engine, string thisObject, object substrOrRegExp)
-        {
-            if (substrOrRegExp is RegExpInstance)
-                // substrOrRegExp is a regular expression.
-                return ((RegExpInstance)substrOrRegExp).Match(thisObject);
-
-            if (TypeUtilities.IsUndefined(substrOrRegExp))
-                // substrOrRegExp is undefined.
-                return engine.RegExp.Construct("").Match(thisObject);
-
-            // substrOrRegExp is a string (or convertible to a string).
-            return engine.RegExp.Construct(TypeConverter.ToString(substrOrRegExp)).Match(thisObject);
-        }
-
-        /// <summary>
-        /// Returns a new string whose binary representation is in a particular Unicode normalization form.
-        /// </summary>
-        /// <param name="engine"> The current ScriptEngine instance. </param>
-        /// <param name="thisObject"> The string that is being operated on. </param>
-        /// <param name="form"> A Unicode normalization form. </param>
-        /// <returns> A new string whose binary representation is in a particular Unicode normalization form. </returns>
-        [JSInternalFunction(Name = "normalize", Flags = JSFunctionFlags.HasEngineParameter | JSFunctionFlags.HasThisObject)]
-        public static string Normalize(ScriptEngine engine, string thisObject, [DefaultParameterValue("NFC")] string form = "NFC")
-        {
-            switch (form)
-            {
-                case "NFC":
-                    return thisObject.Normalize(NormalizationForm.FormC);
-                case "NFD":
-                    return thisObject.Normalize(NormalizationForm.FormD);
-                case "NFKC":
-                    return thisObject.Normalize(NormalizationForm.FormKC);
-                case "NFKD":
-                    return thisObject.Normalize(NormalizationForm.FormKD);
-            }
-            throw new JavaScriptException(engine, "RangeError", "The normalization form should be one of NFC, NFD, NFKC, NFKD.");
-        }
-
-        /// <summary>
-        /// Wraps the string in double quotes (").  Any existing double quotes in the string are
-        /// escaped using the backslash character.
-        /// </summary>
-        /// <param name="thisObject"> The string to wrap. </param>
-        /// <returns> The input string wrapped with double quotes and with existing double quotes
-        /// escaped. </returns>
-        [JSInternalFunction(Name = "quote", Flags = JSFunctionFlags.HasThisObject, NonStandard = true)]
-        public static string Quote(string thisObject)
-        {
-            var result = new System.Text.StringBuilder(thisObject.Length + 2);
-            result.Append('"');
-            for (int i = 0; i < thisObject.Length; i++)
-            {
-                char c = thisObject[i];
-                if (c == '"')
-                    result.Append('\\');
-                result.Append(c);
-            }
-            result.Append('"');
-            return result.ToString();
-        }
-
-        /// <summary>
-        /// Substitutes the given string or regular expression with the given text or the result
-        /// of a replacement function.
-        /// </summary>
-<<<<<<< HEAD
-        /// <param name="thisObject"> The string that is being operated on. </param>
-=======
-        /// <param name="thisObject"> The object that is being operated on. </param>
->>>>>>> 182faac9
-        /// <param name="substrOrRegExp"> The substring to replace -or- a regular expression that
-        /// matches the text to replace. </param>
-        /// <param name="replaceTextOrFunction"> The text to substitute -or- a function that
-        /// returns the text to substitute. </param>
-        /// <returns> A copy of this string with text replaced. </returns>
-        [JSInternalFunction(Name = "replace", Flags = JSFunctionFlags.HasThisObject)]
-        public static string Replace(string thisObject, object substrOrRegExp, object replaceTextOrFunction)
-        {
-            // The built-in function binding system is not powerful enough to bind the replace
-            // function properly, so we bind to the correct function manually.
-            if (substrOrRegExp is RegExpInstance)
-            {
-                if (replaceTextOrFunction is FunctionInstance)
-                    return Replace(thisObject, (RegExpInstance)substrOrRegExp, (FunctionInstance)replaceTextOrFunction);
-                else
-                    return Replace(thisObject, (RegExpInstance)substrOrRegExp, TypeConverter.ToString(replaceTextOrFunction));
-            }
-            else
-            {
-                if (replaceTextOrFunction is FunctionInstance)
-                    return Replace(thisObject, TypeConverter.ToString(substrOrRegExp), (FunctionInstance)replaceTextOrFunction);
-                else
-                    return Replace(thisObject, TypeConverter.ToString(substrOrRegExp), TypeConverter.ToString(replaceTextOrFunction));
-            }
-        }
-
-        /// <summary>
-        /// Returns a copy of this string with text replaced.
-        /// </summary>
-<<<<<<< HEAD
-        /// <param name="thisObject"> The string that is being operated on. </param>
-=======
-        /// <param name="thisObject"> The object that is being operated on. </param>
->>>>>>> 182faac9
-        /// <param name="substr"> The text to search for. </param>
-        /// <param name="replaceText"> A string containing the text to replace for every successful
-        /// match. </param>
-        /// <returns> A copy of this string with text replaced. </returns>
-        public static string Replace(string thisObject, string substr, string replaceText)
-        {
-            // Find the first occurrance of substr.
-            int start = thisObject.IndexOf(substr, StringComparison.Ordinal);
-            if (start == -1)
-                return thisObject;
-            int end = start + substr.Length;
-
-            // Replace only the first match.
-            var result = new System.Text.StringBuilder(thisObject.Length + (replaceText.Length - substr.Length));
-            result.Append(thisObject, 0, start);
-            result.Append(replaceText);
-            result.Append(thisObject, end, thisObject.Length - end);
-            return result.ToString();
-        }
-
-        /// <summary>
-        /// Returns a copy of this string with text replaced using a replacement function.
-        /// </summary>
-<<<<<<< HEAD
-        /// <param name="thisObject"> The string that is being operated on. </param>
-=======
-        /// <param name="thisObject"> The object that is being operated on. </param>
->>>>>>> 182faac9
-        /// <param name="substr"> The text to search for. </param>
-        /// <param name="replaceFunction"> A function that is called to produce the text to replace
-        /// for every successful match. </param>
-        /// <returns> A copy of this string with text replaced. </returns>
-        public static string Replace(string thisObject, string substr, FunctionInstance replaceFunction)
-        {
-            // Find the first occurrance of substr.
-            int start = thisObject.IndexOf(substr, StringComparison.Ordinal);
-            if (start == -1)
-                return thisObject;
-            int end = start + substr.Length;
-
-            // Get the replacement text from the provided function.
-            var replaceText = TypeConverter.ToString(replaceFunction.CallFromNative("replace", null, substr, start, thisObject));
-
-            // Replace only the first match.
-            var result = new System.Text.StringBuilder(thisObject.Length + (replaceText.Length - substr.Length));
-            result.Append(thisObject, 0, start);
-            result.Append(replaceText);
-            result.Append(thisObject, end, thisObject.Length - end);
-            return result.ToString();
-        }
-
-        /// <summary>
-        /// Returns a copy of this string with text replaced using a regular expression.
-        /// </summary>
-<<<<<<< HEAD
-        /// <param name="thisObject"> The string that is being operated on. </param>
-=======
-        /// <param name="thisObject"> The object that is being operated on. </param>
->>>>>>> 182faac9
-        /// <param name="regExp"> The regular expression to search for. </param>
-        /// <param name="replaceText"> A string containing the text to replace for every successful match. </param>
-        /// <returns> A copy of this string with text replaced using a regular expression. </returns>
-        public static string Replace(string thisObject, RegExpInstance regExp, string replaceText)
-        {
-            return regExp.Replace(thisObject, replaceText);
-        }
-
-        /// <summary>
-        /// Returns a copy of this string with text replaced using a regular expression and a
-        /// replacement function.
-        /// </summary>
-<<<<<<< HEAD
-        /// <param name="thisObject"> The string that is being operated on. </param>
-=======
-        /// <param name="thisObject"> The object that is being operated on. </param>
->>>>>>> 182faac9
-        /// <param name="regExp"> The regular expression to search for. </param>
-        /// <param name="replaceFunction"> A function that is called to produce the text to replace
-        /// for every successful match. </param>
-        /// <returns> A copy of this string with text replaced using a regular expression. </returns>
-        public static string Replace(string thisObject, RegExpInstance regExp, FunctionInstance replaceFunction)
-        {
-            return regExp.Replace(thisObject, replaceFunction);
-        }
-
-        /// <summary>
-        /// Returns the position of the first substring match.
-        /// </summary>
-<<<<<<< HEAD
-        /// <param name="thisObject"> The string that is being operated on. </param>
-=======
-        /// <param name="thisObject"> The object that is being operated on. </param>
->>>>>>> 182faac9
-        /// <param name="substrOrRegExp"> The string or regular expression to search for. </param>
-        /// <returns> The character position of the first match, or -1 if no match was found. </returns>
-        [JSInternalFunction(Name = "search", Flags = JSFunctionFlags.HasThisObject)]
-        public static int Search(string thisObject, object substrOrRegExp)
-        {
-            if (substrOrRegExp is RegExpInstance)
-                // substrOrRegExp is a regular expression.
-                return ((RegExpInstance)substrOrRegExp).Search(thisObject);
-            
-            if (TypeUtilities.IsUndefined(substrOrRegExp))
-                // substrOrRegExp is undefined.
-                return 0;
-
-            // substrOrRegExp is a string (or convertible to a string).
-            return thisObject.IndexOf(TypeConverter.ToString(substrOrRegExp), StringComparison.Ordinal);
-        }
-
-        /// <summary>
-        /// Extracts a section of the string and returns a new string.
-        /// </summary>
-<<<<<<< HEAD
-        /// <param name="thisObject"> The string that is being operated on. </param>
-=======
-        /// <param name="thisObject"> The object that is being operated on. </param>
->>>>>>> 182faac9
-        /// <param name="start"> The character position to start extracting. </param>
-        /// <param name="end"> The character position to stop extacting. </param>
-        /// <returns> A section of the string. </returns>
-        [JSInternalFunction(Name = "slice", Flags = JSFunctionFlags.HasThisObject)]
-        public static string Slice(string thisObject, int start, int end = int.MaxValue)
-        {
-            // Negative offsets are measured from the end of the string.
-            if (start < 0)
-                start += thisObject.Length;
-            if (end < 0)
-                end += thisObject.Length;
-
-            // Constrain the parameters to within the limits of the string.
-            start = Math.Min(Math.Max(start, 0), thisObject.Length);
-            end = Math.Min(Math.Max(end, 0), thisObject.Length);
-            if (end <= start)
-                return string.Empty;
-
-            return thisObject.Substring(start, end - start);
-        }
-
-        /// <summary>
-        /// Splits this string into an array of strings by separating the string into substrings.
-        /// </summary>
-<<<<<<< HEAD
-        /// <param name="engine"> The current ScriptEngine instance. </param>
-        /// <param name="thisObject"> The string that is being operated on. </param>
-=======
-        /// <param name="engine"> The current script environment. </param>
-        /// <param name="thisObject"> The object that is being operated on. </param>
->>>>>>> 182faac9
-        /// <param name="separator"> A string or regular expression that indicates where to split the string. </param>
-        /// <param name="limit"> The maximum number of array items to return.  Defaults to unlimited. </param>
-        /// <returns> An array containing the split strings. </returns>
-        [JSInternalFunction(Name = "split", Flags = JSFunctionFlags.HasEngineParameter | JSFunctionFlags.HasThisObject)]
-        public static ArrayInstance Split(ScriptEngine engine, string thisObject, object separator, double limit = uint.MaxValue)
-        {
-            // Limit defaults to unlimited.  Note the ToUint32() conversion.
-            uint limit2 = uint.MaxValue;
-            if (TypeUtilities.IsUndefined(limit) == false)
-                limit2 = TypeConverter.ToUint32(limit);
-
-            // Call separate methods, depending on whether the separator is a regular expression.
-            if (separator is RegExpInstance)
-                return Split(thisObject, (RegExpInstance)separator, limit2);
-            else
-                return Split(engine, thisObject, TypeConverter.ToString(separator), limit2);
-        }
-
-        /// <summary>
-        /// Splits this string into an array of strings by separating the string into substrings.
-        /// </summary>
-<<<<<<< HEAD
-        /// <param name="thisObject"> The string that is being operated on. </param>
-=======
-        /// <param name="thisObject"> The object that is being operated on. </param>
->>>>>>> 182faac9
-        /// <param name="regExp"> A regular expression that indicates where to split the string. </param>
-        /// <param name="limit"> The maximum number of array items to return.  Defaults to unlimited. </param>
-        /// <returns> An array containing the split strings. </returns>
-        public static ArrayInstance Split(string thisObject, RegExpInstance regExp, uint limit = uint.MaxValue)
-        {
-            return regExp.Split(thisObject, limit);
-        }
-
-        /// <summary>
-        /// Splits this string into an array of strings by separating the string into substrings.
-        /// </summary>
-<<<<<<< HEAD
-        /// <param name="engine"> The current ScriptEngine instance. </param>
-        /// <param name="thisObject"> The string that is being operated on. </param>
-=======
-        /// <param name="engine"> The current script environment. </param>
-        /// <param name="thisObject"> The object that is being operated on. </param>
->>>>>>> 182faac9
-        /// <param name="separator"> A string that indicates where to split the string. </param>
-        /// <param name="limit"> The maximum number of array items to return.  Defaults to unlimited. </param>
-        /// <returns> An array containing the split strings. </returns>
-        public static ArrayInstance Split(ScriptEngine engine, string thisObject, string separator, uint limit = uint.MaxValue)
-        {
-            if (string.IsNullOrEmpty(separator))
-            {
-                // If the separator is empty, split the string into individual characters.
-                var result = engine.Array.New();
-                for (int i = 0; i < thisObject.Length; i ++)
-                    result[i] = thisObject[i].ToString();
-                return result;
-            }
-            var splitStrings = thisObject.Split(new string[] { separator }, StringSplitOptions.None);
-            if (limit < splitStrings.Length)
-            {
-                var splitStrings2 = new string[limit];
-                Array.Copy(splitStrings, splitStrings2, (int)limit);
-                splitStrings = splitStrings2;
-            }
-            return engine.Array.New(splitStrings);
-        }
-
-        /// <summary>
-        /// Returns the characters in a string beginning at the specified location through the specified number of characters.
-        /// </summary>
-<<<<<<< HEAD
-        /// <param name="thisObject"> The string that is being operated on. </param>
-=======
-        /// <param name="thisObject"> The object that is being operated on. </param>
->>>>>>> 182faac9
-        /// <param name="start"> The character position to start extracting. </param>
-        /// <param name="length"> The number of characters to extract. </param>
-        /// <returns> A substring of this string. </returns>
-        [JSInternalFunction(Name = "substr", Flags = JSFunctionFlags.HasThisObject, Deprecated = true)]
-        public static string Substr(string thisObject, int start, int length = int.MaxValue)
-        {
-            // If start is less than zero, it is measured from the end of the string.
-            if (start < 0)
-                start = Math.Max(start + thisObject.Length, 0);
-
-            // Compute the actual length.
-            length = Math.Max(Math.Min(length, thisObject.Length - start), 0);
-            if (length <= 0)
-                return string.Empty;
-
-            // Extract the substring.
-            return thisObject.Substring(start, length);
-        }
-
-        /// <summary>
-        /// Returns the characters in a string between two indexes into the string.
-        /// </summary>
-<<<<<<< HEAD
-        /// <param name="thisObject"> The string that is being operated on. </param>
-=======
-        /// <param name="thisObject"> The object that is being operated on. </param>
->>>>>>> 182faac9
-        /// <param name="start"> The character position to start extracting. </param>
-        /// <param name="end"> The character position to stop extracting. </param>
-        /// <returns> A substring of this string. </returns>
-        [JSInternalFunction(Name = "substring", Flags = JSFunctionFlags.HasThisObject)]
-        public static string Substring(string thisObject, int start, int end = int.MaxValue)
-        {
-            return Slice(thisObject, Math.Max(Math.Min(start, end), 0), Math.Max(Math.Max(start, end), 0));
-        }
-
-        /// <summary>
-        /// Converts the characters within this string to lowercase while respecting the current
-        /// locale.
-        /// </summary>
-        /// <returns> A copy of this string with the characters converted to lowercase. </returns>
-        [JSInternalFunction(Name = "toLocaleLowerCase", Flags = JSFunctionFlags.HasThisObject)]
-        public static string ToLocaleLowerCase(string thisObject)
-        {
-            return thisObject.ToLower();
-        }
-
-        /// <summary>
-        /// Converts the characters within this string to uppercase while respecting the current
-        /// locale.
-        /// </summary>
-        /// <returns> A copy of this string with the characters converted to uppercase. </returns>
-        [JSInternalFunction(Name = "toLocaleUpperCase", Flags = JSFunctionFlags.HasThisObject)]
-        public static string ToLocaleUpperCase(string thisObject)
-        {
-            return thisObject.ToUpper();
-        }
-
-        /// <summary>
-        /// Returns the calling string value converted to lowercase.
-        /// </summary>
-        /// <returns> A copy of this string with the characters converted to lowercase. </returns>
-        [JSInternalFunction(Name = "toLowerCase", Flags = JSFunctionFlags.HasThisObject)]
-        public static string ToLowerCase(string thisObject)
-        {
-            return thisObject.ToLowerInvariant();
-        }
-
-        /// <summary>
-        /// Returns a string representing the current object.
-        /// </summary>
-        /// <returns> A string representing the current object. </returns>
-        [JSInternalFunction(Name = "toString")]
-        public new string ToString()
-        {
-            return this.value;
-        }
-
-        /// <summary>
-        /// Returns the calling string value converted to uppercase.
-        /// </summary>
-        /// <returns> A copy of this string with the characters converted to uppercase. </returns>
-        [JSInternalFunction(Name = "toUpperCase", Flags = JSFunctionFlags.HasThisObject)]
-        public static string ToUpperCase(string thisObject)
-        {
-            return thisObject.ToUpperInvariant();
-        }
-
-        private static char[] trimCharacters = new char[] {
-            // Whitespace
-            '\x09', '\x0B', '\x0C', '\x20', '\xA0', '\xFEFF',
-
-            // Unicode space separator
-            '\u1680', '\u180E', '\u2000', '\u2001',
-            '\u2002', '\u2003', '\u2004', '\u2005',
-            '\u2006', '\u2007', '\u2008', '\u2009',
-            '\u200A', '\u202F', '\u205F', '\u3000', 
-
-            // Line terminators
-            '\x0A', '\x0D', '\u2028', '\u2029',
-        };
-
-        /// <summary>
-        /// Trims whitespace from the beginning and end of the string.
-        /// </summary>
-        /// <returns></returns>
-        [JSInternalFunction(Name = "trim", Flags = JSFunctionFlags.HasThisObject)]
-        public static string Trim(string thisObject)
-        {
-            return thisObject.Trim(trimCharacters);
-        }
-
-        /// <summary>
-        /// Trims whitespace from the beginning of the string.
-        /// </summary>
-        /// <returns></returns>
-        [JSInternalFunction(Name = "trimLeft", Flags = JSFunctionFlags.HasThisObject, NonStandard = true)]
-        public static string TrimLeft(string thisObject)
-        {
-            return thisObject.TrimStart(trimCharacters);
-        }
-
-        /// <summary>
-        /// Trims whitespace from the beginning of the string.
-        /// </summary>
-        /// <returns></returns>
-        [JSInternalFunction(Name = "trimRight", Flags = JSFunctionFlags.HasThisObject, NonStandard = true)]
-        public static string TrimRight(string thisObject)
-        {
-            return thisObject.TrimEnd(trimCharacters);
-        }
-
-        /// <summary>
-        /// Returns the underlying primitive value of the current object.
-        /// </summary>
-        /// <returns> The underlying primitive value of the current object. </returns>
-        [JSInternalFunction(Name = "valueOf")]
-        public new string ValueOf()
-        {
-            return this.value;
-        }
-
-
-
-        //     ECMASCRIPT 6 FUNCTIONS
-        //_________________________________________________________________________________________
-
-        /// <summary>
-        /// Determines whether a string begins with the characters of another string.
-        /// </summary>
-        /// <param name="engine"> The script engine. </param>
-        /// <param name="thisObject"> The string that is being operated on. </param>
-        /// <param name="searchStringObj"> The characters to be searched for at the start of this string. </param>
-        /// <param name="position"> The position at which to begin searching.  Defaults to zero. </param>
-        /// <returns> <c>true</c> if this string starts with the given string, <c>false</c> otherwise. </returns>
-        [JSInternalFunction(Name = "startsWith", Flags = JSFunctionFlags.HasEngineParameter | JSFunctionFlags.HasThisObject, Length = 1)]
-        public static bool StartsWith(ScriptEngine engine, string thisObject, object searchStringObj, [DefaultParameterValue(0)] int position = 0)
-        {
-            if (TypeUtilities.IsRegularExpression(searchStringObj))
-                throw new JavaScriptException(engine, "TypeError", "Substring argument must not be a regular expression.");
-            string searchString = TypeConverter.ToString(searchStringObj);
-            if (position == 0)
-                return thisObject.StartsWith(searchString);
-            position = Math.Min(Math.Max(0, position), thisObject.Length);
-            if (position + searchString.Length > thisObject.Length)
-                return false;
-            return thisObject.Substring(position, searchString.Length) == searchString;
-        }
-
-        /// <summary>
-        /// Determines whether a string ends with the characters of another string.
-        /// </summary>
-        /// <param name="engine"> The script engine. </param>
-        /// <param name="thisObject"> The string that is being operated on. </param>
-        /// <param name="searchStringObj"> The characters to be searched for at the end of this string. </param>
-        /// <param name="position"> Search within the string as if the string were only this long.
-        /// Defaults to the string's actual length. </param>
-        /// <returns> <c>true</c> if this string ends with the given string, <c>false</c> otherwise. </returns>
-        [JSInternalFunction(Name = "endsWith", Flags = JSFunctionFlags.HasEngineParameter | JSFunctionFlags.HasThisObject, Length = 1)]
-        public static bool EndsWith(ScriptEngine engine, string thisObject, object searchStringObj, [DefaultParameterValue(int.MaxValue)] int position = int.MaxValue)
-        {
-            if (TypeUtilities.IsRegularExpression(searchStringObj))
-                throw new JavaScriptException(engine, "TypeError", "Substring argument must not be a regular expression.");
-            string searchString = TypeConverter.ToString(searchStringObj);
-            if (position == int.MaxValue)
-                return thisObject.EndsWith(searchString);
-            position = Math.Min(Math.Max(0, position), thisObject.Length);
-            if (searchString.Length > position)
-                return false;
-            return thisObject.Substring(position - searchString.Length, searchString.Length) == searchString;
-        }
-
-        /// <summary>
-        /// Determines whether a string contains the characters of another string.
-        /// </summary>
-        /// <param name="thisObject"> The string that is being operated on. </param>
-        /// <param name="searchString"> The characters to be searched for. </param>
-        /// <param name="position"> The position at which to begin searching.  Defaults to zero. </param>
-        /// <returns> <c>true</c> if this string contains the given string, <c>false</c> otherwise. </returns>
-        [JSInternalFunction(Name = "contains", Flags = JSFunctionFlags.HasThisObject, Length = 1)]
-        public static bool Contains(string thisObject, string searchString, [DefaultParameterValue(0)] int position = 0)
-        {
-            position = Math.Min(Math.Max(0, position), thisObject.Length);
-            return thisObject.IndexOf(searchString, position) >= 0;
-        }
-
-        /// <summary>
-        /// Repeats this string a number of times and returns the result.
-        /// </summary>
-        /// <param name="engine"> The current ScriptEngine instance. </param>
-        /// <param name="thisObject"> The string that is being operated on. </param>
-        /// <param name="count"> The number of times to repeat the string.  Must be zero or higher. </param>
-        /// <returns> A repeated string. </returns>
-        [JSInternalFunction(Name = "repeat", Flags = JSFunctionFlags.HasEngineParameter | JSFunctionFlags.HasThisObject)]
-        public static string Repeat(ScriptEngine engine, string thisObject, int count)
-        {
-            if (count < 0 || count == int.MaxValue)
-                throw new JavaScriptException(engine, "RangeError", "The count parameter is out of range.");
-            var result = new StringBuilder();
-            for (int i = 0; i < count; i ++)
-                result.Append(thisObject);
-            return result.ToString();
-        }
-
-
-
-        //     JAVASCRIPT FUNCTIONS (HTML WRAPPER FUNCTIONS)
-        //_________________________________________________________________________________________
-
-        /// <summary>
-        /// Wraps the string with an anchor tag.
-        /// </summary>
-<<<<<<< HEAD
-        /// <param name="thisObject"> The string that is being operated on. </param>
-=======
-        /// <param name="thisObject"> The object that is being operated on. </param>
->>>>>>> 182faac9
-        /// <param name="name"> The name of the anchor. </param>
-        /// <returns> </returns>
-        [JSInternalFunction(Name = "anchor", Flags = JSFunctionFlags.HasThisObject, NonStandard = true)]
-        public static string Anchor(string thisObject, string name)
-        {
-            return string.Format(@"<a name=""{1}"">{0}</a>", thisObject, name);
-        }
-
-        /// <summary>
-        /// Wraps the string with a big tag.
-        /// </summary>
-        /// <param name="thisObject"> The string that is being operated on. </param>
-        /// <returns></returns>
-        [JSInternalFunction(Name = "big", Flags = JSFunctionFlags.HasThisObject, NonStandard = true)]
-        public static string Big(string thisObject)
-        {
-            return string.Format("<big>{0}</big>", thisObject);
-        }
-
-        /// <summary>
-        /// Wraps the string with a blink tag.
-        /// </summary>
-        /// <param name="thisObject"> The string that is being operated on. </param>
-        /// <returns></returns>
-        [JSInternalFunction(Name = "blink", Flags = JSFunctionFlags.HasThisObject, NonStandard = true)]
-        public static string Blink(string thisObject)
-        {
-            return string.Format("<blink>{0}</blink>", thisObject);
-        }
-
-        /// <summary>
-        /// Wraps the string with a bold (b) tag.
-        /// </summary>
-        /// <param name="thisObject"> The string that is being operated on. </param>
-        /// <returns></returns>
-        [JSInternalFunction(Name = "bold", Flags = JSFunctionFlags.HasThisObject, NonStandard = true)]
-        public static string Bold(string thisObject)
-        {
-            return string.Format("<b>{0}</b>", thisObject);
-        }
-
-        /// <summary>
-        /// Wraps the string with a tt tag.
-        /// </summary>
-        /// <returns></returns>
-        [JSInternalFunction(Name = "fixed", Flags = JSFunctionFlags.HasThisObject, NonStandard = true)]
-        public static string Fixed(string thisObject)
-        {
-            return string.Format("<tt>{0}</tt>", thisObject);
-        }
-
-        /// <summary>
-        /// Wraps the string with a font tag that specifies the given color.
-        /// </summary>
-<<<<<<< HEAD
-        /// <param name="thisObject"> The string that is being operated on. </param>
-=======
-        /// <param name="thisObject"> The object that is being operated on. </param>
->>>>>>> 182faac9
-        /// <param name="colorValue"> The color value or name. </param>
-        /// <returns></returns>
-        [JSInternalFunction(Name = "fontcolor", Flags = JSFunctionFlags.HasThisObject, NonStandard = true)]
-        public static string FontColor(string thisObject, string colorValue)
-        {
-            return string.Format(@"<font color=""{1}"">{0}</font>", thisObject, colorValue);
-        }
-
-        /// <summary>
-        /// Wraps the string with a font tag that specifies the given font size.
-        /// </summary>
-<<<<<<< HEAD
-        /// <param name="thisObject"> The string that is being operated on. </param>
-=======
-        /// <param name="thisObject"> The object that is being operated on. </param>
->>>>>>> 182faac9
-        /// <param name="size"> The font size, specified as an integer. </param>
-        /// <returns></returns>
-        [JSInternalFunction(Name = "fontsize", Flags = JSFunctionFlags.HasThisObject, NonStandard = true)]
-        public static string FontSize(string thisObject, string size)
-        {
-            return string.Format(@"<font size=""{1}"">{0}</font>", thisObject, size);
-        }
-
-        /// <summary>
-        /// Wraps the string with a italics (i) tag.
-        /// </summary>
-        /// <param name="thisObject"> The string that is being operated on. </param>
-        /// <returns></returns>
-        [JSInternalFunction(Name = "italics", Flags = JSFunctionFlags.HasThisObject, NonStandard = true)]
-        public static string Italics(string thisObject)
-        {
-            return string.Format("<i>{0}</i>", thisObject);
-        }
-
-        /// <summary>
-        /// Wraps the string with a hyperlink.
-        /// </summary>
-<<<<<<< HEAD
-        /// <param name="thisObject"> The string that is being operated on. </param>
-        /// <param name="href"></param>
-=======
-        /// <param name="thisObject"> The object that is being operated on. </param>
-        /// <param name="href"> The hyperlink URL. </param>
->>>>>>> 182faac9
-        /// <returns></returns>
-        [JSInternalFunction(Name = "link", Flags = JSFunctionFlags.HasThisObject, NonStandard = true)]
-        public static string Link(string thisObject, string href)
-        {
-            return string.Format(@"<a href=""{1}"">{0}</a>", thisObject, href);
-        }
-
-        /// <summary>
-        /// Wraps the string in a <c>small</c> tag.
-        /// </summary>
-        /// <param name="thisObject"> The string that is being operated on. </param>
-        /// <returns></returns>
-        [JSInternalFunction(Name = "small", Flags = JSFunctionFlags.HasThisObject, NonStandard = true)]
-        public static string Small(string thisObject)
-        {
-            return string.Format("<small>{0}</small>", thisObject);
-        }
-
-        /// <summary>
-        /// Wraps the string in a <c>strike</c> tag.
-        /// </summary>
-        /// <param name="thisObject"> The string that is being operated on. </param>
-        /// <returns></returns>
-        [JSInternalFunction(Name = "strike", Flags = JSFunctionFlags.HasThisObject, NonStandard = true)]
-        public static string Strike(string thisObject)
-        {
-            return string.Format("<strike>{0}</strike>", thisObject);
-        }
-
-        /// <summary>
-        /// Wraps the string in a <c>sub</c> tag.
-        /// </summary>
-        /// <param name="thisObject"> The string that is being operated on. </param>
-        /// <returns></returns>
-        [JSInternalFunction(Name = "sub", Flags = JSFunctionFlags.HasThisObject, NonStandard = true)]
-        public static string Sub(string thisObject)
-        {
-            return string.Format("<sub>{0}</sub>", thisObject);
-        }
-
-        /// <summary>
-        /// Wraps the string in a <c>sup</c> tag.
-        /// </summary>
-        /// <param name="thisObject"> The string that is being operated on. </param>
-        /// <returns></returns>
-        [JSInternalFunction(Name = "sup", Flags = JSFunctionFlags.HasThisObject, NonStandard = true)]
-        public static string Sup(string thisObject)
-        {
-            return string.Format("<sup>{0}</sup>", thisObject);
-        }
-    }
-}
+﻿using System;
+using System.Collections.Generic;
+using System.Globalization;
+using System.Text;
+
+namespace Jurassic.Library
+{
+    /// <summary>
+    /// Represents an instance of the JavaScript string object.
+    /// </summary>
+    [Serializable]
+    public partial class StringInstance : ObjectInstance
+    {
+        private string value;
+
+
+
+        //     INITIALIZATION
+        //_________________________________________________________________________________________
+
+        /// <summary>
+        /// Creates an empty string instance for use as a prototype.
+        /// </summary>
+        /// <param name="constructor"> A reference to the constructor that owns the prototype. </param>
+        internal StringInstance(StringConstructor constructor)
+            : base(constructor.Engine.Object.InstancePrototype)
+        {
+            this.value = string.Empty;
+
+            // Initialize the prototype properties.
+            var properties = GetDeclarativeProperties();
+            properties.Add(new PropertyNameAndValue("constructor", constructor, PropertyAttributes.NonEnumerable));
+            properties.Add(new PropertyNameAndValue("length", 0, PropertyAttributes.Sealed));
+            FastSetProperties(properties);
+        }
+
+        /// <summary>
+        /// Creates a new string instance.
+        /// </summary>
+        /// <param name="prototype"> The next object in the prototype chain. </param>
+        /// <param name="value"> The value to initialize the instance. </param>
+        public StringInstance(ObjectInstance prototype, string value)
+            : base(prototype)
+        {
+            if (value == null)
+                throw new ArgumentNullException("value");
+            this.value = value;
+            this.FastSetProperty("length", value.Length);
+        }
+
+
+
+        //     .NET ACCESSOR PROPERTIES
+        //_________________________________________________________________________________________
+
+        /// <summary>
+        /// Gets the internal class name of the object.  Used by the default toString()
+        /// implementation.
+        /// </summary>
+        protected override string InternalClassName
+        {
+            get { return "String"; }
+        }
+
+        /// <summary>
+        /// Gets the primitive value of this object.
+        /// </summary>
+        public string Value
+        {
+            get { return this.value; }
+        }
+
+        /// <summary>
+        /// Gets the number of characters in the string.
+        /// </summary>
+        public int Length
+        {
+            get { return this.value.Length; }
+        }
+
+
+
+        //     OVERRIDES
+        //_________________________________________________________________________________________
+
+        /// <summary>
+        /// Gets a descriptor for the property with the given array index.
+        /// </summary>
+        /// <param name="index"> The array index of the property. </param>
+        /// <returns> A property descriptor containing the property value and attributes. </returns>
+        /// <remarks> The prototype chain is not searched. </remarks>
+        public override PropertyDescriptor GetOwnPropertyDescriptor(uint index)
+        {
+            if (index < this.value.Length)
+            {
+                var result = this.value[(int)index].ToString();
+                return new PropertyDescriptor(result, PropertyAttributes.Enumerable);
+            }
+
+            // Delegate to the base class.
+            return base.GetOwnPropertyDescriptor(index);
+        }
+
+        /// <summary>
+        /// Gets an enumerable list of every property name and value associated with this object.
+        /// </summary>
+        public override IEnumerable<PropertyNameAndValue> Properties
+        {
+            get
+            {
+                // Enumerate array indices.
+                for (int i = 0; i < this.value.Length; i++)
+                    yield return new PropertyNameAndValue(i.ToString(), this.value[i].ToString(), PropertyAttributes.Enumerable);
+
+                // Delegate to the base implementation.
+                foreach (var nameAndValue in base.Properties)
+                    yield return nameAndValue;
+            }
+        }
+
+
+        
+        //     JAVASCRIPT FUNCTIONS
+        //_________________________________________________________________________________________
+
+        /// <summary>
+        /// Returns the character at the specified index.
+        /// </summary>
+        /// <param name="thisObject"> The string that is being operated on. </param>
+        /// <param name="index"> The character position (starts at 0). </param>
+        /// <returns></returns>
+        [JSInternalFunction(Name = "charAt", Flags = JSFunctionFlags.HasThisObject)]
+        public static string CharAt(string thisObject, int index)
+        {
+            if (index < 0 || index >= thisObject.Length)
+                return string.Empty;
+            return thisObject[index].ToString();
+        }
+
+        /// <summary>
+        /// Returns a number indicating the 16-bit UTF-16 character code at the given index.
+        /// </summary>
+        /// <param name="thisObject"> The string that is being operated on. </param>
+        /// <param name="index"> The character position (starts at 0). </param>
+        /// <returns></returns>
+        [JSInternalFunction(Name = "charCodeAt", Flags = JSFunctionFlags.HasThisObject)]
+        public static double CharCodeAt(string thisObject, int index)
+        {
+            if (index < 0 || index >= thisObject.Length)
+                return double.NaN;
+            return (double)(int)thisObject[index];
+        }
+
+        /// <summary>
+        /// Returns a number indicating the Unicode code point of the character at the given index.
+        /// </summary>
+        /// <param name="thisObject"> The string that is being operated on. </param>
+        /// <param name="index"> The character position (starts at 0). </param>
+        /// <returns></returns>
+        [JSInternalFunction(Name = "codePointAt", Flags = JSFunctionFlags.HasThisObject)]
+        public static double CodePointAt(string thisObject, int index)
+        {
+            if (index < 0 || index >= thisObject.Length)
+                return double.NaN;
+            int firstCodePoint = (int) thisObject[index];
+            if (firstCodePoint < 0xD800 || firstCodePoint > 0xDBFF || index + 1 == thisObject.Length)
+                return firstCodePoint;
+            int secondCodePoint = (int) thisObject[index + 1];
+            if (secondCodePoint < 0xDC00 || secondCodePoint > 0xDFFF)
+                return firstCodePoint;
+            return (double)((firstCodePoint - 0xD800) * 1024 + (secondCodePoint - 0xDC00) + 0x10000);
+        }
+
+        /// <summary>
+        /// Combines the text of two or more strings and returns a new string.
+        /// </summary>
+        /// <param name="engine"> The current script environment. </param>
+        /// <param name="thisObject"> The string that is being operated on. </param>
+        /// <param name="strings"> The strings to concatenate with this string. </param>
+        /// <returns> The result of combining this string with the given strings. </returns>
+        [JSInternalFunction(Name = "concat", Flags = JSFunctionFlags.HasEngineParameter | JSFunctionFlags.HasThisObject)]
+        public static ConcatenatedString Concat(ScriptEngine engine, object thisObject, params object[] strings)
+        {
+            if (thisObject is ConcatenatedString)
+            {
+                // Append the strings together.
+                ConcatenatedString result = (ConcatenatedString)thisObject;
+                if (strings.Length == 0)
+                    return result;
+                result = result.Concatenate(strings[0]);
+                for (int i = 1; i < strings.Length; i ++)
+                    result.Append(strings[i]);
+                return result;
+            }
+            else
+            {
+                // Convert "this" to a string.
+                TypeUtilities.VerifyThisObject(engine, thisObject, "concat");
+                var thisObject2 = TypeConverter.ToString(thisObject);
+
+                // Append the strings together.
+                var result = new ConcatenatedString(thisObject2);
+                foreach (object str in strings)
+                    result.Append(str);
+                return result;
+            }
+        }
+
+        
+        /// <summary>
+        /// Returns <c>true</c> if the calling String object contains the given string.
+        /// </summary>
+        /// <param name="engine"> The script engine. </param>
+        /// <param name="thisObject"> The string that is being operated on. </param>
+        /// <param name="substring"> The substring to search for. </param>
+        /// <param name="startIndex"> The character position within the string to start searching. </param>
+        /// <returns> <c>true</c> if the substring was found; <c>false</c> otherwise. </returns>
+        [JSInternalFunction(Name = "includes", Flags = JSFunctionFlags.HasEngineParameter | JSFunctionFlags.HasThisObject, Length = 1)]
+        public static bool Includes(ScriptEngine engine, string thisObject, object substring, [DefaultParameterValue(0)] int startIndex = 0)
+        {
+            if (TypeUtilities.IsRegularExpression(substring))
+                throw new JavaScriptException(engine, "TypeError", "Substring argument must not be a regular expression.");
+            return IndexOf(thisObject, TypeConverter.ToString(substring), startIndex) >= 0;
+        }
+
+        
+        /// <summary>
+        /// Returns the index within the calling String object of the first occurrence of the specified value, or -1 if not found.
+        /// </summary>
+        /// <param name="thisObject"> The string that is being operated on. </param>
+        /// <param name="substring"> The substring to search for. </param>
+        /// <param name="startIndex"> The character position to start searching from.  Defaults to 0. </param>
+        /// <returns> The character position of the start of the substring, if it was found, or -1 if it wasn't. </returns>
+        [JSInternalFunction(Name = "indexOf", Flags = JSFunctionFlags.HasThisObject, Length = 1)]
+        public static int IndexOf(string thisObject, string substring, int startIndex = 0)
+        {
+            startIndex = Math.Min(Math.Max(startIndex, 0), thisObject.Length);
+            return thisObject.IndexOf(substring, startIndex, StringComparison.Ordinal);
+        }
+
+        
+
+        /// <summary>
+        /// Returns the index within the calling String object of the specified value, searching
+        /// backwards from the end of the string.
+        /// </summary>
+        /// <param name="thisObject"> The string that is being operated on. </param>
+        /// <param name="substring"> The substring to search for. </param>
+        /// <param name="startIndex"> The index of the character to start searching. </param>
+        /// <returns> The index of the substring, or <c>-1</c> if not found. </returns>
+        [JSInternalFunction(Name = "lastIndexOf", Flags = JSFunctionFlags.HasThisObject, Length = 1)]
+        public static int LastIndexOf(string thisObject, string substring, double startIndex = double.NaN)
+        {
+            // Limit startIndex to the length of the string.  This must be done first otherwise
+            // when startIndex = MaxValue it wraps around to negative.
+            int startIndex2 = double.IsNaN(startIndex) ? int.MaxValue : TypeConverter.ToInteger(startIndex);
+            startIndex2 = Math.Min(startIndex2, thisObject.Length - 1);
+            startIndex2 = Math.Min(startIndex2 + substring.Length - 1, thisObject.Length - 1);
+            if (startIndex2 < 0)
+            {
+                if (thisObject == string.Empty && substring == string.Empty)
+                    return 0;
+                return -1;
+            }
+            return thisObject.LastIndexOf(substring, startIndex2, StringComparison.Ordinal);
+        }
+
+        /// <summary>
+        /// Returns a number indicating whether a reference string comes before or after or is the
+        /// same as the given string in sort order.
+        /// </summary>
+        /// <param name="thisObject"> The string that is being operated on. </param>
+        /// <param name="str"> The string to compare with. </param>
+        /// <returns> -1, 0 or 1 depending on whether the given string comes before or after or is
+        /// the same as the given string in sort order. </returns>
+        [JSInternalFunction(Name = "localeCompare", Flags = JSFunctionFlags.HasThisObject)]
+        public static int LocaleCompare(string thisObject, string str)
+        {
+            return string.Compare(thisObject, str);
+        }
+
+        /// <summary>
+        /// Finds the first match of the given substring within this string.
+        /// </summary>
+        /// <param name="engine"> The current script environment. </param>
+        /// <param name="thisObject"> The string that is being operated on. </param>
+        /// <param name="substrOrRegExp"> The substring or regular expression to search for. </param>
+        /// <returns> An array containing the matched strings. </returns>
+        [JSInternalFunction(Name = "match", Flags = JSFunctionFlags.HasEngineParameter | JSFunctionFlags.HasThisObject)]
+        public static object Match(ScriptEngine engine, string thisObject, object substrOrRegExp)
+        {
+            if (substrOrRegExp is RegExpInstance)
+                // substrOrRegExp is a regular expression.
+                return ((RegExpInstance)substrOrRegExp).Match(thisObject);
+
+            if (TypeUtilities.IsUndefined(substrOrRegExp))
+                // substrOrRegExp is undefined.
+                return engine.RegExp.Construct("").Match(thisObject);
+
+            // substrOrRegExp is a string (or convertible to a string).
+            return engine.RegExp.Construct(TypeConverter.ToString(substrOrRegExp)).Match(thisObject);
+        }
+
+        /// <summary>
+        /// Returns a new string whose binary representation is in a particular Unicode normalization form.
+        /// </summary>
+        /// <param name="engine"> The current ScriptEngine instance. </param>
+        /// <param name="thisObject"> The string that is being operated on. </param>
+        /// <param name="form"> A Unicode normalization form. </param>
+        /// <returns> A new string whose binary representation is in a particular Unicode normalization form. </returns>
+        [JSInternalFunction(Name = "normalize", Flags = JSFunctionFlags.HasEngineParameter | JSFunctionFlags.HasThisObject)]
+        public static string Normalize(ScriptEngine engine, string thisObject, [DefaultParameterValue("NFC")] string form = "NFC")
+        {
+            switch (form)
+            {
+                case "NFC":
+                    return thisObject.Normalize(NormalizationForm.FormC);
+                case "NFD":
+                    return thisObject.Normalize(NormalizationForm.FormD);
+                case "NFKC":
+                    return thisObject.Normalize(NormalizationForm.FormKC);
+                case "NFKD":
+                    return thisObject.Normalize(NormalizationForm.FormKD);
+            }
+            throw new JavaScriptException(engine, "RangeError", "The normalization form should be one of NFC, NFD, NFKC, NFKD.");
+        }
+
+        /// <summary>
+        /// Wraps the string in double quotes (").  Any existing double quotes in the string are
+        /// escaped using the backslash character.
+        /// </summary>
+        /// <param name="thisObject"> The string to wrap. </param>
+        /// <returns> The input string wrapped with double quotes and with existing double quotes
+        /// escaped. </returns>
+        [JSInternalFunction(Name = "quote", Flags = JSFunctionFlags.HasThisObject, NonStandard = true)]
+        public static string Quote(string thisObject)
+        {
+            var result = new System.Text.StringBuilder(thisObject.Length + 2);
+            result.Append('"');
+            for (int i = 0; i < thisObject.Length; i++)
+            {
+                char c = thisObject[i];
+                if (c == '"')
+                    result.Append('\\');
+                result.Append(c);
+            }
+            result.Append('"');
+            return result.ToString();
+        }
+
+        /// <summary>
+        /// Substitutes the given string or regular expression with the given text or the result
+        /// of a replacement function.
+        /// </summary>
+        /// <param name="thisObject"> The string that is being operated on. </param>
+        /// <param name="substrOrRegExp"> The substring to replace -or- a regular expression that
+        /// matches the text to replace. </param>
+        /// <param name="replaceTextOrFunction"> The text to substitute -or- a function that
+        /// returns the text to substitute. </param>
+        /// <returns> A copy of this string with text replaced. </returns>
+        [JSInternalFunction(Name = "replace", Flags = JSFunctionFlags.HasThisObject)]
+        public static string Replace(string thisObject, object substrOrRegExp, object replaceTextOrFunction)
+        {
+            // The built-in function binding system is not powerful enough to bind the replace
+            // function properly, so we bind to the correct function manually.
+            if (substrOrRegExp is RegExpInstance)
+            {
+                if (replaceTextOrFunction is FunctionInstance)
+                    return Replace(thisObject, (RegExpInstance)substrOrRegExp, (FunctionInstance)replaceTextOrFunction);
+                else
+                    return Replace(thisObject, (RegExpInstance)substrOrRegExp, TypeConverter.ToString(replaceTextOrFunction));
+            }
+            else
+            {
+                if (replaceTextOrFunction is FunctionInstance)
+                    return Replace(thisObject, TypeConverter.ToString(substrOrRegExp), (FunctionInstance)replaceTextOrFunction);
+                else
+                    return Replace(thisObject, TypeConverter.ToString(substrOrRegExp), TypeConverter.ToString(replaceTextOrFunction));
+            }
+        }
+
+        /// <summary>
+        /// Returns a copy of this string with text replaced.
+        /// </summary>
+        /// <param name="thisObject"> The string that is being operated on. </param>
+        /// <param name="substr"> The text to search for. </param>
+        /// <param name="replaceText"> A string containing the text to replace for every successful
+        /// match. </param>
+        /// <returns> A copy of this string with text replaced. </returns>
+        public static string Replace(string thisObject, string substr, string replaceText)
+        {
+            // Find the first occurrance of substr.
+            int start = thisObject.IndexOf(substr, StringComparison.Ordinal);
+            if (start == -1)
+                return thisObject;
+            int end = start + substr.Length;
+
+            // Replace only the first match.
+            var result = new System.Text.StringBuilder(thisObject.Length + (replaceText.Length - substr.Length));
+            result.Append(thisObject, 0, start);
+            result.Append(replaceText);
+            result.Append(thisObject, end, thisObject.Length - end);
+            return result.ToString();
+        }
+
+        /// <summary>
+        /// Returns a copy of this string with text replaced using a replacement function.
+        /// </summary>
+        /// <param name="thisObject"> The string that is being operated on. </param>
+        /// <param name="substr"> The text to search for. </param>
+        /// <param name="replaceFunction"> A function that is called to produce the text to replace
+        /// for every successful match. </param>
+        /// <returns> A copy of this string with text replaced. </returns>
+        public static string Replace(string thisObject, string substr, FunctionInstance replaceFunction)
+        {
+            // Find the first occurrance of substr.
+            int start = thisObject.IndexOf(substr, StringComparison.Ordinal);
+            if (start == -1)
+                return thisObject;
+            int end = start + substr.Length;
+
+            // Get the replacement text from the provided function.
+            var replaceText = TypeConverter.ToString(replaceFunction.CallFromNative("replace", null, substr, start, thisObject));
+
+            // Replace only the first match.
+            var result = new System.Text.StringBuilder(thisObject.Length + (replaceText.Length - substr.Length));
+            result.Append(thisObject, 0, start);
+            result.Append(replaceText);
+            result.Append(thisObject, end, thisObject.Length - end);
+            return result.ToString();
+        }
+
+        /// <summary>
+        /// Returns a copy of this string with text replaced using a regular expression.
+        /// </summary>
+        /// <param name="thisObject"> The string that is being operated on. </param>
+        /// <param name="regExp"> The regular expression to search for. </param>
+        /// <param name="replaceText"> A string containing the text to replace for every successful match. </param>
+        /// <returns> A copy of this string with text replaced using a regular expression. </returns>
+        public static string Replace(string thisObject, RegExpInstance regExp, string replaceText)
+        {
+            return regExp.Replace(thisObject, replaceText);
+        }
+
+        /// <summary>
+        /// Returns a copy of this string with text replaced using a regular expression and a
+        /// replacement function.
+        /// </summary>
+        /// <param name="thisObject"> The string that is being operated on. </param>
+        /// <param name="regExp"> The regular expression to search for. </param>
+        /// <param name="replaceFunction"> A function that is called to produce the text to replace
+        /// for every successful match. </param>
+        /// <returns> A copy of this string with text replaced using a regular expression. </returns>
+        public static string Replace(string thisObject, RegExpInstance regExp, FunctionInstance replaceFunction)
+        {
+            return regExp.Replace(thisObject, replaceFunction);
+        }
+
+        /// <summary>
+        /// Returns the position of the first substring match.
+        /// </summary>
+        /// <param name="thisObject"> The string that is being operated on. </param>
+        /// <param name="substrOrRegExp"> The string or regular expression to search for. </param>
+        /// <returns> The character position of the first match, or -1 if no match was found. </returns>
+        [JSInternalFunction(Name = "search", Flags = JSFunctionFlags.HasThisObject)]
+        public static int Search(string thisObject, object substrOrRegExp)
+        {
+            if (substrOrRegExp is RegExpInstance)
+                // substrOrRegExp is a regular expression.
+                return ((RegExpInstance)substrOrRegExp).Search(thisObject);
+            
+            if (TypeUtilities.IsUndefined(substrOrRegExp))
+                // substrOrRegExp is undefined.
+                return 0;
+
+            // substrOrRegExp is a string (or convertible to a string).
+            return thisObject.IndexOf(TypeConverter.ToString(substrOrRegExp), StringComparison.Ordinal);
+        }
+
+        /// <summary>
+        /// Extracts a section of the string and returns a new string.
+        /// </summary>
+        /// <param name="thisObject"> The string that is being operated on. </param>
+        /// <param name="start"> The character position to start extracting. </param>
+        /// <param name="end"> The character position to stop extacting. </param>
+        /// <returns> A section of the string. </returns>
+        [JSInternalFunction(Name = "slice", Flags = JSFunctionFlags.HasThisObject)]
+        public static string Slice(string thisObject, int start, int end = int.MaxValue)
+        {
+            // Negative offsets are measured from the end of the string.
+            if (start < 0)
+                start += thisObject.Length;
+            if (end < 0)
+                end += thisObject.Length;
+
+            // Constrain the parameters to within the limits of the string.
+            start = Math.Min(Math.Max(start, 0), thisObject.Length);
+            end = Math.Min(Math.Max(end, 0), thisObject.Length);
+            if (end <= start)
+                return string.Empty;
+
+            return thisObject.Substring(start, end - start);
+        }
+
+        /// <summary>
+        /// Splits this string into an array of strings by separating the string into substrings.
+        /// </summary>
+        /// <param name="engine"> The current script environment. </param>
+        /// <param name="thisObject"> The string that is being operated on. </param>
+        /// <param name="separator"> A string or regular expression that indicates where to split the string. </param>
+        /// <param name="limit"> The maximum number of array items to return.  Defaults to unlimited. </param>
+        /// <returns> An array containing the split strings. </returns>
+        [JSInternalFunction(Name = "split", Flags = JSFunctionFlags.HasEngineParameter | JSFunctionFlags.HasThisObject)]
+        public static ArrayInstance Split(ScriptEngine engine, string thisObject, object separator, double limit = uint.MaxValue)
+        {
+            // Limit defaults to unlimited.  Note the ToUint32() conversion.
+            uint limit2 = uint.MaxValue;
+            if (TypeUtilities.IsUndefined(limit) == false)
+                limit2 = TypeConverter.ToUint32(limit);
+
+            // Call separate methods, depending on whether the separator is a regular expression.
+            if (separator is RegExpInstance)
+                return Split(thisObject, (RegExpInstance)separator, limit2);
+            else
+                return Split(engine, thisObject, TypeConverter.ToString(separator), limit2);
+        }
+
+        /// <summary>
+        /// Splits this string into an array of strings by separating the string into substrings.
+        /// </summary>
+        /// <param name="thisObject"> The string that is being operated on. </param>
+        /// <param name="regExp"> A regular expression that indicates where to split the string. </param>
+        /// <param name="limit"> The maximum number of array items to return.  Defaults to unlimited. </param>
+        /// <returns> An array containing the split strings. </returns>
+        public static ArrayInstance Split(string thisObject, RegExpInstance regExp, uint limit = uint.MaxValue)
+        {
+            return regExp.Split(thisObject, limit);
+        }
+
+        /// <summary>
+        /// Splits this string into an array of strings by separating the string into substrings.
+        /// </summary>
+        /// <param name="engine"> The current script environment. </param>
+        /// <param name="thisObject"> The string that is being operated on. </param>
+        /// <param name="separator"> A string that indicates where to split the string. </param>
+        /// <param name="limit"> The maximum number of array items to return.  Defaults to unlimited. </param>
+        /// <returns> An array containing the split strings. </returns>
+        public static ArrayInstance Split(ScriptEngine engine, string thisObject, string separator, uint limit = uint.MaxValue)
+        {
+            if (string.IsNullOrEmpty(separator))
+            {
+                // If the separator is empty, split the string into individual characters.
+                var result = engine.Array.New();
+                for (int i = 0; i < thisObject.Length; i ++)
+                    result[i] = thisObject[i].ToString();
+                return result;
+            }
+            var splitStrings = thisObject.Split(new string[] { separator }, StringSplitOptions.None);
+            if (limit < splitStrings.Length)
+            {
+                var splitStrings2 = new string[limit];
+                Array.Copy(splitStrings, splitStrings2, (int)limit);
+                splitStrings = splitStrings2;
+            }
+            return engine.Array.New(splitStrings);
+        }
+
+        /// <summary>
+        /// Returns the characters in a string beginning at the specified location through the specified number of characters.
+        /// </summary>
+        /// <param name="thisObject"> The string that is being operated on. </param>
+        /// <param name="start"> The character position to start extracting. </param>
+        /// <param name="length"> The number of characters to extract. </param>
+        /// <returns> A substring of this string. </returns>
+        [JSInternalFunction(Name = "substr", Flags = JSFunctionFlags.HasThisObject, Deprecated = true)]
+        public static string Substr(string thisObject, int start, int length = int.MaxValue)
+        {
+            // If start is less than zero, it is measured from the end of the string.
+            if (start < 0)
+                start = Math.Max(start + thisObject.Length, 0);
+
+            // Compute the actual length.
+            length = Math.Max(Math.Min(length, thisObject.Length - start), 0);
+            if (length <= 0)
+                return string.Empty;
+
+            // Extract the substring.
+            return thisObject.Substring(start, length);
+        }
+
+        /// <summary>
+        /// Returns the characters in a string between two indexes into the string.
+        /// </summary>
+        /// <param name="thisObject"> The string that is being operated on. </param>
+        /// <param name="start"> The character position to start extracting. </param>
+        /// <param name="end"> The character position to stop extracting. </param>
+        /// <returns> A substring of this string. </returns>
+        [JSInternalFunction(Name = "substring", Flags = JSFunctionFlags.HasThisObject)]
+        public static string Substring(string thisObject, int start, int end = int.MaxValue)
+        {
+            return Slice(thisObject, Math.Max(Math.Min(start, end), 0), Math.Max(Math.Max(start, end), 0));
+        }
+
+        /// <summary>
+        /// Converts the characters within this string to lowercase while respecting the current
+        /// locale.
+        /// </summary>
+        /// <returns> A copy of this string with the characters converted to lowercase. </returns>
+        [JSInternalFunction(Name = "toLocaleLowerCase", Flags = JSFunctionFlags.HasThisObject)]
+        public static string ToLocaleLowerCase(string thisObject)
+        {
+            return thisObject.ToLower();
+        }
+
+        /// <summary>
+        /// Converts the characters within this string to uppercase while respecting the current
+        /// locale.
+        /// </summary>
+        /// <returns> A copy of this string with the characters converted to uppercase. </returns>
+        [JSInternalFunction(Name = "toLocaleUpperCase", Flags = JSFunctionFlags.HasThisObject)]
+        public static string ToLocaleUpperCase(string thisObject)
+        {
+            return thisObject.ToUpper();
+        }
+
+        /// <summary>
+        /// Returns the calling string value converted to lowercase.
+        /// </summary>
+        /// <returns> A copy of this string with the characters converted to lowercase. </returns>
+        [JSInternalFunction(Name = "toLowerCase", Flags = JSFunctionFlags.HasThisObject)]
+        public static string ToLowerCase(string thisObject)
+        {
+            return thisObject.ToLowerInvariant();
+        }
+
+        /// <summary>
+        /// Returns a string representing the current object.
+        /// </summary>
+        /// <returns> A string representing the current object. </returns>
+        [JSInternalFunction(Name = "toString")]
+        public new string ToString()
+        {
+            return this.value;
+        }
+
+        /// <summary>
+        /// Returns the calling string value converted to uppercase.
+        /// </summary>
+        /// <returns> A copy of this string with the characters converted to uppercase. </returns>
+        [JSInternalFunction(Name = "toUpperCase", Flags = JSFunctionFlags.HasThisObject)]
+        public static string ToUpperCase(string thisObject)
+        {
+            return thisObject.ToUpperInvariant();
+        }
+
+        private static char[] trimCharacters = new char[] {
+            // Whitespace
+            '\x09', '\x0B', '\x0C', '\x20', '\xA0', '\xFEFF',
+
+            // Unicode space separator
+            '\u1680', '\u180E', '\u2000', '\u2001',
+            '\u2002', '\u2003', '\u2004', '\u2005',
+            '\u2006', '\u2007', '\u2008', '\u2009',
+            '\u200A', '\u202F', '\u205F', '\u3000', 
+
+            // Line terminators
+            '\x0A', '\x0D', '\u2028', '\u2029',
+        };
+
+        /// <summary>
+        /// Trims whitespace from the beginning and end of the string.
+        /// </summary>
+        /// <returns></returns>
+        [JSInternalFunction(Name = "trim", Flags = JSFunctionFlags.HasThisObject)]
+        public static string Trim(string thisObject)
+        {
+            return thisObject.Trim(trimCharacters);
+        }
+
+        /// <summary>
+        /// Trims whitespace from the beginning of the string.
+        /// </summary>
+        /// <returns></returns>
+        [JSInternalFunction(Name = "trimLeft", Flags = JSFunctionFlags.HasThisObject, NonStandard = true)]
+        public static string TrimLeft(string thisObject)
+        {
+            return thisObject.TrimStart(trimCharacters);
+        }
+
+        /// <summary>
+        /// Trims whitespace from the beginning of the string.
+        /// </summary>
+        /// <returns></returns>
+        [JSInternalFunction(Name = "trimRight", Flags = JSFunctionFlags.HasThisObject, NonStandard = true)]
+        public static string TrimRight(string thisObject)
+        {
+            return thisObject.TrimEnd(trimCharacters);
+        }
+
+        /// <summary>
+        /// Returns the underlying primitive value of the current object.
+        /// </summary>
+        /// <returns> The underlying primitive value of the current object. </returns>
+        [JSInternalFunction(Name = "valueOf")]
+        public new string ValueOf()
+        {
+            return this.value;
+        }
+
+
+
+        //     ECMASCRIPT 6 FUNCTIONS
+        //_________________________________________________________________________________________
+
+        /// <summary>
+        /// Determines whether a string begins with the characters of another string.
+        /// </summary>
+        /// <param name="engine"> The script engine. </param>
+        /// <param name="thisObject"> The string that is being operated on. </param>
+        /// <param name="searchStringObj"> The characters to be searched for at the start of this string. </param>
+        /// <param name="position"> The position at which to begin searching.  Defaults to zero. </param>
+        /// <returns> <c>true</c> if this string starts with the given string, <c>false</c> otherwise. </returns>
+        [JSInternalFunction(Name = "startsWith", Flags = JSFunctionFlags.HasEngineParameter | JSFunctionFlags.HasThisObject, Length = 1)]
+        public static bool StartsWith(ScriptEngine engine, string thisObject, object searchStringObj, [DefaultParameterValue(0)] int position = 0)
+        {
+            if (TypeUtilities.IsRegularExpression(searchStringObj))
+                throw new JavaScriptException(engine, "TypeError", "Substring argument must not be a regular expression.");
+            string searchString = TypeConverter.ToString(searchStringObj);
+            if (position == 0)
+                return thisObject.StartsWith(searchString);
+            position = Math.Min(Math.Max(0, position), thisObject.Length);
+            if (position + searchString.Length > thisObject.Length)
+                return false;
+            return thisObject.Substring(position, searchString.Length) == searchString;
+        }
+
+        /// <summary>
+        /// Determines whether a string ends with the characters of another string.
+        /// </summary>
+        /// <param name="engine"> The script engine. </param>
+        /// <param name="thisObject"> The string that is being operated on. </param>
+        /// <param name="searchStringObj"> The characters to be searched for at the end of this string. </param>
+        /// <param name="position"> Search within the string as if the string were only this long.
+        /// Defaults to the string's actual length. </param>
+        /// <returns> <c>true</c> if this string ends with the given string, <c>false</c> otherwise. </returns>
+        [JSInternalFunction(Name = "endsWith", Flags = JSFunctionFlags.HasEngineParameter | JSFunctionFlags.HasThisObject, Length = 1)]
+        public static bool EndsWith(ScriptEngine engine, string thisObject, object searchStringObj, [DefaultParameterValue(int.MaxValue)] int position = int.MaxValue)
+        {
+            if (TypeUtilities.IsRegularExpression(searchStringObj))
+                throw new JavaScriptException(engine, "TypeError", "Substring argument must not be a regular expression.");
+            string searchString = TypeConverter.ToString(searchStringObj);
+            if (position == int.MaxValue)
+                return thisObject.EndsWith(searchString);
+            position = Math.Min(Math.Max(0, position), thisObject.Length);
+            if (searchString.Length > position)
+                return false;
+            return thisObject.Substring(position - searchString.Length, searchString.Length) == searchString;
+        }
+
+        /// <summary>
+        /// Determines whether a string contains the characters of another string.
+        /// </summary>
+        /// <param name="thisObject"> The string that is being operated on. </param>
+        /// <param name="searchString"> The characters to be searched for. </param>
+        /// <param name="position"> The position at which to begin searching.  Defaults to zero. </param>
+        /// <returns> <c>true</c> if this string contains the given string, <c>false</c> otherwise. </returns>
+        [JSInternalFunction(Name = "contains", Flags = JSFunctionFlags.HasThisObject, Length = 1)]
+        public static bool Contains(string thisObject, string searchString, [DefaultParameterValue(0)] int position = 0)
+        {
+            position = Math.Min(Math.Max(0, position), thisObject.Length);
+            return thisObject.IndexOf(searchString, position) >= 0;
+        }
+
+        /// <summary>
+        /// Repeats this string a number of times and returns the result.
+        /// </summary>
+        /// <param name="engine"> The current ScriptEngine instance. </param>
+        /// <param name="thisObject"> The string that is being operated on. </param>
+        /// <param name="count"> The number of times to repeat the string.  Must be zero or higher. </param>
+        /// <returns> A repeated string. </returns>
+        [JSInternalFunction(Name = "repeat", Flags = JSFunctionFlags.HasEngineParameter | JSFunctionFlags.HasThisObject)]
+        public static string Repeat(ScriptEngine engine, string thisObject, int count)
+        {
+            if (count < 0 || count == int.MaxValue)
+                throw new JavaScriptException(engine, "RangeError", "The count parameter is out of range.");
+            var result = new StringBuilder();
+            for (int i = 0; i < count; i ++)
+                result.Append(thisObject);
+            return result.ToString();
+        }
+
+
+
+        //     JAVASCRIPT FUNCTIONS (HTML WRAPPER FUNCTIONS)
+        //_________________________________________________________________________________________
+
+        /// <summary>
+        /// Wraps the string with an anchor tag.
+        /// </summary>
+        /// <param name="thisObject"> The string that is being operated on. </param>
+        /// <param name="name"> The name of the anchor. </param>
+        /// <returns> </returns>
+        [JSInternalFunction(Name = "anchor", Flags = JSFunctionFlags.HasThisObject, NonStandard = true)]
+        public static string Anchor(string thisObject, string name)
+        {
+            return string.Format(@"<a name=""{1}"">{0}</a>", thisObject, name);
+        }
+
+        /// <summary>
+        /// Wraps the string with a big tag.
+        /// </summary>
+        /// <param name="thisObject"> The string that is being operated on. </param>
+        /// <returns></returns>
+        [JSInternalFunction(Name = "big", Flags = JSFunctionFlags.HasThisObject, NonStandard = true)]
+        public static string Big(string thisObject)
+        {
+            return string.Format("<big>{0}</big>", thisObject);
+        }
+
+        /// <summary>
+        /// Wraps the string with a blink tag.
+        /// </summary>
+        /// <param name="thisObject"> The string that is being operated on. </param>
+        /// <returns></returns>
+        [JSInternalFunction(Name = "blink", Flags = JSFunctionFlags.HasThisObject, NonStandard = true)]
+        public static string Blink(string thisObject)
+        {
+            return string.Format("<blink>{0}</blink>", thisObject);
+        }
+
+        /// <summary>
+        /// Wraps the string with a bold (b) tag.
+        /// </summary>
+        /// <param name="thisObject"> The string that is being operated on. </param>
+        /// <returns></returns>
+        [JSInternalFunction(Name = "bold", Flags = JSFunctionFlags.HasThisObject, NonStandard = true)]
+        public static string Bold(string thisObject)
+        {
+            return string.Format("<b>{0}</b>", thisObject);
+        }
+
+        /// <summary>
+        /// Wraps the string with a tt tag.
+        /// </summary>
+        /// <returns></returns>
+        [JSInternalFunction(Name = "fixed", Flags = JSFunctionFlags.HasThisObject, NonStandard = true)]
+        public static string Fixed(string thisObject)
+        {
+            return string.Format("<tt>{0}</tt>", thisObject);
+        }
+
+        /// <summary>
+        /// Wraps the string with a font tag that specifies the given color.
+        /// </summary>
+        /// <param name="thisObject"> The string that is being operated on. </param>
+        /// <param name="colorValue"> The color value or name. </param>
+        /// <returns></returns>
+        [JSInternalFunction(Name = "fontcolor", Flags = JSFunctionFlags.HasThisObject, NonStandard = true)]
+        public static string FontColor(string thisObject, string colorValue)
+        {
+            return string.Format(@"<font color=""{1}"">{0}</font>", thisObject, colorValue);
+        }
+
+        /// <summary>
+        /// Wraps the string with a font tag that specifies the given font size.
+        /// </summary>
+        /// <param name="thisObject"> The string that is being operated on. </param>
+        /// <param name="size"> The font size, specified as an integer. </param>
+        /// <returns></returns>
+        [JSInternalFunction(Name = "fontsize", Flags = JSFunctionFlags.HasThisObject, NonStandard = true)]
+        public static string FontSize(string thisObject, string size)
+        {
+            return string.Format(@"<font size=""{1}"">{0}</font>", thisObject, size);
+        }
+
+        /// <summary>
+        /// Wraps the string with a italics (i) tag.
+        /// </summary>
+        /// <param name="thisObject"> The string that is being operated on. </param>
+        /// <returns></returns>
+        [JSInternalFunction(Name = "italics", Flags = JSFunctionFlags.HasThisObject, NonStandard = true)]
+        public static string Italics(string thisObject)
+        {
+            return string.Format("<i>{0}</i>", thisObject);
+        }
+
+        /// <summary>
+        /// Wraps the string with a hyperlink.
+        /// </summary>
+        /// <param name="thisObject"> The string that is being operated on. </param>
+        /// <param name="href"> The hyperlink URL. </param>
+        /// <returns></returns>
+        [JSInternalFunction(Name = "link", Flags = JSFunctionFlags.HasThisObject, NonStandard = true)]
+        public static string Link(string thisObject, string href)
+        {
+            return string.Format(@"<a href=""{1}"">{0}</a>", thisObject, href);
+        }
+
+        /// <summary>
+        /// Wraps the string in a <c>small</c> tag.
+        /// </summary>
+        /// <param name="thisObject"> The string that is being operated on. </param>
+        /// <returns></returns>
+        [JSInternalFunction(Name = "small", Flags = JSFunctionFlags.HasThisObject, NonStandard = true)]
+        public static string Small(string thisObject)
+        {
+            return string.Format("<small>{0}</small>", thisObject);
+        }
+
+        /// <summary>
+        /// Wraps the string in a <c>strike</c> tag.
+        /// </summary>
+        /// <param name="thisObject"> The string that is being operated on. </param>
+        /// <returns></returns>
+        [JSInternalFunction(Name = "strike", Flags = JSFunctionFlags.HasThisObject, NonStandard = true)]
+        public static string Strike(string thisObject)
+        {
+            return string.Format("<strike>{0}</strike>", thisObject);
+        }
+
+        /// <summary>
+        /// Wraps the string in a <c>sub</c> tag.
+        /// </summary>
+        /// <param name="thisObject"> The string that is being operated on. </param>
+        /// <returns></returns>
+        [JSInternalFunction(Name = "sub", Flags = JSFunctionFlags.HasThisObject, NonStandard = true)]
+        public static string Sub(string thisObject)
+        {
+            return string.Format("<sub>{0}</sub>", thisObject);
+        }
+
+        /// <summary>
+        /// Wraps the string in a <c>sup</c> tag.
+        /// </summary>
+        /// <param name="thisObject"> The string that is being operated on. </param>
+        /// <returns></returns>
+        [JSInternalFunction(Name = "sup", Flags = JSFunctionFlags.HasThisObject, NonStandard = true)]
+        public static string Sup(string thisObject)
+        {
+            return string.Format("<sup>{0}</sup>", thisObject);
+        }
+    }
+}