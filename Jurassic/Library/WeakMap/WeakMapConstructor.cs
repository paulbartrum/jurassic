--- conflicted
+++ resolved
@@ -58,11 +58,7 @@
             if (iterable != Undefined.Value && iterable != Null.Value)
             {
                 var iterator = TypeUtilities.RequireIterator(Engine, iterable);
-<<<<<<< HEAD
-                
-=======
 
->>>>>>> 0522bcb4
                 // Get a reference to the set function.
                 var setFunc = result["set"] as FunctionInstance;
                 if (setFunc == null)
