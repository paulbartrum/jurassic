﻿using Microsoft.VisualStudio.TestTools.UnitTesting;
using Jurassic;

namespace UnitTests
{
    /// <summary>
    /// Language expression tests.
    /// </summary>
    [TestClass]
    public class ExpressionTests : TestBase
    {
        [TestMethod]
        public void UnaryPlus()
        {
            Assert.AreEqual(+20, Evaluate("+20"));
            Assert.AreEqual(5, Evaluate("+ '5'"));
            Assert.AreEqual(double.NaN, Evaluate("+'Hello'"));
            Assert.AreEqual(1, Evaluate("+true"));
            Assert.AreEqual(-5, Evaluate("x = '-5'; +x"));
            Assert.AreEqual(1e20, Evaluate("+1e20"));
            Assert.AreEqual(3.1415, Evaluate("+3.1415"));
            Assert.AreEqual(5, Evaluate("+new Date(5)"));
            Assert.AreEqual(double.NaN, Evaluate("+new Object()"));
            Assert.AreEqual("TypeError: Cannot convert a Symbol value to a number.", EvaluateExceptionMessage("+Symbol()"));
        }

        [TestMethod]
        public void UnaryMinus()
        {
            Assert.AreEqual(-20, Evaluate("-20"));
            Assert.AreEqual(-5, Evaluate("- '5'"));
            Assert.AreEqual(-1, Evaluate("-true"));
            Assert.AreEqual(double.NaN, Evaluate("-'Hello'"));
            Assert.AreEqual(-5, Evaluate("x = '5'; -x"));
            Assert.AreEqual(-1e20, Evaluate("-1e20"));
            Assert.AreEqual(-3.1415, Evaluate("-3.1415"));
            Assert.AreEqual(-5, Evaluate("-new Date(5)"));
            Assert.AreEqual(double.NaN, Evaluate("-new Object()"));
            Assert.AreEqual("TypeError: Cannot convert a Symbol value to a number.", EvaluateExceptionMessage("-Symbol()"));
        }

        [TestMethod]
        public void BitwiseNot()
        {
            Assert.AreEqual(-1, Evaluate("~0"));
            Assert.AreEqual(-21, Evaluate("~20"));
            Assert.AreEqual(19, Evaluate("~-20"));
            Assert.AreEqual(-9, Evaluate("~4294967304"));
            Assert.AreEqual(-21, Evaluate("~ '20'"));

            // Double bitwise not converts the input to a Int32.
            Assert.AreEqual(1, Evaluate("~~'1.2'"));
            Assert.AreEqual(-1, Evaluate("~~'-1.2'"));
            Assert.AreEqual(32, Evaluate("~~17179869216"));
            Assert.AreEqual(-2147483638, Evaluate("~~2147483658"));
            Assert.AreEqual(-2147483637, Evaluate("~~6442450955"));

            // Objects
            Assert.AreEqual(-6, Evaluate("~new Number(5)"));

            // Variables
            Assert.AreEqual(-1, Evaluate("x = 0; ~x"));
            Assert.AreEqual(-21, Evaluate("x = 20; ~x"));
            Assert.AreEqual(19, Evaluate("x = -20; ~x"));
            Assert.AreEqual(-9, Evaluate("x = 4294967304; ~x"));
            Assert.AreEqual(-21, Evaluate("x =  '20'; ~x"));
        }

        [TestMethod]
        public void LogicalNot()
        {
            Assert.AreEqual(true, Evaluate("!false"));
            Assert.AreEqual(false, Evaluate("!true"));
            Assert.AreEqual(false, Evaluate("!10"));
            Assert.AreEqual(true, Evaluate("!0"));
            Assert.AreEqual(false, Evaluate("!'hello'"));
            Assert.AreEqual(true, Evaluate("!''"));

            // Objects
            Assert.AreEqual(false, Evaluate("!new Number(5)"));
            Assert.AreEqual(false, Evaluate("!Symbol()"));

            // Variables
            Assert.AreEqual(true, Evaluate("x = false; !x"));
            Assert.AreEqual(false, Evaluate("x = true; !x"));
            Assert.AreEqual(false, Evaluate("x = 10; !x"));
            Assert.AreEqual(true, Evaluate("x = 0; !x"));
            Assert.AreEqual(false, Evaluate("x = 'hello'; !x"));
            Assert.AreEqual(true, Evaluate("x = ''; !x"));
        }

        [TestMethod]
        public void Add()
        {
            Assert.AreEqual(35, Evaluate("15 + 20"));
            Assert.AreEqual(21.5, Evaluate("1.5 + 20"));
            Assert.AreEqual(8589934608.0, Evaluate("4294967304 + 4294967304"));
            Assert.AreEqual("testing", Evaluate("'tes' + 'ting'"));
            Assert.AreEqual(1, Evaluate("true + false"));
            Assert.AreEqual("102", Evaluate("'10' + 2"));
            Assert.AreEqual("10null", Evaluate("'10' + null"));
            Assert.AreEqual("51,2,3", Evaluate("5 + [1,2,3]"));
            StringAssert.StartsWith((string)Evaluate("5 + new Date(10)"), "5");
            Assert.AreEqual("5/abc/g", Evaluate("5 + /abc/g"));
            Assert.AreEqual("5[object Object]", Evaluate("5 + {}"));

            // Objects
            Assert.AreEqual(11, Evaluate("new Number(5) + new Number(6)"));
            Assert.AreEqual("test6", Evaluate("'test' + new Number(6)"));
            Assert.AreEqual("5test", Evaluate("new Number(5) + 'test'"));
            Assert.AreEqual("1", Evaluate("({valueOf: function() {return 1}, toString: function() {return 0}}) + ''"));
            Assert.AreEqual("1test", Evaluate("({valueOf: function() {return 1}, toString: function() {return 0}}) + 'test'"));
            Assert.AreEqual(5, Evaluate("({valueOf: function() {return 1}, toString: function() {return 0}}) + 4"));
            Assert.AreEqual("14", Evaluate("({valueOf: function() {return '1'}, toString: function() {return 0}}) + 4"));
            Assert.AreEqual("1", Evaluate("'' + {valueOf: function() {return 1}, toString: function() {return 0}}"));
            Assert.AreEqual("test1", Evaluate("'test' + {valueOf: function() {return 1}, toString: function() {return 0}}"));
            Assert.AreEqual(3, Evaluate("1 + {valueOf: function() {return 2}, toString: function() {return 3}}"));
            Assert.AreEqual("12", Evaluate("1 + {valueOf: function() {return '2'}, toString: function() {return '3'}}"));
            Assert.AreEqual("TypeError: Cannot convert a Symbol value to a number.", EvaluateExceptionMessage("1 + Symbol()"));
            Assert.AreEqual("TypeError: Cannot convert a Symbol value to a number.", EvaluateExceptionMessage("Symbol() + 1"));
            Assert.AreEqual("TypeError: Cannot convert a Symbol value to a number.", EvaluateExceptionMessage("Symbol() + new Number(6)"));

            // Variables
            Assert.AreEqual(35, Evaluate("x = 15; x + 20"));
            Assert.AreEqual(21.5, Evaluate("x = 1.5; x + 20"));
            Assert.AreEqual(8589934608.0, Evaluate("x = 4294967304; x + 4294967304"));
            Assert.AreEqual("testing", Evaluate("x = 'tes'; x + 'ting'"));
            Assert.AreEqual(1, Evaluate("x = true; x + false"));
            Assert.AreEqual("102", Evaluate("x = 2; '10' + x"));
            Assert.AreEqual("10null", Evaluate("x = '10'; x + null"));
            Assert.AreEqual("51,2,3", Evaluate("x = 5; x + [1,2,3]"));
            StringAssert.StartsWith((string)Evaluate("x = 5; x + new Date(10)"), "5");
            Assert.AreEqual("5/abc/g", Evaluate("x = 5; x + /abc/g"));
            Assert.AreEqual("5[object Object]", Evaluate("x = 5; x + {}"));
            StringAssert.StartsWith((string)Evaluate("new Date('24 Apr 2010 23:59:57') + new Date('24 Apr 2010 23:59:57')"), "Sat Apr 24");

            // String concatenation.
            Assert.AreEqual("123456123789", Evaluate(@"
                a = '123';
                b = '456';
                c = '789';
                d = a + b;
                e = a + c;
                d + e"));
            Assert.AreEqual("12451278", Evaluate(@"
                a = '1' + '2';
                b = '4' + '5';
                c = '7' + '8';
                d = a + b;
                e = a + c;
                d + e"));
            Assert.AreEqual("abcdefghi", Evaluate("a = 'abc'; b = 'ghi'; a += 'def' + b"));
            Assert.AreEqual(@"([A-Za-z_:]|[^\x00-\x7F])([A-Za-z0-9_:.-]|[^\x00-\x7F])*(\?>|[\n\r\t ][^?]*\?+([^>?][^?]*\?+)*>)?", Evaluate(@"
                TextSE = ""[^<]+"";
                UntilHyphen = ""[^-]*-"";
                Until2Hyphens = UntilHyphen + ""([^-]"" + UntilHyphen + "")*-"";
                CommentCE = Until2Hyphens + "">?"";
                UntilRSBs = ""[^]]*]([^]]+])*]+"";
                CDATA_CE = UntilRSBs + ""([^]>]"" + UntilRSBs + "")*>"";
                S = ""[ \\n\\t\\r]+"";
                NameStrt = ""[A-Za-z_:]|[^\\x00-\\x7F]"";
                NameChar = ""[A-Za-z0-9_:.-]|[^\\x00-\\x7F]"";
                Name = ""("" + NameStrt + "")("" + NameChar + "")*"";
                QuoteSE = '""[^""]' + ""*"" + '""' + ""|'[^']*'"";
                DT_IdentSE = S + Name + ""("" + S + ""("" + Name + ""|"" + QuoteSE + ""))*"";
                MarkupDeclCE = ""([^]\""'><]+|"" + QuoteSE + "")*>"";
                S1 = ""[\\n\\r\\t ]"";
                UntilQMs = ""[^?]*\\?+"";
                PI_Tail = ""\\?>|"" + S1 + UntilQMs + ""([^>?]"" + UntilQMs + "")*>"";
                DT_ItemSE = ""<(!(--"" + Until2Hyphens + "">|[^-]"" + MarkupDeclCE + "")|\\?"" + Name + ""("" + PI_Tail + ""))|%"" + Name + "";|"" + S;
                DocTypeCE = DT_IdentSE + ""("" + S + "")?(\\[("" + DT_ItemSE + "")*]("" + S + "")?)?>?"";
                DeclCE = ""--("" + CommentCE + "")?|\\[CDATA\\[("" + CDATA_CE + "")?|DOCTYPE("" + DocTypeCE + "")?"";
                PI_CE = Name + ""("" + PI_Tail + "")?"";
                PI_CE"));
            Assert.AreEqual("TypeError: Cannot convert a Symbol value to a string.", EvaluateExceptionMessage("Symbol() + 'test'"));
        }

        [TestMethod]
        public void Subtract()
        {
            Assert.AreEqual(-5,            Evaluate("15 - 20"));
            Assert.AreEqual(-18.5,         Evaluate("1.5 - 20"));
            Assert.AreEqual(-4294967304.0, Evaluate("4294967304 - 8589934608"));
            Assert.AreEqual(double.NaN,    Evaluate("'tes' - 'ting'"));
            Assert.AreEqual(1,             Evaluate("true - false"));
            Assert.AreEqual(8,             Evaluate("'10' - 2"));
            Assert.AreEqual(10,            Evaluate("'10' - null"));
            Assert.AreEqual(-6,            Evaluate("6 - 6 - 6"));

            // Objects
            Assert.AreEqual(-1, Evaluate("new Number(5) - new Number(6)"));
            Assert.AreEqual(double.NaN, Evaluate("'test' - new Number(6)"));
            Assert.AreEqual(double.NaN, Evaluate("new Number(5) - 'test'"));
            Assert.AreEqual("TypeError: Cannot convert a Symbol value to a number.", EvaluateExceptionMessage("new Number(5) - Symbol()"));

            // Variables
            Assert.AreEqual(-5, Evaluate("x = 15; x - 20"));
            Assert.AreEqual(-18.5, Evaluate("x = 20; 1.5 - x"));
            Assert.AreEqual(-4294967304.0, Evaluate("x = 8589934608; 4294967304 - x"));
            Assert.AreEqual(double.NaN, Evaluate("x = 'tes'; x - 'ting'"));
            Assert.AreEqual(1, Evaluate("x = true; x - false"));
            Assert.AreEqual(8, Evaluate("x = '10'; x - 2"));
            Assert.AreEqual(10, Evaluate("x = null; '10' - x"));
        }

        [TestMethod]
        public void Multiply()
        {
            Assert.AreEqual(300, Evaluate("15 * 20"));
            Assert.AreEqual(30, Evaluate("1.5 * 20"));
            Assert.AreEqual(8589934608.0, Evaluate("4294967304 * 2"));
            Assert.AreEqual(double.NaN, Evaluate("'tes' * 'ting'"));
            Assert.AreEqual(1, Evaluate("true * true"));
            Assert.AreEqual(20, Evaluate("'10' * 2"));
            Assert.AreEqual(0, Evaluate("'10' * null"));

            // Objects
            Assert.AreEqual(30, Evaluate("new Number(5) * new Number(6)"));
            Assert.AreEqual(double.NaN, Evaluate("'test' * new Number(6)"));
            Assert.AreEqual(double.NaN, Evaluate("new Number(5) * 'test'"));

            // Variables
            Assert.AreEqual(300, Evaluate("x = 15; x * 20"));
            Assert.AreEqual(30, Evaluate("x = 1.5; x * 20"));
            Assert.AreEqual(8589934608.0, Evaluate("x = 4294967304; x * 2"));
            Assert.AreEqual(double.NaN, Evaluate("x = 'ting'; 'tes' * x"));
            Assert.AreEqual(1, Evaluate("x = true; true * x"));
            Assert.AreEqual(20, Evaluate("x = '10'; x * 2"));
            Assert.AreEqual(0, Evaluate("x = null; '10' * x"));
        }

        [TestMethod]
        public void Divide()
        {
            Assert.AreEqual(0.75, Evaluate("15 / 20"));
            Assert.AreEqual(0.075, Evaluate("1.5 / 20"));
            Assert.AreEqual(2147483652.0, Evaluate("4294967304 / 2"));
            Assert.AreEqual(double.NaN, Evaluate("'tes' / 'ting'"));
            Assert.AreEqual(1, Evaluate("true / true"));
            Assert.AreEqual(5, Evaluate("'10' / 2"));
            Assert.AreEqual(double.PositiveInfinity, Evaluate("'10' / null"));
            Assert.AreEqual(double.NegativeInfinity, Evaluate("'-10' / null"));
            Assert.AreEqual(double.NaN, Evaluate("0 / 0"));
            Assert.AreEqual(double.PositiveInfinity, Evaluate("10 / 0"));
            Assert.AreEqual(double.NegativeInfinity, Evaluate("-10 / 0"));

            // Objects
            Assert.AreEqual(2, Evaluate("new Number(12) / new Number(6)"));
            Assert.AreEqual(double.NaN, Evaluate("'test' / new Number(6)"));
            Assert.AreEqual(double.NaN, Evaluate("new Number(5) / 'test'"));

            // Variables
            Assert.AreEqual(0.75, Evaluate("x = 15; x / 20"));
            Assert.AreEqual(0.075, Evaluate("x = 1.5; x / 20"));
            Assert.AreEqual(2147483652.0, Evaluate("x = 4294967304; x / 2"));
            Assert.AreEqual(double.NaN, Evaluate("x = 'ting'; 'tes' / x"));
            Assert.AreEqual(1, Evaluate("x = true; true / x"));
            Assert.AreEqual(5, Evaluate("x = 2; '10' / x"));
            Assert.AreEqual(double.PositiveInfinity, Evaluate("x = '10'; x / null"));
            Assert.AreEqual(double.NegativeInfinity, Evaluate("x = '-10'; x / null"));
            Assert.AreEqual(double.NaN, Evaluate("x = 0; x / 0"));
        }

        [TestMethod]
        public void Remainder()
        {
            Assert.AreEqual(2, Evaluate("17 % 5"));
            Assert.AreEqual(2, Evaluate("17 % -5"));
            Assert.AreEqual(-2, Evaluate("-17 % 5"));
            Assert.AreEqual(-2, Evaluate("-17 % -5"));
            Assert.AreEqual(2.2, (double)Evaluate("17.2 % 5"), 0.00000000000001);
            Assert.AreEqual(2.8, (double)Evaluate("17.8 % 5"), 0.00000000000001);
            Assert.AreEqual(-2.2, (double)Evaluate("-17.2 % 5"), 0.00000000000001);
            Assert.AreEqual(-2.8, (double)Evaluate("-17.8 % 5"), 0.00000000000001);

            // Objects
            Assert.AreEqual(1, Evaluate("new Number(7) % new Number(6)"));
            Assert.AreEqual(double.NaN, Evaluate("'test' % new Number(6)"));
            Assert.AreEqual(double.NaN, Evaluate("new Number(5) % 'test'"));

            // Variables
            Assert.AreEqual(2, Evaluate("x = 17; x % 5"));
            Assert.AreEqual(2, Evaluate("x = -5; 17 % x"));
            Assert.AreEqual(-2, Evaluate("x = 5; -17 % x"));
            Assert.AreEqual(-2, Evaluate("x = -5; -17 % x"));
            Assert.AreEqual(2.2, (double)Evaluate("x = 17.2; x % 5"), 0.00000000000001);
            Assert.AreEqual(2.8, (double)Evaluate("x = 17.8; x % 5"), 0.00000000000001);
            Assert.AreEqual(-2.2, (double)Evaluate("x = -17.2; x % 5"), 0.00000000000001);
            Assert.AreEqual(-2.8, (double)Evaluate("x = -17.8; x % 5"), 0.00000000000001);
        }

        [TestMethod]
        public void LeftShift()
        {
            Assert.AreEqual(40, Evaluate("10 << 2"));
            Assert.AreEqual(-400, Evaluate("-100 << 2"));
            Assert.AreEqual(20, Evaluate("10 << 1.2"));
            Assert.AreEqual(20, Evaluate("10 << 1.8"));
            Assert.AreEqual(16, Evaluate("4294967304 << 1"));
            Assert.AreEqual(0, Evaluate("8 << -2"));

            // Objects
            Assert.AreEqual(448, Evaluate("new Number(7) << new Number(6)"));
            Assert.AreEqual(0, Evaluate("'test' << new Number(6)"));
            Assert.AreEqual(5, Evaluate("new Number(5) << 'test'"));

            // Variables
            Assert.AreEqual(40, Evaluate("x = 10; x << 2"));
            Assert.AreEqual(-400, Evaluate("x = 2; -100 << x"));
            Assert.AreEqual(20, Evaluate("x = 1.2; 10 << x"));
            Assert.AreEqual(20, Evaluate("x = 10; x << 1.8"));
            Assert.AreEqual(16, Evaluate("x = 4294967304; x << 1"));
            Assert.AreEqual(0, Evaluate("x = 8; x << -2"));
        }

        [TestMethod]
        public void SignedRightShift()
        {
            Assert.AreEqual(2, Evaluate("10 >> 2"));
            Assert.AreEqual(-25, Evaluate("-100 >> 2"));
            Assert.AreEqual(5, Evaluate("10 >> 1.2"));
            Assert.AreEqual(5, Evaluate("10 >> 1.8"));
            Assert.AreEqual(4, Evaluate("4294967304 >> 1"));
            Assert.AreEqual(0, Evaluate("8 >> -2"));

            // Signed right shift by zero converts the input to a Int32.
            Assert.AreEqual(32, Evaluate("17179869216 >> 0"));
            Assert.AreEqual(-2147483638, Evaluate("2147483658 >> 0"));
            Assert.AreEqual(-2147483637, Evaluate("6442450955 >> 0"));

            // Objects
            Assert.AreEqual(3, Evaluate("new Number(7) >> new Number(1)"));
            Assert.AreEqual(0, Evaluate("'test' >> new Number(6)"));
            Assert.AreEqual(5, Evaluate("new Number(5) >> 'test'"));

            // Variables
            Assert.AreEqual(2, Evaluate("x = 10; x >> 2"));
            Assert.AreEqual(-25, Evaluate("x = 2; -100 >> x"));
            Assert.AreEqual(5, Evaluate("x = 1.2; 10 >> x"));
            Assert.AreEqual(5, Evaluate("x = 10; x >> 1.8"));
            Assert.AreEqual(4, Evaluate("x = 4294967304; x >> 1"));
            Assert.AreEqual(0, Evaluate("x = -2; 8 >> x"));
        }

        [TestMethod]
        public void UnsignedRightShift()
        {
            Assert.AreEqual(2, Evaluate("10 >>> 2"));
            Assert.AreEqual(1073741799, Evaluate("-100 >>> 2"));
            Assert.AreEqual(5, Evaluate("10 >>> 1.2"));
            Assert.AreEqual(5, Evaluate("10 >>> 1.8"));
            Assert.AreEqual(4, Evaluate("4294967304 >>> 1"));
            Assert.AreEqual(0, Evaluate("8 >>> -2"));

            // Unsigned right shift by zero converts the input to a Uint32.
            Assert.AreEqual(32, Evaluate("17179869216 >>> 0"));
            Assert.AreEqual(2147483658.0, Evaluate("2147483658 >>> 0"));
            Assert.AreEqual(2147483659.0, Evaluate("6442450955 >>> 0"));

            // Objects
            Assert.AreEqual(3, Evaluate("new Number(7) >>> new Number(1)"));
            Assert.AreEqual(0, Evaluate("'test' >>> new Number(6)"));
            Assert.AreEqual(5, Evaluate("new Number(5) >>> 'test'"));

            // Variables
            Assert.AreEqual(2, Evaluate("x = 10; x >>> 2"));
            Assert.AreEqual(1073741799, Evaluate("x = 2; -100 >>> x"));
            Assert.AreEqual(5, Evaluate("x = 1.2; 10 >>> x"));
            Assert.AreEqual(5, Evaluate("x = 10; x >>> 1.8"));
            Assert.AreEqual(4, Evaluate("x = 4294967304; x >>> 1"));
            Assert.AreEqual(0, Evaluate("x = -2; 8 >>> x"));
        }

        [TestMethod]
        public void Void()
        {
            Assert.AreEqual(Undefined.Value, Evaluate("void true"));
            Assert.AreEqual(Undefined.Value, Evaluate("void 2"));
            Assert.AreEqual(Undefined.Value, Evaluate("void 'test'"));

            // Make sure side-effects are still evaluated.
            Assert.AreEqual("abc", Evaluate("void (x = 'abc'); x"));
        }

        [TestMethod]
        public void Equals()
        {
            // Both operands are of the same type.
            Assert.AreEqual(false, Evaluate("false == true"));
            Assert.AreEqual(true, Evaluate("false == false"));
            Assert.AreEqual(true, Evaluate("10 == 10"));
            Assert.AreEqual(false, Evaluate("10 == 11"));
            Assert.AreEqual(true, Evaluate("'test' == 'test'"));
            Assert.AreEqual(false, Evaluate("'test' == 'TEST'"));
            Assert.AreEqual(true, Evaluate("'' == ''"));

            // Operands of different types.
            Assert.AreEqual(false, Evaluate("true == 2"));
            Assert.AreEqual(true, Evaluate("true == 1"));
            Assert.AreEqual(false, Evaluate("2 == true"));
            Assert.AreEqual(true, Evaluate("1 == true"));
            Assert.AreEqual(true, Evaluate("1 == '1'"));
            Assert.AreEqual(false, Evaluate("1 == '0'"));

            // Undefined and null.
            Assert.AreEqual(true, Evaluate("null == null"));
            Assert.AreEqual(true, Evaluate("undefined == undefined"));
            Assert.AreEqual(true, Evaluate("null == undefined"));
            Assert.AreEqual(true, Evaluate("Math.abcdef == Math.abcdefghi"));
            Assert.AreEqual(true, Evaluate("Math.abcdef == undefined"));
            Assert.AreEqual(false, Evaluate("null == 5"));

            // Symbols.
            Assert.AreEqual(false, Evaluate("Symbol() == Symbol()"));
            Assert.AreEqual(false, Evaluate("Symbol('test') == Symbol('test')"));

            // NaN
            Assert.AreEqual(false, Evaluate("NaN == NaN"));

            // Doug Crockford's truth table.
            Assert.AreEqual(false, Evaluate("''         ==   '0'           "));
            Assert.AreEqual(true,  Evaluate("0          ==   ''            "));
            Assert.AreEqual(true,  Evaluate("0          ==   '0'           "));
            Assert.AreEqual(false, Evaluate("false      ==   'false'       "));
            Assert.AreEqual(true,  Evaluate("false      ==   '0'           "));
            Assert.AreEqual(false, Evaluate("false      ==   undefined     "));
            Assert.AreEqual(false, Evaluate("false      ==   null          "));
            Assert.AreEqual(true,  Evaluate("null       ==   undefined     "));
            Assert.AreEqual(true,  Evaluate(@"' \t\r\n' ==   0             "));

            // Variables
            Assert.AreEqual(true, Evaluate("var x = new Number(10.0); x == 10"));
            Assert.AreEqual(true, Evaluate("var x = new Number(10.0); x.valueOf() == 10"));
            Assert.AreEqual(true, Evaluate("var x = new Number(10.0); 10 == x.valueOf()"));
            Assert.AreEqual(false, Evaluate("var x = new Number(10); x == new Number(10)"));
            Assert.AreEqual(true, Evaluate("var x = new Number(10); x == x"));

            // Arrays
            Assert.AreEqual(true, Evaluate("2 == [2]"));
            Assert.AreEqual(true, Evaluate("2 == [[[2]]]"));
        }

        [TestMethod]
        public void NotEquals()
        {
            // Both operands are of the same type.
            Assert.AreEqual(true, Evaluate("false != true"));
            Assert.AreEqual(false, Evaluate("false != false"));
            Assert.AreEqual(false, Evaluate("10 != 10"));
            Assert.AreEqual(true, Evaluate("10 != 11"));
            Assert.AreEqual(false, Evaluate("'test' != 'test'"));
            Assert.AreEqual(true, Evaluate("'test' != 'TEST'"));
            Assert.AreEqual(false, Evaluate("'' != ''"));

            // Operands of different types.
            Assert.AreEqual(true, Evaluate("true != 2"));
            Assert.AreEqual(false, Evaluate("true != 1"));
            Assert.AreEqual(true, Evaluate("2 != true"));
            Assert.AreEqual(false, Evaluate("1 != true"));
            Assert.AreEqual(false, Evaluate("1 != '1'"));
            Assert.AreEqual(true, Evaluate("1 != '0'"));

            // Undefined and null.
            Assert.AreEqual(false, Evaluate("null != null"));
            Assert.AreEqual(false, Evaluate("undefined != undefined"));
            Assert.AreEqual(false, Evaluate("null != undefined"));
            Assert.AreEqual(false, Evaluate("Math.abcdef != Math.abcdefghi"));
            Assert.AreEqual(false, Evaluate("Math.abcdef != undefined"));
            Assert.AreEqual(true, Evaluate("null != 5"));

            // Symbols.
            Assert.AreEqual(true, Evaluate("Symbol() != Symbol()"));
            Assert.AreEqual(true, Evaluate("Symbol('test') != Symbol('test')"));

            // NaN
            Assert.AreEqual(true, Evaluate("NaN != NaN"));

            // Variables
            Assert.AreEqual(false, Evaluate("var x = new Number(10.0); x != 10"));
            Assert.AreEqual(false, Evaluate("var x = new Number(10.0); x.valueOf() != 10"));
            Assert.AreEqual(false, Evaluate("var x = new Number(10.0); 10 != x.valueOf()"));
            Assert.AreEqual(true, Evaluate("var x = new Number(10); x != new Number(10)"));
            Assert.AreEqual(false, Evaluate("var x = new Number(10); x != x"));
        }

        [TestMethod]
        public void StrictEquals()
        {
            // Both operands are of the same type.
            Assert.AreEqual(false, Evaluate("false === true"));
            Assert.AreEqual(true, Evaluate("false === false"));
            Assert.AreEqual(true, Evaluate("10 === 10"));
            Assert.AreEqual(true, Evaluate("10.0 === 10"));
            Assert.AreEqual(false, Evaluate("10 === 11"));
            Assert.AreEqual(true, Evaluate("'test' === 'test'"));
            Assert.AreEqual(false, Evaluate("'test' === 'TEST'"));
            Assert.AreEqual(true, Evaluate("'' === ''"));

            // Operands of different types.
            Assert.AreEqual(false, Evaluate("true === 2"));
            Assert.AreEqual(false, Evaluate("true === 1"));
            Assert.AreEqual(false, Evaluate("2 === true"));
            Assert.AreEqual(false, Evaluate("1 === true"));
            Assert.AreEqual(false, Evaluate("1 === '1'"));
            Assert.AreEqual(false, Evaluate("1 === '0'"));

            // Undefined and null.
            Assert.AreEqual(true, Evaluate("null === null"));
            Assert.AreEqual(true, Evaluate("undefined === undefined"));
            Assert.AreEqual(false, Evaluate("null === undefined"));
            Assert.AreEqual(true, Evaluate("Math.abcdef === Math.abcdefghi"));
            Assert.AreEqual(true, Evaluate("Math.abcdef === undefined"));
            Assert.AreEqual(false, Evaluate("null === 5"));

            // Symbols.
            Assert.AreEqual(false, Evaluate("Symbol() === Symbol()"));
            Assert.AreEqual(false, Evaluate("Symbol('test') === Symbol('test')"));

            // NaN
            Assert.AreEqual(false, Evaluate("NaN === NaN"));

            // Variables
            Assert.AreEqual(false, Evaluate("var x = new Number(10.0); x === 10"));
            Assert.AreEqual(true, Evaluate("var x = new Number(10.0); x.valueOf() === 10"));
            Assert.AreEqual(true, Evaluate("var x = new Number(10.0); 10 === x.valueOf()"));
            Assert.AreEqual(false, Evaluate("var x = new Number(10); x === new Number(10)"));
            Assert.AreEqual(true, Evaluate("var x = new Number(10); x === x"));
        }

        [TestMethod]
        public void StrictNotEquals()
        {
            // Both operands are of the same type.
            Assert.AreEqual(true, Evaluate("false !== true"));
            Assert.AreEqual(false, Evaluate("false !== false"));
            Assert.AreEqual(false, Evaluate("10 !== 10"));
            Assert.AreEqual(true, Evaluate("10 !== 11"));
            Assert.AreEqual(false, Evaluate("'test' !== 'test'"));
            Assert.AreEqual(true, Evaluate("'test' !== 'TEST'"));
            Assert.AreEqual(false, Evaluate("'' !== ''"));

            // Operands of different types.
            Assert.AreEqual(true, Evaluate("true !== 2"));
            Assert.AreEqual(true, Evaluate("true !== 1"));
            Assert.AreEqual(true, Evaluate("2 !== true"));
            Assert.AreEqual(true, Evaluate("1 !== true"));
            Assert.AreEqual(true, Evaluate("1 !== '1'"));
            Assert.AreEqual(true, Evaluate("1 !== '0'"));

            // Undefined and null.
            Assert.AreEqual(false, Evaluate("null !== null"));
            Assert.AreEqual(false, Evaluate("undefined !== undefined"));
            Assert.AreEqual(true, Evaluate("null !== undefined"));
            Assert.AreEqual(false, Evaluate("Math.abcdef !== Math.abcdefghi"));
            Assert.AreEqual(false, Evaluate("Math.abcdef !== undefined"));
            Assert.AreEqual(true, Evaluate("null !== 5"));

            // Symbols.
            Assert.AreEqual(true, Evaluate("Symbol() !== Symbol()"));
            Assert.AreEqual(true, Evaluate("Symbol('test') !== Symbol('test')"));

            // NaN
            Assert.AreEqual(true, Evaluate("NaN !== NaN"));

            // Variables
            Assert.AreEqual(true, Evaluate("var x = new Number(10.0); x !== 10"));
            Assert.AreEqual(false, Evaluate("var x = new Number(10.0); x.valueOf() !== 10"));
            Assert.AreEqual(false, Evaluate("var x = new Number(10.0); 10 !== x.valueOf()"));
            Assert.AreEqual(true, Evaluate("var x = new Number(10); x !== new Number(10)"));
            Assert.AreEqual(false, Evaluate("var x = new Number(10); x !== x"));
        }

        [TestMethod]
        public void LessThan()
        {
            Assert.AreEqual(false, Evaluate("7 < 5"));
            Assert.AreEqual(true, Evaluate("5 < 7"));
            Assert.AreEqual(false, Evaluate("5 < 5"));
            Assert.AreEqual(true, Evaluate("-5 < 5"));
            Assert.AreEqual(true, Evaluate("5.6 < 5.7"));
            Assert.AreEqual(false, Evaluate("5.6 < 5.6"));
            Assert.AreEqual(false, Evaluate("5.6 < 5.5"));
            Assert.AreEqual(false, Evaluate("5 < NaN"));
            Assert.AreEqual(false, Evaluate("NaN < NaN"));
            Assert.AreEqual(true, Evaluate("'a' < 'b'"));
            Assert.AreEqual(false, Evaluate("'a' < 'a'"));
            Assert.AreEqual(false, Evaluate("'a' < 'A'"));
            Assert.AreEqual(false, Evaluate("'2' < '15'"));
            Assert.AreEqual(true, Evaluate("2 < '15'"));
            Assert.AreEqual(false, Evaluate("'15' < 2"));
            Assert.AreEqual(true, Evaluate("false < true"));
            Assert.AreEqual(true, Evaluate("x = 0.3; y = 0.5; x < y"));
            Assert.AreEqual(false, Evaluate("x = 0.4; y = 0.4; x < y"));
            Assert.AreEqual(false, Evaluate("x = 0.5; y = 0.3; x < y"));

            // Objects
            Assert.AreEqual(false, Evaluate("0 < {valueOf: function() {return -2}, toString: function() {return '2'}}"));
            Assert.AreEqual(false, Evaluate("'0' < {valueOf: function() {return -2}, toString: function() {return '2'}}"));
            Assert.AreEqual(true, Evaluate("({valueOf: function() {return -2}, toString: function() {return '2'}}) < 0"));
            Assert.AreEqual(true, Evaluate("({valueOf: function() {return -2}, toString: function() {return '2'}}) < '0'"));
            Assert.AreEqual(false, Evaluate("var object = {valueOf: function() {return '-2'}, toString: function() {return 2}}; object < '-1'"));

            // Check order of evaluation - should be left to right.
            Assert.AreEqual("x", Evaluate(@"
                var x = { valueOf: function () { throw 'x'; } };
                var y = { valueOf: function () { throw 'y'; } };
                try { x < y; } catch (e) { e }"));
        }

        [TestMethod]
        public void LessThanOrEqual()
        {
            Assert.AreEqual(false, Evaluate("7 <= 5"));
            Assert.AreEqual(true, Evaluate("5 <= 7"));
            Assert.AreEqual(true, Evaluate("5 <= 5"));
            Assert.AreEqual(true, Evaluate("-5 <= 5"));
            Assert.AreEqual(true, Evaluate("5.6 <= 5.7"));
            Assert.AreEqual(true, Evaluate("5.6 <= 5.6"));
            Assert.AreEqual(false, Evaluate("5.6 <= 5.5"));
            Assert.AreEqual(false, Evaluate("5 <= NaN"));
            Assert.AreEqual(false, Evaluate("NaN <= NaN"));
            Assert.AreEqual(true, Evaluate("'a' <= 'b'"));
            Assert.AreEqual(true, Evaluate("'a' <= 'a'"));
            Assert.AreEqual(false, Evaluate("'a' <= 'A'"));
            Assert.AreEqual(false, Evaluate("'2' <= '15'"));
            Assert.AreEqual(true, Evaluate("2 <= '15'"));
            Assert.AreEqual(false, Evaluate("'15' <= 2"));
            Assert.AreEqual(true, Evaluate("false <= true"));
            Assert.AreEqual(true, Evaluate("x = 0.3; y = 0.5; x <= y"));
            Assert.AreEqual(true, Evaluate("x = 0.4; y = 0.4; x <= y"));
            Assert.AreEqual(false, Evaluate("x = 0.5; y = 0.3; x <= y"));

            // Check order of evaluation - should be left to right.
            Assert.AreEqual("x", Evaluate(@"
                var x = { valueOf: function () { throw 'x'; } };
                var y = { valueOf: function () { throw 'y'; } };
                try { x <= y; } catch (e) { e }"));
        }

        [TestMethod]
        public void GreaterThan()
        {
            Assert.AreEqual(true, Evaluate("7 > 5"));
            Assert.AreEqual(false, Evaluate("5 > 7"));
            Assert.AreEqual(false, Evaluate("5 > 5"));
            Assert.AreEqual(false, Evaluate("-5 > 5"));
            Assert.AreEqual(false, Evaluate("5.6 > 5.7"));
            Assert.AreEqual(false, Evaluate("5.6 > 5.6"));
            Assert.AreEqual(true, Evaluate("5.6 > 5.5"));
            Assert.AreEqual(false, Evaluate("5 > NaN"));
            Assert.AreEqual(false, Evaluate("NaN > NaN"));
            Assert.AreEqual(false, Evaluate("'a' > 'b'"));
            Assert.AreEqual(false, Evaluate("'a' > 'a'"));
            Assert.AreEqual(true, Evaluate("'a' > 'A'"));
            Assert.AreEqual(true, Evaluate("'2' > '15'"));
            Assert.AreEqual(false, Evaluate("2 > '15'"));
            Assert.AreEqual(true, Evaluate("'15' > 2"));
            Assert.AreEqual(false, Evaluate("false > true"));
            Assert.AreEqual(false, Evaluate("x = 0.3; y = 0.5; x > y"));
            Assert.AreEqual(false, Evaluate("x = 0.4; y = 0.4; x > y"));
            Assert.AreEqual(true, Evaluate("x = 0.5; y = 0.3; x > y"));

            // Check order of evaluation - should be left to right.
            Assert.AreEqual("x", Evaluate(@"
                var x = { valueOf: function () { throw 'x'; } };
                var y = { valueOf: function () { throw 'y'; } };
                try { x >= y; } catch (e) { e }"));
        }

        [TestMethod]
        public void GreaterThanOrEqual()
        {
            Assert.AreEqual(true, Evaluate("7 >= 5"));
            Assert.AreEqual(false, Evaluate("5 >= 7"));
            Assert.AreEqual(true, Evaluate("5 >= 5"));
            Assert.AreEqual(false, Evaluate("-5 >= 5"));
            Assert.AreEqual(false, Evaluate("5.6 >= 5.7"));
            Assert.AreEqual(true, Evaluate("5.6 >= 5.6"));
            Assert.AreEqual(true, Evaluate("5.6 >= 5.5"));
            Assert.AreEqual(false, Evaluate("5 >= NaN"));
            Assert.AreEqual(false, Evaluate("NaN >= NaN"));
            Assert.AreEqual(false, Evaluate("'a' >= 'b'"));
            Assert.AreEqual(true, Evaluate("'a' >= 'a'"));
            Assert.AreEqual(true, Evaluate("'a' >= 'A'"));
            Assert.AreEqual(true, Evaluate("'2' >= '15'"));
            Assert.AreEqual(false, Evaluate("2 >= '15'"));
            Assert.AreEqual(true, Evaluate("'15' >= 2"));
            Assert.AreEqual(false, Evaluate("false >= true"));
            Assert.AreEqual(false, Evaluate("x = 0.3; y = 0.5; x >= y"));
            Assert.AreEqual(true, Evaluate("x = 0.4; y = 0.4; x >= y"));
            Assert.AreEqual(true, Evaluate("x = 0.5; y = 0.3; x >= y"));

            // Check order of evaluation - should be left to right.
            Assert.AreEqual("x", Evaluate(@"
                var x = { valueOf: function () { throw 'x'; } };
                var y = { valueOf: function () { throw 'y'; } };
                try { x >= y; } catch (e) { e }"));
        }

        [TestMethod]
        public void BitwiseAnd()
        {
            // Constants
            Assert.AreEqual(3, Evaluate("11 & 7"));
            Assert.AreEqual(9, Evaluate("11 & -7"));
            Assert.AreEqual(8, Evaluate("4294967304 & 255"));
            Assert.AreEqual(16, Evaluate("42949673042 & -401929233123"));
            Assert.AreEqual(1, Evaluate("11.9 & 1.5"));
            Assert.AreEqual(0, Evaluate("NaN & NaN"));

            // Variables
            Assert.AreEqual(3, Evaluate("x = 11; x & 7"));
            Assert.AreEqual(9, Evaluate("x = 11; x & -7"));
            Assert.AreEqual(8, Evaluate("x = 4294967304; x & 255"));
            Assert.AreEqual(16, Evaluate("x = 42949673042; x & -401929233123"));
            Assert.AreEqual(1, Evaluate("x = 11.5; x & 1.5"));
        }

        [TestMethod]
        public void BitwiseXor()
        {
            // Constants
            Assert.AreEqual(12, Evaluate("11 ^ 7"));
            Assert.AreEqual(-14, Evaluate("11 ^ -7"));
            Assert.AreEqual(247, Evaluate("4294967304 ^ 255"));
            Assert.AreEqual(10, Evaluate("11.5 ^ 1.5"));
            Assert.AreEqual(3, Evaluate("'5' ^ '6'"));
            Assert.AreEqual(1, Evaluate("'a' ^ 1"));

            // Variables
            Assert.AreEqual(12, Evaluate("x = 11; x ^ 7"));
            Assert.AreEqual(-14, Evaluate("x = 11; x ^ -7"));
            Assert.AreEqual(247, Evaluate("x = 4294967304; x ^ 255"));
            Assert.AreEqual(1797692751, Evaluate("x = 42949673042; x ^ -401929233123"));
            Assert.AreEqual(10, Evaluate("x = 11.5; x ^ 1.5"));
        }

        [TestMethod]
        public void BitwiseOr()
        {
            Assert.AreEqual(15, Evaluate("11 | 7"));
            Assert.AreEqual(-5, Evaluate("11 | -7"));
            Assert.AreEqual(255, Evaluate("8 | 255"));
            Assert.AreEqual(11, Evaluate("11.5 | 1.5"));
            Assert.AreEqual(7, Evaluate("'5' | '6'"));
            Assert.AreEqual(1, Evaluate("'a' | 1"));

            // Variables
            Assert.AreEqual(15, Evaluate("x = 11; x | 7"));
            Assert.AreEqual(-5, Evaluate("x = -7; 11 | x"));
            Assert.AreEqual(255, Evaluate("x = 8; x | 255"));
            Assert.AreEqual(11, Evaluate("x = 1.5; 11.5 | x"));
            Assert.AreEqual(7, Evaluate("x = '5'; y = '6'; x | y"));
            Assert.AreEqual(1, Evaluate("x = 1; 'a' | x"));
        }

        [TestMethod]
        public void LogicalAnd()
        {
            // Boolean arguments.
            Assert.AreEqual(false, Evaluate("false && false"));
            Assert.AreEqual(false, Evaluate("false && true"));
            Assert.AreEqual(false, Evaluate("true && false"));
            Assert.AreEqual(true, Evaluate("true && true"));

            // Numeric arguments.
            Assert.AreEqual(0, Evaluate("0 && 7"));
            Assert.AreEqual(0, Evaluate("11 && 0"));
            Assert.AreEqual(7, Evaluate("11 && 7"));

            // Mixed.
            Assert.AreEqual(true, Evaluate("11 && true"));
            Assert.AreEqual(11, Evaluate("true && 11"));
            Assert.AreEqual(false, Evaluate("false && 11"));

            // Variables.
            Assert.AreEqual(false, Evaluate("x = false; x && false"));
            Assert.AreEqual(false, Evaluate("x = true; false && x"));
            Assert.AreEqual(false, Evaluate("x = true; y = false; x && y"));
            Assert.AreEqual(true, Evaluate("x = true; y = true; x && y"));
            Assert.AreEqual(false, Evaluate("x = false; y = 11; x && y"));
        }

        [TestMethod]
        public void LogicalOr()
        {
            // Boolean arguments.
            Assert.AreEqual(false, Evaluate("false || false"));
            Assert.AreEqual(true, Evaluate("false || true"));
            Assert.AreEqual(true, Evaluate("true || false"));
            Assert.AreEqual(true, Evaluate("true || true"));

            // Numeric arguments.
            Assert.AreEqual(7, Evaluate("0 || 7"));
            Assert.AreEqual(11, Evaluate("11 || 0"));
            Assert.AreEqual(11, Evaluate("11 || 7"));

            // Mixed.
            Assert.AreEqual(11, Evaluate("11 || true"));
            Assert.AreEqual(true, Evaluate("true || 11"));
            Assert.AreEqual(11, Evaluate("false || 11"));

            // Variables.
            Assert.AreEqual(false, Evaluate("x = false; x || false"));
            Assert.AreEqual(true, Evaluate("x = true; false || x"));
            Assert.AreEqual(true, Evaluate("x = true; y = false; x || y"));
            Assert.AreEqual(true, Evaluate("x = true; y = true; x || y"));
            Assert.AreEqual(11, Evaluate("x = false; y = 11; x || y"));
        }

        [TestMethod]
        public void Comma()
        {
            Assert.AreEqual(2, Evaluate("1, 2"));
            Assert.AreEqual("aliens", Evaluate("1, 'aliens'"));
            Assert.AreEqual(true, Evaluate("'go', true"));
            Assert.AreEqual(3, Evaluate("1, 2, 3"));
            Assert.AreEqual(3, Evaluate("var x = 1, y = 2, z = 3; x, y, z"));
            Assert.AreEqual(3, Evaluate("var x = [1, 2, 3]; x[0], x[1], x[2]"));
            Assert.AreEqual(3, Evaluate("Object((1, 2, 3)).valueOf()"));
            Assert.AreEqual(3, Evaluate("Object((1, 2, 3), 4, 5, 6).valueOf()"));
        }

        [TestMethod]
        public void Conditional()
        {
            Assert.AreEqual(8, Evaluate("true ? 8 : 'test'"));
            Assert.AreEqual("hello", Evaluate("true ? 'hello' : 'nope'"));
            Assert.AreEqual(7, Evaluate("5 ? 7 : 8"));
            Assert.AreEqual(8, Evaluate("0 ? 7 : 8"));
            Assert.AreEqual(true, Evaluate("true ? true : false ? 8 : 9"));
            Assert.AreEqual(3, Evaluate("1 ? 2 ? 3 : 4 : 5"));
            Assert.AreEqual(4, Evaluate("1 ? 0 ? 3 : 4 : 5"));
            Assert.AreEqual(5, Evaluate("0 ? 1 ? 3 : 4 : 5"));

            // Test the precedence at the start of the conditional.
            Assert.AreEqual(1, Evaluate("x = 5; x + 0 ? 1 : 2"));
            Assert.AreEqual(1, Evaluate("x = 5; x || 0 ? 1 : 2"));
            Assert.AreEqual(2, Evaluate("x = 5; x = 0 ? 1 : 2"));
            Assert.AreEqual(2, Evaluate("x = 5; x, 0 ? 1 : 2"));

            // Test the precedence in the middle of the conditional.
            Assert.AreEqual(1, Evaluate("x = 5; true ? x = 1 : 2"));
            Assert.AreEqual("SyntaxError: Wrong number of operands", EvaluateExceptionMessage("x = 5; true ? 1, x : 2"));

            // Test the precedence at the end of the conditional.
            Assert.AreEqual(1, Evaluate("x = 4; true ? 1 : x = 2"));
            Assert.AreEqual(1, Evaluate("x = 4; true ? 1 : x += 2"));
            Assert.AreEqual(2, Evaluate("x = 3; true ? 1 : x, 2"));

            // Variables
            Assert.AreEqual(2, Evaluate("var x = 1, y = 2, z = 3; x ? y : z"));
            Assert.AreEqual(3, Evaluate("var x = 0, y = 2, z = 3; x ? y : z"));
        }

        [TestMethod]
        public void Assignment()
        {
            // Numeric operations.
            Assert.AreEqual(4, Evaluate("x = 4"));
            Assert.AreEqual(6, Evaluate("x = 4; x += 2"));
            Assert.AreEqual(2, Evaluate("x = 4; x -= 2"));
            Assert.AreEqual(8, Evaluate("x = 4; x *= 2"));
            Assert.AreEqual(2, Evaluate("x = 4; x /= 2"));
            Assert.AreEqual(1, Evaluate("x = 4; x %= 3"));
            Assert.AreEqual(8, Evaluate("x = 4; x <<= 1"));
            Assert.AreEqual(2, Evaluate("x = 4; x >>= 1"));
            Assert.AreEqual(2, Evaluate("x = 4; x >>>= 1"));
            Assert.AreEqual(0, Evaluate("x = 4; x &= 1"));
            Assert.AreEqual(5, Evaluate("x = 4; x |= 1"));
            Assert.AreEqual(5, Evaluate("x = 4; x ^= 1"));
            Assert.AreEqual(4, Evaluate("x = 4; x"));
            Assert.AreEqual(6, Evaluate("x = 4; x += 2; x"));
            Assert.AreEqual(2, Evaluate("x = 4; x -= 2; x"));
            Assert.AreEqual(8, Evaluate("x = 4; x *= 2; x"));
            Assert.AreEqual(2, Evaluate("x = 4; x /= 2; x"));
            Assert.AreEqual(1, Evaluate("x = 4; x %= 3; x"));
            Assert.AreEqual(8, Evaluate("x = 4; x <<= 1; x"));
            Assert.AreEqual(2, Evaluate("x = 4; x >>= 1; x"));
            Assert.AreEqual(2, Evaluate("x = 4; x >>>= 1; x"));
            Assert.AreEqual(0, Evaluate("x = 4; x &= 1; x"));
            Assert.AreEqual(5, Evaluate("x = 4; x |= 1; x"));
            Assert.AreEqual(5, Evaluate("x = 4; x ^= 1; x"));
            Assert.AreEqual(16, Evaluate("x = 4; x **= 2; x"));

            // String operations.
            Assert.AreEqual("hah", Evaluate("x = 'hah'"));
            Assert.AreEqual("hah2", Evaluate("x = 'hah'; x += 2"));
            Assert.AreEqual("32", Evaluate("x = '3'; x += '2'"));
            Assert.AreEqual(double.NaN, Evaluate("x = 'hah'; x -= 2"));
            Assert.AreEqual(double.NaN, Evaluate("x = 'hah'; x *= 2"));
            Assert.AreEqual(double.NaN, Evaluate("x = 'hah'; x /= 2"));
            Assert.AreEqual(double.NaN, Evaluate("x = 'hah'; x %= 3"));
            Assert.AreEqual(0, Evaluate("x = 'hah'; x <<= 1"));
            Assert.AreEqual(0, Evaluate("x = 'hah'; x >>= 1"));
            Assert.AreEqual(0, Evaluate("x = 'hah'; x >>>= 1"));
            Assert.AreEqual(0, Evaluate("x = 'hah'; x &= 1"));
            Assert.AreEqual(1, Evaluate("x = 'hah'; x |= 1"));
            Assert.AreEqual(1, Evaluate("x = 'hah'; x ^= 1"));
            Assert.AreEqual("hah", Evaluate("x = 'hah'; x"));
            Assert.AreEqual("hah2", Evaluate("x = 'hah'; x += 2; x"));
            Assert.AreEqual("32", Evaluate("x = '3'; x += '2'; x"));
            Assert.AreEqual(double.NaN, Evaluate("x = 'hah'; x -= 2; x"));
            Assert.AreEqual(double.NaN, Evaluate("x = 'hah'; x *= 2; x"));
            Assert.AreEqual(double.NaN, Evaluate("x = 'hah'; x /= 2; x"));
            Assert.AreEqual(double.NaN, Evaluate("x = 'hah'; x %= 3; x"));
            Assert.AreEqual(0, Evaluate("x = 'hah'; x <<= 1; x"));
            Assert.AreEqual(0, Evaluate("x = 'hah'; x >>= 1; x"));
            Assert.AreEqual(0, Evaluate("x = 'hah'; x >>>= 1; x"));
            Assert.AreEqual(0, Evaluate("x = 'hah'; x &= 1; x"));
            Assert.AreEqual(1, Evaluate("x = 'hah'; x |= 1; x"));
            Assert.AreEqual(1, Evaluate("x = 'hah'; x ^= 1; x"));
            Assert.AreEqual(double.NaN, Evaluate("x = 'hah'; x **= 2; x"));

            // Evaluated left to right.
            Assert.AreEqual(7, Evaluate("x = 1; (x = 2) + x + (x = 3)"));

            // The left hand side is evaluated before the right hand side.
            Assert.AreEqual("123", Evaluate("x = '123'; (x = ['123'])[0] = x[0]"));

            // The left hand side should only be evaluated once.
            Assert.AreEqual("1/3", Evaluate("x = [[2],[5]]; (x = x[0])[0] = 3; x.length + '/' + x.toString()"));
            Assert.AreEqual("1/9", Evaluate("x = [[2],[5]]; (x = x[0])[0] += 7; x.length + '/' + x.toString()"));

            // Strict mode: attempts to set a variable that has not been declared is disallowed.
            Assert.AreEqual("ReferenceError: asddfsgwqewert is not defined", EvaluateExceptionMessage("'use strict'; asddfsgwqewert = 'test'"));
            Assert.AreEqual("ReferenceError: asddfsgwqewert is not defined", EvaluateExceptionMessage("function foo() { 'use strict'; asddfsgwqewert = 'test'; } foo()"));

            // Strict mode: cannot write to a non-writable property.
            Assert.AreEqual("TypeError: The property 'a' is read-only.", EvaluateExceptionMessage("'use strict'; var x = {}; Object.defineProperty(x, 'a', {value: 7, enumerable: true, writable: false, configurable: true}); x.a = 5;"));

            // Strict mode: cannot write to a non-existant property when the object is non-extensible.
            Assert.AreEqual("TypeError: The property 'a' cannot be created as the object is not extensible.", EvaluateExceptionMessage("'use strict'; var x = {}; Object.preventExtensions(x); x.a = 5;"));

            // Strict mode: cannot write to a property that has a getter but no setter.
            Assert.AreEqual("TypeError: The property 'a' is read-only.", EvaluateExceptionMessage("'use strict'; var x = {}; Object.defineProperty(x, 'a', {get: function() { return 1 }}); x.a = 5;"));

            // Strict mode: left-hand side cannot be 'eval' or 'arguments'.
            Assert.AreEqual("SyntaxError: The variable 'eval' cannot be modified in strict mode.", EvaluateExceptionMessage("'use strict'; eval = 5;"));
            Assert.AreEqual("SyntaxError: The variable 'arguments' cannot be modified in strict mode.", EvaluateExceptionMessage("'use strict'; arguments = 5;"));
            Assert.AreEqual("SyntaxError: The variable 'eval' cannot be modified in strict mode.", EvaluateExceptionMessage("'use strict'; function f() { eval = 5; } f()"));
            Assert.AreEqual("SyntaxError: The variable 'arguments' cannot be modified in strict mode.", EvaluateExceptionMessage("'use strict'; function f() { arguments = 5; } f()"));
            Assert.AreEqual("SyntaxError: The variable 'eval' cannot be modified in strict mode.", EvaluateExceptionMessage("function f() { 'use strict'; eval = 5; } f()"));
            Assert.AreEqual("SyntaxError: The variable 'arguments' cannot be modified in strict mode.", EvaluateExceptionMessage("function f() { 'use strict'; arguments = 5; } f()"));

            // Strict mode: left-hand side cannot be 'eval' or 'arguments' (compound assignment).
            Assert.AreEqual("SyntaxError: The variable 'eval' cannot be modified in strict mode.", EvaluateExceptionMessage("'use strict'; eval += 5;"));
            Assert.AreEqual("SyntaxError: The variable 'arguments' cannot be modified in strict mode.", EvaluateExceptionMessage("'use strict'; arguments += 5;"));
            Assert.AreEqual("SyntaxError: The variable 'eval' cannot be modified in strict mode.", EvaluateExceptionMessage("'use strict'; function f() { eval += 5; } f()"));
            Assert.AreEqual("SyntaxError: The variable 'arguments' cannot be modified in strict mode.", EvaluateExceptionMessage("'use strict'; function f() { arguments += 5; } f()"));
            Assert.AreEqual("SyntaxError: The variable 'eval' cannot be modified in strict mode.", EvaluateExceptionMessage("function f() { 'use strict'; eval += 5; } f()"));
            Assert.AreEqual("SyntaxError: The variable 'arguments' cannot be modified in strict mode.", EvaluateExceptionMessage("function f() { 'use strict'; arguments += 5; } f()"));

            // Invalid left-hand side in assignment.
            Assert.AreEqual("SyntaxError: Invalid left-hand side in assignment.", EvaluateExceptionMessage("5 = 6"));
        }

        [TestMethod]
        public void PreIncrement()
        {
            Assert.AreEqual(1, Evaluate("x = 0; ++ x"));
            Assert.AreEqual(1, Evaluate("x = 0; ++ x; x"));
            Assert.AreEqual("SyntaxError: Invalid target of prefix operation.", EvaluateExceptionMessage("++ 2"));

            // The operand should only be evaluated once.
            Assert.AreEqual(3, Evaluate("x = [[2]]; ++(x = x[0])[0]"));
            Assert.AreEqual("1/3", Evaluate("x = [[2]]; ++(x = x[0])[0]; x.length + '/' + x.toString()"));

            // Strict mode: reference cannot be 'eval' or 'arguments'.
            Assert.AreEqual("SyntaxError: The variable 'eval' cannot be modified in strict mode.", EvaluateExceptionMessage("'use strict'; ++ eval;"));
            Assert.AreEqual("SyntaxError: The variable 'arguments' cannot be modified in strict mode.", EvaluateExceptionMessage("'use strict'; ++ arguments;"));
            Assert.AreEqual("SyntaxError: The variable 'eval' cannot be modified in strict mode.", EvaluateExceptionMessage("'use strict'; function f() { ++ eval; } f()"));
            Assert.AreEqual("SyntaxError: The variable 'arguments' cannot be modified in strict mode.", EvaluateExceptionMessage("'use strict'; function f() { ++ arguments; } f()"));
            Assert.AreEqual("SyntaxError: The variable 'eval' cannot be modified in strict mode.", EvaluateExceptionMessage("function f() { 'use strict'; ++ eval; } f()"));
            Assert.AreEqual("SyntaxError: The variable 'arguments' cannot be modified in strict mode.", EvaluateExceptionMessage("function f() { 'use strict'; ++ arguments; } f()"));
        }

        [TestMethod]
        public void PreDecrement()
        {
            Assert.AreEqual(-1, Evaluate("x = 0; -- x"));
            Assert.AreEqual(-1, Evaluate("x = 0; -- x; x"));
            Assert.AreEqual("SyntaxError: Invalid target of prefix operation.", EvaluateExceptionMessage("-- 2"));

            // The operand should only be evaluated once.
            Assert.AreEqual(1, Evaluate("x = [[2]]; --(x = x[0])[0]"));
            Assert.AreEqual("1/1", Evaluate("x = [[2]]; --(x = x[0])[0]; x.length + '/' + x.toString()"));

            // Strict mode: reference cannot be 'eval' or 'arguments'.
            Assert.AreEqual("SyntaxError: The variable 'eval' cannot be modified in strict mode.", EvaluateExceptionMessage("'use strict'; -- eval;"));
            Assert.AreEqual("SyntaxError: The variable 'arguments' cannot be modified in strict mode.", EvaluateExceptionMessage("'use strict'; -- arguments;"));
            Assert.AreEqual("SyntaxError: The variable 'eval' cannot be modified in strict mode.", EvaluateExceptionMessage("'use strict'; function f() { -- eval; } f()"));
            Assert.AreEqual("SyntaxError: The variable 'arguments' cannot be modified in strict mode.", EvaluateExceptionMessage("'use strict'; function f() { -- arguments; } f()"));
            Assert.AreEqual("SyntaxError: The variable 'eval' cannot be modified in strict mode.", EvaluateExceptionMessage("function f() { 'use strict'; -- eval; } f()"));
            Assert.AreEqual("SyntaxError: The variable 'arguments' cannot be modified in strict mode.", EvaluateExceptionMessage("function f() { 'use strict'; -- arguments; } f()"));
        }

        [TestMethod]
        public void PostIncrement()
        {
            Assert.AreEqual(0, Evaluate("x = 0; x ++"));
            Assert.AreEqual(1, Evaluate("x = 0; x ++; x"));
            Assert.AreEqual("SyntaxError: Invalid target of postfix operation.", EvaluateExceptionMessage("2 ++"));

            // The operand should only be evaluated once.
            Assert.AreEqual(2, Evaluate("x = [[2]]; (x = x[0])[0]++"));
            Assert.AreEqual("1/3", Evaluate("x = [[2]]; (x = x[0])[0]++; x.length + '/' + x.toString()"));

            // Strict mode: left-hand side cannot be 'eval' or 'arguments'.
            Assert.AreEqual("SyntaxError: The variable 'eval' cannot be modified in strict mode.", EvaluateExceptionMessage("'use strict'; eval ++;"));
            Assert.AreEqual("SyntaxError: The variable 'arguments' cannot be modified in strict mode.", EvaluateExceptionMessage("'use strict'; arguments ++;"));
            Assert.AreEqual("SyntaxError: The variable 'eval' cannot be modified in strict mode.", EvaluateExceptionMessage("'use strict'; function f() { eval ++; } f()"));
            Assert.AreEqual("SyntaxError: The variable 'arguments' cannot be modified in strict mode.", EvaluateExceptionMessage("'use strict'; function f() { arguments ++; } f()"));
            Assert.AreEqual("SyntaxError: The variable 'eval' cannot be modified in strict mode.", EvaluateExceptionMessage("function f() { 'use strict'; eval ++; } f()"));
            Assert.AreEqual("SyntaxError: The variable 'arguments' cannot be modified in strict mode.", EvaluateExceptionMessage("function f() { 'use strict'; arguments ++; } f()"));
        }

        [TestMethod]
        public void PostDecrement()
        {
            Assert.AreEqual(0, Evaluate("x = 0; x --"));
            Assert.AreEqual(-1, Evaluate("x = 0; x --; x"));
            Assert.AreEqual("SyntaxError: Invalid target of postfix operation.", EvaluateExceptionMessage("2 --"));

            // The operand should only be evaluated once.
            Assert.AreEqual(2, Evaluate("x = [[2]]; (x = x[0])[0]--"));
            Assert.AreEqual("1/1", Evaluate("x = [[2]]; (x = x[0])[0]--; x.length + '/' + x.toString()"));

            // Strict mode: left-hand side cannot be 'eval' or 'arguments'.
            Assert.AreEqual("SyntaxError: The variable 'eval' cannot be modified in strict mode.", EvaluateExceptionMessage("'use strict'; eval --;"));
            Assert.AreEqual("SyntaxError: The variable 'arguments' cannot be modified in strict mode.", EvaluateExceptionMessage("'use strict'; arguments --;"));
            Assert.AreEqual("SyntaxError: The variable 'eval' cannot be modified in strict mode.", EvaluateExceptionMessage("'use strict'; function f() { eval --; } f()"));
            Assert.AreEqual("SyntaxError: The variable 'arguments' cannot be modified in strict mode.", EvaluateExceptionMessage("'use strict'; function f() { arguments --; } f()"));
            Assert.AreEqual("SyntaxError: The variable 'eval' cannot be modified in strict mode.", EvaluateExceptionMessage("function f() { 'use strict'; eval --; } f()"));
            Assert.AreEqual("SyntaxError: The variable 'arguments' cannot be modified in strict mode.", EvaluateExceptionMessage("function f() { 'use strict'; arguments --; } f()"));
        }

        [TestMethod]
        public void Grouping()
        {
            Assert.AreEqual(22, Evaluate("(5 + 6) * 2"));
            Assert.AreEqual(27, Evaluate("5 + (5 + 6) * 2"));
            Assert.AreEqual(33, Evaluate("5 + (5 * 6) - 2"));
            Assert.AreEqual(32, Evaluate("(5 + (5 + 6)) * 2"));

            Assert.AreEqual("SyntaxError: Missing closing token ')'", EvaluateExceptionMessage("(5"));
            Assert.AreEqual("SyntaxError: Expected identifier but found end of input", EvaluateExceptionMessage("({[0]("));
        }

        [TestMethod]
        public void FunctionCall()
        {
            Assert.AreEqual("[object Math]", Evaluate("(Math.toString)()"));
            Assert.AreEqual("[object Math]", Evaluate("Math.toString()"));
            Assert.AreEqual(2, Evaluate("Math.ceil(1.2)"));
            Assert.AreEqual(0, Evaluate("Math.atan2(0, 2)"));
            Assert.AreEqual("[object Math]", Evaluate("(Math.toString)()"));

            // Call functions in the global scope.
            Assert.AreEqual("a%20b", Evaluate("encodeURI('a b')"));
            Assert.AreEqual(true, Evaluate("b = 5; this.hasOwnProperty('b')"));
            Assert.AreEqual("TypeError: The function 'hasOwnProperty' does not allow the value of 'this' to be undefined", EvaluateExceptionMessage("b = 5; hasOwnProperty('b')"));

            // Argument conversion.
            Assert.AreEqual(123, Evaluate("Math.abs('-123')"));

            // Extra arguments are ignored.
            Assert.AreEqual(2, Evaluate("Math.ceil(1.2, 5)"));
            Assert.AreEqual(5, Evaluate("function test(test) { return test; } test(5, 4, 3);"));

            // Too few arguments are passed as "undefined".
            Assert.AreEqual(double.NaN, Evaluate("Math.ceil()"));
            Assert.AreEqual(true, Evaluate("isNaN()"));
            Assert.AreEqual(false, Evaluate("isFinite()"));
            Assert.AreEqual(3, Evaluate("function test(test) { test = 3; return test; } test();"));

            // Object must be a function.
            Assert.AreEqual("TypeError: 'x' is not a function", EvaluateExceptionMessage("x = { a: 1 }; x()"));

            // Passing a function in an argument.
            Assert.AreEqual(3, Evaluate("function a(b) { return b + 2; } function c(func) { return func(1); } c(a)"));

            // Arguments should only be evaluated once.
            Assert.AreEqual(1, Evaluate("var i = 0; Function({ toString: function() { return ++i } }).apply(null); i"));

            // In compatibility mode, undefined and null are converted to objects.
            CompatibilityMode = CompatibilityMode.ECMAScript3;
            try
            {
                Assert.AreEqual(true, Evaluate("hasOwnProperty('NaN')"));
                Assert.AreEqual(true, Evaluate("hasOwnProperty.call(null, 'NaN')"));
                Assert.AreEqual(true, Evaluate("hasOwnProperty.call(undefined, 'NaN')"));
            }
            finally
            {
                CompatibilityMode = CompatibilityMode.Latest;
            }

            // 'arguments' and 'caller' must be undefined in strict mode.
            Assert.AreEqual(Undefined.Value, Evaluate("'use strict'; function test(){ function inner(){ return test.arguments; } return inner(); } test()"));
            Assert.AreEqual(Undefined.Value, Evaluate("'use strict'; function test(){ function inner(){ return inner.caller; } return inner(); } test()"));
            Assert.AreEqual(Undefined.Value, Evaluate("'use strict'; function test(){ function inner(){ test.arguments = 5; } return inner(); } test()"));
            Assert.AreEqual(Undefined.Value, Evaluate("'use strict'; function test(){ function inner(){ inner.caller = 5; } return inner(); } test()"));
        }

        [TestMethod]
        public void New()
        {
            Assert.AreEqual("five", Evaluate("(new String('five')).toString()"));
            Assert.AreEqual("five", Evaluate("new String('five').toString()"));
            Assert.AreEqual("5", Evaluate("new Number(5).toString()"));
            Assert.AreEqual("TypeError: The new operator requires a function, found a 'string' instead", EvaluateExceptionMessage("new (String('five'))"));

            // Precedence tests.
            Assert.AreEqual("[object Object]", Evaluate("x = {}; x.f = function() { }; (new x.f()).toString()"));
            Assert.AreEqual("TypeError: Objects cannot be constructed from built-in functions.", EvaluateExceptionMessage("(new Function.valueOf)()"));  // new (Function.valueOf) is not a function.
            Assert.AreEqual("function anonymous() {\n\n}", Evaluate("(new (Function.valueOf())).toString()"));
            Assert.AreEqual("function anonymous() {\n\n}", Evaluate("((new Function).valueOf()).toString()"));
            Assert.AreEqual("[object Object]", Evaluate("x = {}; x.f = function() { }; (new (x.f)()).toString()"));

            // New user-defined function.
            Assert.AreEqual(5, Evaluate("function f() { this.a = 5; return 2; }; a = new f(); a.a"));
            Assert.AreEqual(true, Evaluate("function f() { this.a = 5; return 2; }; a = new f(); Object.getPrototypeOf(a) === f.prototype"));

            // Returning an object returns that as the new object.
            Assert.AreEqual(6, Evaluate("function f() { this.a = 5; return { a: 6 }; }; x = new f(); x.a"));

            // Built-in functions cannot be constructed.
            Assert.AreEqual("TypeError: Objects cannot be constructed from built-in functions.", EvaluateExceptionMessage("new Function.valueOf()"));
        }

        [TestMethod]
        public void InstanceOf()
        {
            // Primitive types always return false.
            Assert.AreEqual(false, Evaluate("5 instanceof Boolean"));
            Assert.AreEqual(false, Evaluate("5 instanceof Number"));
            Assert.AreEqual(false, Evaluate("5 instanceof String"));
            Assert.AreEqual(false, Evaluate("true instanceof Boolean"));
            Assert.AreEqual(false, Evaluate("'hello' instanceof Number"));
            Assert.AreEqual(false, Evaluate("'hello' instanceof String"));

            // Arrays and regular expressions return true for Array and RegExp respectively.
            // Since these objects inherit from Object, that returns true as well.
            Assert.AreEqual(true, Evaluate("/abc/ instanceof RegExp"));
            Assert.AreEqual(false, Evaluate("/abc/ instanceof Array"));
            Assert.AreEqual(true, Evaluate("[] instanceof Array"));
            Assert.AreEqual(false, Evaluate("[] instanceof Number"));
            Assert.AreEqual(true, Evaluate("/abc/ instanceof Object"));
            Assert.AreEqual(true, Evaluate("[] instanceof Object"));

            // Object literals return true for Object only.  Note: "{} instanceof Object" is invalid.
            Assert.AreEqual(true, Evaluate("x = {}; x instanceof Object"));
            Assert.AreEqual(false, Evaluate("x = {}; x instanceof Array"));

            // Global functions return true for Object and Function.
            Assert.AreEqual(true, Evaluate("Array instanceof Function"));
            Assert.AreEqual(true, Evaluate("Array instanceof Object"));

            // Both sides can be a variable.
            Assert.AreEqual(true, Evaluate("x = Function; x instanceof x"));
            Assert.AreEqual(false, Evaluate("x = Array; x instanceof x"));

            // Right-hand-side must be a function.
            Assert.AreEqual("TypeError: The instanceof operator expected a function, but found 'object' instead", EvaluateExceptionMessage("5 instanceof Math"));

            // Test newly constructed objects.
            Assert.AreEqual(true, Evaluate("new Number(5) instanceof Number"));
            Assert.AreEqual(true, Evaluate("new Number(5) instanceof Object"));
            Assert.AreEqual(false, Evaluate("new Number(5) instanceof String"));

            // Check order of evaluation - should be left to right.
            Assert.AreEqual("x", Evaluate(@"
                var x = function () { throw 'x'; };
                var y = function () { throw 'y'; };
                try { x() instanceof y(); } catch (e) { e }"));
        }

        [TestMethod]
        public void In()
        {
            Assert.AreEqual(true, Evaluate("'atan2' in Math"));
            Assert.AreEqual(true, Evaluate("1 in [5, 6]"));
            Assert.AreEqual(false, Evaluate("2 in [5, 6]"));
            Assert.AreEqual(true, Evaluate("'a' in {a: 1, b: 2}"));
            Assert.AreEqual(false, Evaluate("'c' in {a: 1, b: 2}"));
            Assert.AreEqual(true, Evaluate("'valueOf' in {a: 1, b: 2}"));
            Assert.AreEqual(true, Evaluate("'toString' in new Number(5)"));
            Assert.AreEqual(false, Evaluate("'abcdefgh' in new Number(5)"));
            Assert.AreEqual(true, Evaluate("'toString' in new String()"));
            Assert.AreEqual(true, Evaluate("var x = 'atan2', y = Math; x in y"));
            Assert.AreEqual("TypeError: The in operator expected an object, but found 'number' instead", EvaluateExceptionMessage("'toString' in 5"));
            Assert.AreEqual("TypeError: The in operator expected an object, but found 'number' instead", EvaluateExceptionMessage("'toString' in 5"));

            // Check order of evaluation - should be left to right.
            Assert.AreEqual("x", Evaluate(@"
                var x = function () { throw 'x'; };
                var y = function () { throw 'y'; };
                try { x() in y(); } catch (e) { e }"));
        }

        [TestMethod]
        public void MemberAccess()
        {
            Assert.AreEqual(double.NaN, Evaluate("NaN"));

            // Member operator (get)
            Assert.AreEqual("abc", Evaluate("'abc'.toString()"));
            Assert.AreEqual("5.6", Evaluate("5.6.toString()"));
            Assert.AreEqual("5", Evaluate("5 .toString()"));
            Assert.AreEqual(1, Evaluate("x = { a: 1 }; x.a"));

            // Member operator (set)
            Assert.AreEqual(2, Evaluate("x = { a: 1 }; x.a = 2; x.a"));
            
            // Index operator (get)
            Assert.AreEqual("5.6", Evaluate("5.6['toString']()"));
            Assert.AreEqual("b", Evaluate("'abc'[1]"));
            Assert.AreEqual(Undefined.Value, Evaluate("'abc'[3]"));
            Assert.AreEqual("b", Evaluate("y = 1; 'abc'[y]"));
            Assert.AreEqual(1, Evaluate("x = { a: 1 }; x['a']"));
            Assert.AreEqual(1, Evaluate("x = { a: 1 }; y = 'a'; x[y]"));
            Assert.AreEqual(3, Evaluate("var a = {false: 3}; a[false]"));
            Assert.AreEqual(4, Evaluate("var a = [4]; a[[[[0]]]]"));
            Assert.AreEqual(5, Evaluate("var a = { 'abc' : 5 }; a[[[['abc']]]]"));

            // Index operator (set)
            Assert.AreEqual("5.6", Evaluate("var x = 5.6; x['toString'] = function() { }; x.toString()"));
            Assert.AreEqual("d", Evaluate("'abc'[1] = 'd'"));
            Assert.AreEqual("abc", Evaluate("var x = 'abc'; x[1] = 'd'; x"));
            Assert.AreEqual("d", Evaluate("'abc'[3] = 'd'"));
            Assert.AreEqual("abc", Evaluate("y = 1; var x = 'abc'; x[y] = 'd'; x"));
            Assert.AreEqual(2, Evaluate("x = { a: 1 }; x['a'] = 2; x['a']"));
            Assert.AreEqual(2, Evaluate("x = { a: 1 }; y = 'a'; x[y] = 2; x[y]"));

            // Check details of hidden class functionality.
            Assert.AreEqual(2, Evaluate("x = {}; x.a = 6; x.a = 2; x.a"));
            Assert.AreEqual(3, Evaluate("x = {}; x.a = 6; x.b = 2; y = {}; y.a = 3; y.a"));
            Assert.AreEqual(Undefined.Value, Evaluate("x = {}; x.a = 6; x.b = 2; y = {}; y.a = 3; y.b"));
            Assert.AreEqual(3, Evaluate("x = {}; x.a = 6; x.b = 2; y = {}; y.a = 3; y.b = 4; y.a"));
            Assert.AreEqual(4, Evaluate("x = {}; x.a = 6; x.b = 2; y = {}; y.a = 3; y.b = 4; y.b"));
            Assert.AreEqual(3, Evaluate("x = {}; x.a = 6; x.b = 2; y = {}; y.a = 3; y.b = 4; delete y.b; y.a"));
            Assert.AreEqual(Undefined.Value, Evaluate("x = {}; x.a = 6; x.b = 2; y = {}; y.a = 3; y.b = 4; delete y.b; y.b"));

            // Symbols.
            Assert.AreEqual(7, Evaluate("var obj = { }; var symbol = Symbol(); obj[symbol] = 7; obj[symbol]"));
            Assert.AreEqual(8, Evaluate("var obj = { }; var sym1 = Symbol(); obj[sym1] = 8; var sym2 = Symbol(); obj[sym2] = 9; obj[sym1]"));

            // Ensure you can create at least 16384 properties.
            Assert.AreEqual(16383, Evaluate(@"
                var x = new Object();
                for (var i = 0; i < 16384; i ++)
                    x['prop' + i] = i;
                x.prop16383"));

            Assert.AreEqual("ReferenceError: abcdefghij is not defined", EvaluateExceptionMessage("abcdefghij"));
            Assert.AreEqual("SyntaxError: Expected operator but found 'toString'", EvaluateExceptionMessage("5.toString"));
            Assert.AreEqual("ReferenceError: qwerty345 is not defined", EvaluateExceptionMessage("qwerty345.prop"));
            Assert.AreEqual("TypeError: Null cannot be converted to an object", EvaluateExceptionMessage("null.prop"));
            Assert.AreEqual("TypeError: undefined cannot be converted to an object", EvaluateExceptionMessage("undefined.prop"));
            Assert.AreEqual("SyntaxError: Wrong number of operands", EvaluateExceptionMessage("[].()"));
        }

        [TestMethod]
        public void ArrayLiteral()
        {
            Assert.AreEqual(0, Evaluate("[].length"));
            Assert.AreEqual(1, Evaluate("[,].length"));   // JScript says 2.
            Assert.AreEqual(1, Evaluate("[1,].length"));   // JScript says 2.
            Assert.AreEqual(1, Evaluate("a = 1; [a][0]"));
            Assert.AreEqual(6, Evaluate("[[1, 2, 3], [4, 5, 6]][1][2]"));
            Assert.AreEqual(1, Evaluate("[1].length"));
            Assert.AreEqual(2, Evaluate("[1, 2].length"));
            Assert.AreEqual(true, Evaluate("[1,,2].hasOwnProperty('0')"));
            Assert.AreEqual(false, Evaluate("[1,,2].hasOwnProperty('1')"));
            Assert.AreEqual(true, Evaluate("[1,,2].hasOwnProperty('2')"));
            Assert.AreEqual(true, Evaluate("[1,undefined,2].hasOwnProperty('1')"));
            Assert.AreEqual(true, Evaluate("[] instanceof Array"));
        }

        [TestMethod]
        public void ObjectLiteral()
        {
            Assert.AreEqual("[object Object]", Evaluate("x = {}; x.toString()"));
            Assert.AreEqual(1, Evaluate("x = {a: 1}.a"));
            Assert.AreEqual(1, Evaluate("x = {a: 1, }.a"));
            Assert.AreEqual(1, Evaluate("x = {a: 1, b: 2}.a"));
            Assert.AreEqual(1, Evaluate("x = {'a': 1, 'b': 2}.a"));
            Assert.AreEqual(1, Evaluate("x = {0: 1, 1: 2}[0]"));
            Assert.AreEqual(2, Evaluate("x = {a: 1, b: 2}.b"));
            Assert.AreEqual(2, Evaluate("x = {a: 1, a: 2}.a"));   // This is an error in strict mode.
            Assert.AreEqual(3, Evaluate("var obj = {valueOf:0, toString:1, foo:2}; x = 0; for (var y in obj) { x ++; } x"));

            // Keywords are allowed in ES5.
            Assert.AreEqual(1, Evaluate("x = {if: 1}; x.if"));
            Assert.AreEqual(1, Evaluate("x = {eval: 1}; x.eval"));
            Assert.AreEqual(1, Evaluate("x = {false: 1}; x.false"));
            Assert.AreEqual(1, Evaluate("x = {true: 1}; x.true"));
            Assert.AreEqual(1, Evaluate("x = {null: 1}; x.null"));
            Assert.AreEqual(2, Evaluate("x = {get: 2}; x.get"));
            Assert.AreEqual(3, Evaluate("x = {set: 3}; x.set"));

            // Object literals can have getters and setters.
            Assert.AreEqual(1, Evaluate("x = {get f() { return 1; }}; x.f"));
            Assert.AreEqual(5, Evaluate("x = {set f(value) { this.a = value; }}; x.f = 5; x.a"));
            Assert.AreEqual(5, Evaluate("x = {get f() { return this.a; }, set f(value) { this.a = value; }}; x.f = 5; x.f"));
            Assert.AreEqual(1, Evaluate("x = {get f() { return 1; }}; x.f = 5; x.f"));
            Assert.AreEqual(Undefined.Value, Evaluate("x = {set f(value) { this.a = value; }}; x.f"));
            Assert.AreEqual(1, Evaluate("x = {get 'f'() { return 1; }}; x.f = 5; x.f"));
            Assert.AreEqual(1, Evaluate("x = {get 0() { return 1; }}; x[0] = 5; x[0]"));
            Assert.AreEqual(4, Evaluate("var f = 4; x = {get f() { return f; }}; x.f"));
            Assert.AreEqual(3, Evaluate("var x = { get get() { return 3; } }; x.get"));

            // Check accessibility of getters and setters.
            Assert.AreEqual(true, Evaluate("Object.getOwnPropertyDescriptor({ get a() {} }, 'a').configurable"));
            Assert.AreEqual(true, Evaluate("Object.getOwnPropertyDescriptor({ get a() {} }, 'a').enumerable"));
            Assert.AreEqual("get a", Evaluate("x = { get a() {} }; Object.getOwnPropertyDescriptor(x, 'a').get.name"));
            Assert.AreEqual(true, Evaluate("Object.getOwnPropertyDescriptor({ get a() {}, set a(val) {} }, 'a').configurable"));
            Assert.AreEqual(true, Evaluate("Object.getOwnPropertyDescriptor({ get a() {}, set a(val) {} }, 'a').enumerable"));
            Assert.AreEqual("set a", Evaluate("x = { get a() {}, set a(val) {} }; Object.getOwnPropertyDescriptor(x, 'a').set.name"));

            // Check that "this" is correct inside getters and setters.
            Assert.AreEqual(9, Evaluate("x = { get b() { return this.a; } }; y = Object.create(x); y.a = 9; y.b"));
            Assert.AreEqual(9, Evaluate("x = { get b() { return this.a; } }; y = Object.create(x); y.a = 9; z = 'b'; y[z]"));
            Assert.AreEqual(9, Evaluate("x = { get '2'() { return this.a; } }; y = Object.create(x); y.a = 9; y[2]"));
            Assert.AreEqual(9, Evaluate("x = { get '2'() { return this.a; } }; y = Object.create(x); y.a = 9; z = 2; y[z]"));
            Assert.AreEqual(9, Evaluate("x = { set b(value) { this.a = value; } }; y = Object.create(x); y.b = 9; y.a"));
            Assert.AreEqual(true, Evaluate("x = { set b(value) { this.a = value; } }; y = Object.create(x); y.b = 9; y.hasOwnProperty('a')"));
            Assert.AreEqual(true, Evaluate("x = { set b(value) { this.a = value; } }; y = Object.create(x); z = 'b'; y[z] = 9; y.hasOwnProperty('a')"));

            // Duplicate property names are okay now, for some reason.
            Assert.AreEqual(3, Evaluate("x = {get a() { return 2 }, get a() { return 3 }}; x.a"));
            Assert.AreEqual(Undefined.Value, Evaluate("x = {set a(value) { }, set a(value) { }}; x.a"));
            Assert.AreEqual(2, Evaluate("x = {a: 1, get a() { return 2 }}; x.a"));
            Assert.AreEqual(Undefined.Value, Evaluate("x = {a: 1, set a(value) { }}; x.a"));
            Assert.AreEqual(3, Evaluate("x = {get a() { return 2 }, a: 3}; x.a"));
            Assert.AreEqual(1, Evaluate("x = {set a(value) { }, a: 1}; x.a"));

            // Errors
            Assert.AreEqual("SyntaxError: Expected ';' but found ':'", EvaluateExceptionMessage("{a: 1, b: 2}"));
            Assert.AreEqual("SyntaxError: Expected property name but found '}'", EvaluateExceptionMessage("x = {a: 1,, }.a"));
            Assert.AreEqual("SyntaxError: Expected ':' but found 'f'", EvaluateExceptionMessage("x = {'get' f() { return 1; }}"));
            Assert.AreEqual("SyntaxError: Getters cannot have arguments", EvaluateExceptionMessage("x = {get f(a) { return 1; }}"));
            Assert.AreEqual("SyntaxError: Setters must have a single argument", EvaluateExceptionMessage("x = {set f() { return 1; }}"));
            Assert.AreEqual("SyntaxError: Setters must have a single argument", EvaluateExceptionMessage("x = {set f(a, b) { return 1; }}"));

            // Strict mode: eval is allowed in a object literal property.
            Assert.AreEqual(1, Evaluate("'use strict'; x = {eval: 1}; x.eval"));

            // Computed property names.
            Assert.AreEqual(1, Evaluate("var x = 'y'; ({ [x]: 1 }).y"));
            Assert.AreEqual(1, Evaluate("var x = 'y'; ({ get [x]() { return 1 } }).y"));
            Assert.AreEqual(true, Evaluate(@"var x1 = 'y', x2 = 'y',
                valueSet,
                obj = {
                  get [x1] () { return 1 },
                  set [x2] (value) { valueSet = value }
                };
                obj.y = 'foo';
                obj.y === 1 && valueSet === 'foo';"));

            // Shorthand properties.
            Assert.AreEqual(1, Evaluate("var a = 1, b = 2; x = {a, b}; x.a"));
            Assert.AreEqual(2, Evaluate("var a = 1, b = 2; x = {a, b}; x.b"));
            Assert.AreEqual("SyntaxError: Expected ':' but found '.'", EvaluateExceptionMessage("var a = 1, b = { a: 3 }; x = {a, b.a}; x.a"));

            // Shorthand functions.
            Assert.AreEqual(3, Evaluate("var x = { a() { return 3; } }; x.a()"));
            Assert.AreEqual("a", Evaluate("var x = { a() { return 3; } }; x.a.name"));
            Assert.AreEqual(3, Evaluate("var x = { 5.5() { return 3; } }; x[5.5]()"));
            Assert.AreEqual(3, Evaluate("var x = { this() { return 3; } }; x.this()"));
            Assert.AreEqual(17, Evaluate("var x = { 'baby superman'() { return 17; } }; x['baby superman']()"));
            Assert.AreEqual(19, Evaluate("var x = { [1+2]() { return 19; } }; x[3]()"));
            Assert.AreEqual("1", Evaluate("var x = { [1]() { return 19; } }; x[1].name"));
            Assert.AreEqual("test", Evaluate("var x = { ['test']() { return 19; } }; x.test.name"));
            Assert.AreEqual(3, Evaluate("var x = { get() { return 3; } }; x.get()"));
            Assert.AreEqual("3", Evaluate("var x = { [1+2]() { return 19; } }; x[3].name"));
            Assert.AreEqual("[object Object]", Evaluate("var y = { a: 1, b: 2 }; var x = {[y]() { return 10; }}; x[y].name"));
        }

        [TestMethod]
        public void Delete()
        {
            // Delete property.
            Assert.AreEqual(true, Evaluate("x = {a: 1, b: 2}; delete x.a"));
            Assert.AreEqual(true, Evaluate("x = {a: 1, b: 2}; delete(x.a)"));
            Assert.AreEqual(Undefined.Value, Evaluate("x = {a: 1, b: 2}; delete x.a; x.a"));

            // Delete property (alternate syntax).
            Assert.AreEqual(true, Evaluate("x = {a: 1, b: 2}; delete x['a']"));
            Assert.AreEqual(Undefined.Value, Evaluate("x = {a: 1, b: 2}; delete x['a']; x.a"));
            Assert.AreEqual(true, Evaluate("x = {a: 1, b: 2}; y = 'a'; delete x[y]"));
            Assert.AreEqual(Undefined.Value, Evaluate("x = {a: 1, b: 2}; y = 'a'; delete x[y]; x.a"));

            // Delete from a dense array.
            Assert.AreEqual(true, Evaluate("x = [0, 1, 2]; delete x[1]"));
            Assert.AreEqual("0,,2", Evaluate("x = [0, 1, 2]; delete x[1]; x.toString()"));
            Assert.AreEqual(true, Evaluate("x = [0, 1, 2]; delete x[-1]"));
            Assert.AreEqual("0,1,2", Evaluate("x = [0, 1, 2]; delete x[-1]; x.toString()"));
            Assert.AreEqual(true, Evaluate("x = [0, 1, 2]; delete x[3]"));
            Assert.AreEqual("0,1,2", Evaluate("x = [0, 1, 2]; delete x[3]; x.toString()"));

            // Delete from a sparse array.
            Assert.AreEqual(true, Evaluate("x = []; x[10000] = 1; delete x[10000]"));
            Assert.AreEqual(10001, Evaluate("x = []; x[10000] = 1; delete x[10000]; x.length"));
            Assert.AreEqual(true, Evaluate("x = []; x[10000] = 1; delete x[10001]"));
            Assert.AreEqual(10001, Evaluate("x = []; x[10000] = 1; delete x[10000]; x.length"));

            // Delete does not operate against the prototype chain.
            Assert.AreEqual(true, Evaluate("x = Object.create({a: 1}); delete x.a"));
            Assert.AreEqual(1, Evaluate("x = Object.create({a: 1}); delete x.a; x.a"));

            // Delete non-configurable property.
            Assert.AreEqual(false, Evaluate("delete Number.prototype"));

            // Deleting a global variable fails.
            Execute("var delete_test_1 = 1; var delete_test_2 = delete delete_test_1;");
            Assert.AreEqual(1, Evaluate("delete_test_1"));
            Assert.AreEqual(false, Evaluate("delete_test_2"));
            Assert.AreEqual(false, Evaluate("Object.getOwnPropertyDescriptor(this, 'delete_test_1').configurable"));

            // Deleting function variables fails.
            Assert.AreEqual(false, Evaluate("(function f(a) { return delete a; })(1)"));
            Assert.AreEqual(1, Evaluate("(function f(a) { delete a; return a; })(1)"));

            // Delete non-reference.
            Assert.AreEqual(true, Evaluate("delete 5"));  // does nothing

            // Delete this in an object scope.
            Assert.AreEqual(true, Evaluate("delete this"));

            // Delete this in a function scope.
            // IE: throws an error
            // Firefox: true
            // Chrome: false
            Assert.AreEqual(true, Evaluate("var f = function () { return delete this; }; var x = {'a': 1, 'f': f}; x.f()"));

            // Delete from a parent scope.
            Assert.AreEqual(false, Evaluate("a = 5; function f() { delete a } f(); this.hasOwnProperty('a')"));

            // Deleting variables defined within an eval statement inside a global scope succeeds.
            Assert.AreEqual(true, Evaluate("abcdefg = 1; delete abcdefg"));
            Assert.AreEqual(false, Evaluate("abcdefg = 1; delete abcdefg; this.hasOwnProperty('abcdefg')"));
            Assert.AreEqual("ReferenceError: x is not defined", EvaluateExceptionMessage("x = 5; delete x; x"));

            // Deleting variables defined within an eval statement inside a function scope succeeds.
            Assert.AreEqual(true, Evaluate("(function() { var a = 5; return eval('var b = a; delete b'); })()"));
            Assert.AreEqual(true, Evaluate("b = 1; (function() { var a = 5; eval('var b = a'); return delete b; })()"));
            Assert.AreEqual(1, Evaluate("b = 1; (function() { var a = 5; eval('var b = a'); delete b; })(); b;"));
            Assert.AreEqual(1, Evaluate("b = 1; (function() { var a = 5; eval('var b = a'); delete b; return b; })()"));

            // Make sure delete calls functions.
            Assert.AreEqual(true, Evaluate("called = false; function f() { called = true; } delete f(); called"));

            // Strict mode: cannot delete a non-configurable property.
            Assert.AreEqual("TypeError: The property 'a' cannot be deleted.", EvaluateExceptionMessage("'use strict'; var x = {}; Object.defineProperty(x, 'a', {value: 7, enumerable: true, writable: false, configurable: false}); delete x.a;"));

            // Strict mode: deleting a variable fails.
            Assert.AreEqual("SyntaxError: Cannot delete foo because deleting a variable or argument is not allowed in strict mode", EvaluateExceptionMessage("'use strict'; var foo = 'test'; delete foo"));
            Assert.AreEqual("SyntaxError: Cannot delete test because deleting a variable or argument is not allowed in strict mode", EvaluateExceptionMessage("'use strict'; function test(){} delete test"));
            Assert.AreEqual("SyntaxError: Cannot delete arg because deleting a variable or argument is not allowed in strict mode", EvaluateExceptionMessage("'use strict'; (function(arg) { delete arg; })()"));

            // Delete a symbol.
            Assert.AreEqual(true, Evaluate("delete ''[Symbol.iterator]"));
            Assert.AreEqual(5, Evaluate("var x = {}; x[Symbol.iterator] = 5; x[Symbol.iterator]"));
            Assert.AreEqual(true, Evaluate("delete x[Symbol.iterator]"));
            Assert.AreEqual(Undefined.Value, Evaluate("x[Symbol.iterator]"));

            // Errors
            Assert.AreEqual("SyntaxError: Invalid member access", EvaluateExceptionMessage("delete[].(0)"));

            // Deleting a super reference is not allowed.
            Assert.AreEqual("ReferenceError: Unsupported reference to 'super'.", EvaluateExceptionMessage(@"
                class Base {
                  foo() {}
                }
                class Derived extends Base {
                  delFoo() {
                    delete super.foo;
                  }
                }
                new Derived().delFoo();"));
        }

        [TestMethod]
        public void Typeof()
        {
            Assert.AreEqual("undefined", Evaluate("typeof abcdefg"));
            Assert.AreEqual("undefined", Evaluate("typeof undefined"));
            Assert.AreEqual("object", Evaluate("typeof null"));
            Assert.AreEqual("undefined", Evaluate("typeof Math.abcdefg"));
            Assert.AreEqual("boolean", Evaluate("typeof true"));
            Assert.AreEqual("number", Evaluate("typeof 1"));
            Assert.AreEqual("number", Evaluate("typeof (NaN)"));
            Assert.AreEqual("number", Evaluate("typeof 1.5"));
            Assert.AreEqual("string", Evaluate("typeof 'hello'"));
            Assert.AreEqual("object", Evaluate("typeof /abc/"));
            Assert.AreEqual("object", Evaluate("typeof {}"));
            Assert.AreEqual("object", Evaluate("typeof []"));
            Assert.AreEqual("function", Evaluate("typeof Math.toString"));
            Assert.AreEqual("number", Evaluate("x = 1.5; typeof x"));
            Assert.AreEqual("string", Evaluate("x = 'hello'; typeof x"));
            Assert.AreEqual("number", Evaluate("x = 5; (function() { return typeof(x) })()"));
            Assert.AreEqual("number", Evaluate("typeof([1, 2].length)"));
        }

        [TestMethod]
        public void This()
        {
            // "this" is set to the global object by default.
            Assert.AreEqual(5, Evaluate("this.x = 5; this.x"));

            // In ES3 functions will get the global object as the "this" value by default.
            Assert.AreEqual(true, Evaluate("(function(){ return this; }).call(null) === this"));
            Assert.AreEqual(true, Evaluate("(function(){ return this; }).call(undefined) === this"));
            Assert.AreEqual(6, Evaluate("(function(){ return this; }).call(5) + 1"));
            Assert.AreEqual("object", Evaluate("typeof((function(){ return this; }).call(5))"));
            Assert.AreEqual(6, Evaluate("(function(){ return eval('this'); }).call(5) + 1"));

            // Check that the this parameter is passed correctly.
            Assert.AreEqual(true, Evaluate("x = { f: function() { return this } }; x.f() === x"));
            Assert.AreEqual(5, Evaluate("function x() { this.a = 5; this.f = function() { return this } }; new x().f().a"));

            // The "this" value cannot be modified.
            Assert.AreEqual("SyntaxError: Invalid left-hand side in assignment.", EvaluateExceptionMessage("this = 5;"));

            // Strict mode: the "this" object is not coerced to an object.
            Assert.AreEqual(Null.Value, Evaluate("'use strict'; (function(){ return this; }).call(null)"));
            Assert.AreEqual(Undefined.Value, Evaluate("'use strict'; (function(){ return this; }).call(undefined)"));
            Assert.AreEqual(5, Evaluate("'use strict'; (function(){ return this; }).call(5)"));
            Assert.AreEqual("number", Evaluate("'use strict'; typeof((function(){ return this; }).call(5))"));
        }

        [TestMethod]
        public void TemplateLiterals()
        {
            Assert.AreEqual("nine", Evaluate("`nine`"));

            // Escape sequences
            Assert.AreEqual(" \x08 \x09 \x0a \x0b \x0c \x0d \x22 \x27 \x5c \x00 ", Evaluate(@"` \b \t \n \v \f \r \"" \' \\ \0 `"));
            Assert.AreEqual(@" $ $$ $\ ", Evaluate(@"` $ $$ $\\ `"));

            // Substitutions
            Assert.AreEqual("1 + 1 = 2", Evaluate("`1 + 1 = ${1 + 1}`"));
            Assert.AreEqual("Fifteen is 15 and not 20.", Evaluate("var a = 5; var b = 10; `Fifteen is ${a + b} and not ${2 * a + b}.`"));
            Assert.AreEqual("Object [object Object]", Evaluate("`Object ${{}}`"));

            // Nested substitutions
            Assert.AreEqual("1 + 1 = Hello 3 world", Evaluate("`1 + 1 = ${`Hello ${3} world`}`"));

            // Tagged templates
            Assert.AreEqual("Hello ,  world ,  | 15 | 50 | undefined", Evaluate(@"
                function tag(strings, value1, value2, value3) {
                    return strings.join(', ') + ' | ' + value1 + ' | ' + value2 + ' | ' + value3;
                }

                var a = 5, b = 10;
                tag`Hello ${a + b} world ${a * b}`;"));
            Assert.AreEqual("3 | ,, | 11 | 2 | undefined", Evaluate(@"
                function tag(strings, value1, value2, value3) {
                    return strings.length + ' | ' + strings.join(',') + ' | ' + value1 + ' | ' + value2 + ' | ' + value3;
                }
                tag `${11}${2}`;"));

            // Raw strings.
            Assert.AreEqual(@"2 | one\r\n,\r\nthree | two | undefined | undefined", Evaluate(@"
                function tag(strings, value1, value2, value3) {
                    return strings.raw.length + ' | ' + strings.raw.join(',') + ' | ' + value1 + ' | ' + value2 + ' | ' + value3;
                }
                tag `one\r\n${ 'two'}\r\nthree`;"));

            // Newline normalization.
            Assert.AreEqual("a\nb", Evaluate("`a\rb`"));
            Assert.AreEqual("a\nb", Evaluate("`a\nb`"));
            Assert.AreEqual("a\nb", Evaluate("`a\r\nb`"));

            // Check accessibility.
            // TODO: arrays can't be frozen because we don't store property attributes for array indices...
            //Assert.AreEqual(true, Evaluate(@"function tag(strings) { return Object.isFrozen(strings); } tag `test`;"));
            //Assert.AreEqual(true, Evaluate(@"function tag(strings) { return Object.isFrozen(strings.raw); } tag `test`;"));

            // Tagged templates are cached per call-site.
            Assert.AreEqual(true, Evaluate(@"
                function strings(array) {
                    return array;
                }
                function getStrings() {
                    return strings`foo`;
                }
                var original = getStrings();
                var other = strings`foo`;
                original === getStrings() && original !== other;"));

            // Syntax errors
<<<<<<< HEAD
            Assert.AreEqual("SyntaxError", EvaluateExceptionMessage("`unterminated"));
            Assert.AreEqual("SyntaxError", EvaluateExceptionMessage("`unterminated\r\n"));
            Assert.AreEqual("SyntaxError", EvaluateExceptionMessage(@"`sd\xfgf`"));
            Assert.AreEqual("SyntaxError", EvaluateExceptionMessage(@"`te\ufffg`"));
            Assert.AreEqual("SyntaxError", EvaluateExceptionMessage("`test\""));
            Assert.AreEqual("SyntaxError", EvaluateExceptionMessage("`test'"));

            // Octal escape sequences are not supported in templates.
            Assert.AreEqual("SyntaxError", EvaluateExceptionMessage("`\\05`"));
            Assert.AreEqual("SyntaxError", EvaluateExceptionMessage("`\\05a`"));
            Assert.AreEqual("SyntaxError", EvaluateExceptionMessage("`\\011`"));
            Assert.AreEqual("SyntaxError", EvaluateExceptionMessage("`\\0377`"));
            Assert.AreEqual("SyntaxError", EvaluateExceptionMessage("`\\0400`"));
            Assert.AreEqual("SyntaxError", EvaluateExceptionMessage("`\\09`"));
            Assert.AreEqual("SyntaxError", EvaluateExceptionMessage("`\\0444`"));
            Assert.AreEqual("SyntaxError", EvaluateExceptionMessage("`\\44`"));
=======
            Assert.AreEqual("SyntaxError: Unexpected end of input in string literal.", EvaluateExceptionMessage("`unterminated"));
            Assert.AreEqual("SyntaxError: Unexpected end of input in string literal.", EvaluateExceptionMessage("`unterminated\r\n"));
            Assert.AreEqual("SyntaxError: Invalid hex digit 'g' in escape sequence.", EvaluateExceptionMessage(@"`sd\xfgf`"));
            Assert.AreEqual("SyntaxError: Invalid hex digit 'g' in escape sequence.", EvaluateExceptionMessage(@"`te\ufffg`"));
            Assert.AreEqual("SyntaxError: Unexpected end of input in string literal.", EvaluateExceptionMessage("`test\""));
            Assert.AreEqual("SyntaxError: Unexpected end of input in string literal.", EvaluateExceptionMessage("`test'"));

            // Octal escape sequences are not supported in templates.
            Assert.AreEqual("SyntaxError: Octal escape sequences are not allowed in template strings.", EvaluateExceptionMessage("`\\05`"));
            Assert.AreEqual("SyntaxError: Octal escape sequences are not allowed in template strings.", EvaluateExceptionMessage("`\\05a`"));
            Assert.AreEqual("SyntaxError: Octal escape sequences are not allowed in template strings.", EvaluateExceptionMessage("`\\011`"));
            Assert.AreEqual("SyntaxError: Octal escape sequences are not allowed in template strings.", EvaluateExceptionMessage("`\\0377`"));
            Assert.AreEqual("SyntaxError: Octal escape sequences are not allowed in template strings.", EvaluateExceptionMessage("`\\0400`"));
            Assert.AreEqual("SyntaxError: Octal escape sequences are not allowed in template strings.", EvaluateExceptionMessage("`\\09`"));
            Assert.AreEqual("SyntaxError: Octal escape sequences are not allowed in template strings.", EvaluateExceptionMessage("`\\0444`"));
            Assert.AreEqual("SyntaxError: Octal escape sequences are not allowed in template strings.", EvaluateExceptionMessage("`\\44`"));
>>>>>>> 2d2907de
        }

        [TestMethod]
        public void Exponentiation()
        {
            Assert.AreEqual(8, Evaluate("2**3"));
            Assert.AreEqual(11.31370849898476039, Evaluate("2 ** 3.5"));
            Assert.AreEqual(0.088388347648318441, Evaluate("2 ** -3.5"));
            Assert.AreEqual(double.NaN, Evaluate("2 ** NaN"));
            Assert.AreEqual(1, Evaluate("2 ** 0"));
            Assert.AreEqual(1, Evaluate("NaN ** 0"));
            Assert.AreEqual(1, Evaluate("NaN ** -0"));
            Assert.AreEqual(double.NaN, Evaluate("NaN ** 1"));
            Assert.AreEqual(double.PositiveInfinity, Evaluate("2 ** Infinity"));
            Assert.AreEqual(0, Evaluate("2 ** (-Infinity)"));
            Assert.AreEqual(double.NaN, Evaluate("1 ** Infinity"));
            Assert.AreEqual(double.NaN, Evaluate("1 ** -Infinity"));
            Assert.AreEqual(0, Evaluate("0.5 ** Infinity"));
            Assert.AreEqual(double.PositiveInfinity, Evaluate("0.5 ** -Infinity"));
            Assert.AreEqual(0, Evaluate("(-0.5) ** Infinity"));
            Assert.AreEqual(double.PositiveInfinity, Evaluate("(-0.5) ** -Infinity"));
            Assert.AreEqual(double.PositiveInfinity, Evaluate("Infinity ** 1"));
            Assert.AreEqual(0, Evaluate("Infinity ** -1"));
            Assert.AreEqual(double.NegativeInfinity, Evaluate("-Infinity ** 1"));
            Assert.AreEqual(double.PositiveInfinity, Evaluate("-Infinity ** 2"));
            Assert.AreEqual(0, Evaluate("(-Infinity) ** -1"));
            Assert.AreEqual(true, Evaluate("Object.is((-Infinity) ** -1, -0)"));
            Assert.AreEqual(0, Evaluate("-Infinity ** -2"));
            Assert.AreEqual(0, Evaluate("0 ** 1"));
            Assert.AreEqual(double.PositiveInfinity, Evaluate("0 ** -1"));
            Assert.AreEqual(-0, Evaluate("(-0) ** 1"));
            Assert.AreEqual(true, Evaluate("Object.is((-0) ** 1, -0)"));
            Assert.AreEqual(+0, Evaluate("(-0) ** 2"));
            Assert.AreEqual(double.NegativeInfinity, Evaluate("(-0) ** -1"));
            Assert.AreEqual(double.PositiveInfinity, Evaluate("(-0) ** -2"));
            Assert.AreEqual(double.NaN, Evaluate("(-1) ** 1.5"));
            Assert.AreEqual(double.NaN, Evaluate("(-1) ** -1.5"));
        }

        [TestMethod]
        public void NewTarget()
        {
            // new.target should be undefined in the context of a function call.
            Assert.AreEqual(true, Evaluate(@"
                var passed = false;
                (function f() {
                  passed = new.target === undefined;
                })();
                passed"));

            // new.target should be set if 'new' is used.
            Assert.AreEqual(true, Evaluate(@"
                var passed = false;
                new function f() {
                  passed = new.target === f;
                }();
                passed"));

            // new.target should be set in a constructor.
            Assert.AreEqual(true, Evaluate(@"
                var passed = false;
                class Animal {
                    constructor() { passed = new.target === Dog; }
                }
                class Dog extends Animal {
                }
                new Dog();
                passed"));

            // new.target can only be used in the context of a function.
            Assert.AreEqual("SyntaxError: new.target expression is not allowed here.", EvaluateExceptionMessage(@"new.target"));
            Assert.AreEqual("SyntaxError: Invalid left-hand side in assignment.", EvaluateExceptionMessage(@"function f() { new.target = 5; }"));
        }

        [TestMethod]
        public void SuperCall()
        {
            // Class with super.
            Assert.AreEqual("bark", Evaluate(@"
                class Animal {
                    constructor(sound) { this.sound = sound; }
                    speak() { return this.sound; }
                }
                class Dog extends Animal {
                    constructor() { super('bark'); }
                }
                new Dog().speak()"));

            // Empty constructors act like constructor(...args) { super(...args); }
            Assert.AreEqual("woof", Evaluate(@"
                class Animal {
                    constructor(sound) { this.sound = sound; }
                    speak() { return this.sound; }
                }
                class Dog extends Animal {
                }
                class Hound extends Dog {
                    constructor() { super('woof'); }
                }
                new Hound().speak()"));

            // If a constructor returns an object, then that is used as the instance.
            Assert.AreEqual("foobarbaz", Evaluate(@"
                class B {
                    constructor(a) { return ['foo' + a]; }
                }
                class C extends B {
                    constructor(a) { return super('bar' + a); }
                }
                new C('baz')[0]"));

            // 'super' must be called before accessing 'this'.
            Assert.AreEqual("ReferenceError: Must call super constructor in derived class before accessing 'this'.", EvaluateExceptionMessage(@"
                class Animal {
                    constructor() { }
                }
                class Dog extends Animal {
                    constructor() {
                        this.a = 'test';
                        super();
                    }
                }
                new Dog()"));

            // 'super' must be called before returning.
            Assert.AreEqual("ReferenceError: Must call super constructor in derived class before returning.", EvaluateExceptionMessage(@"
                class Animal {
                    constructor() { }
                }
                class Dog extends Animal {
                    constructor() {
                        return;
                        super();
                    }
                }
                new Dog()"));

            // Super constructor may only be called once.
            Assert.AreEqual("ReferenceError: Super constructor may only be called once.", EvaluateExceptionMessage(@"
                class Animal {
                    constructor() { }
                }
                class Dog extends Animal {
                    constructor() {
                        super();
                        super();
                    }
                }
                new Dog()"));

            // 'super' keyword can only be used in a derived constructor.
            Assert.AreEqual("SyntaxError: 'super' calls can only be made from a derived constructor.", EvaluateExceptionMessage(@"super();"));
            Assert.AreEqual("SyntaxError: 'super' calls can only be made from a derived constructor.", EvaluateExceptionMessage(@"
                class Dog {
                    constructor() {
                        super();
                    }
                }
                new Dog()"));
        }

        [TestMethod]
        public void SuperAccessor()
        {
            // Super should access the super class prototype.
            Assert.AreEqual("foobarbaz", Evaluate(@"
                class B {}
                B.prototype.qux = 'foo';
                B.prototype.corge = 'baz';

                class C extends B {
                    quux(a) { return super.qux + a + super['corge']; }
                }
                C.prototype.qux = 'garply';

                new C().quux('bar');"));

            // Super method calls should use the correct "this" binding.
            Assert.AreEqual("foobarbaz", Evaluate(@"
                class B {
                    qux(a) { return this.foo + a; }
                }

                class C extends B {
                    qux(a) { return super.qux('bar' + a); }
                }

                var obj = new C();
                obj.foo = 'foo';
                obj.qux('baz');"));

            // Super is statically bound.
            Assert.AreEqual("barley", Evaluate(@"
                class B {
                    qux() { return 'bar'; }
                }

                class C extends B {
                    qux() { return super.qux() + this.corge; }
                }

                var obj = {
                    qux: C.prototype.qux,
                    corge: 'ley'
                };

                obj.qux();"));

            // Super works inside an object literal.
            Assert.AreEqual("method1", Evaluate(@"
                var obj1 = {
                    method1() {
                        return 'method1';
                    }
                }

                var obj2 = {
                    method2() {
                        return super.method1();
                    }
                }

                Object.setPrototypeOf(obj2, obj1);
                obj2.method2()"));

            // If the prototype is not set it defaults to the object prototype.
            Assert.AreEqual("[object Object]", Evaluate(@"
                var obj = {
                    method() {
                        return super.valueOf();
                    }
                }
                obj.method().toString()"));

            // Super cannot be used in plain function calls.
            Assert.AreEqual("SyntaxError: 'super' keyword unexpected here.", EvaluateExceptionMessage(@"
                (function() {
                    return super.valueOf();
                })()"));

            // Super cannot be used on it's own.
            Assert.AreEqual("SyntaxError: 'super' keyword cannot be used on it's own.", EvaluateExceptionMessage(@"
                class Animal {
                }

                class Dog extends Animal {
                    constructor() {
                        super;
                    }
                }

                new Dog()"));
        }
    }
}<|MERGE_RESOLUTION|>--- conflicted
+++ resolved
@@ -1,1884 +1,1865 @@
-﻿using Microsoft.VisualStudio.TestTools.UnitTesting;
-using Jurassic;
-
-namespace UnitTests
-{
-    /// <summary>
-    /// Language expression tests.
-    /// </summary>
-    [TestClass]
-    public class ExpressionTests : TestBase
-    {
-        [TestMethod]
-        public void UnaryPlus()
-        {
-            Assert.AreEqual(+20, Evaluate("+20"));
-            Assert.AreEqual(5, Evaluate("+ '5'"));
-            Assert.AreEqual(double.NaN, Evaluate("+'Hello'"));
-            Assert.AreEqual(1, Evaluate("+true"));
-            Assert.AreEqual(-5, Evaluate("x = '-5'; +x"));
-            Assert.AreEqual(1e20, Evaluate("+1e20"));
-            Assert.AreEqual(3.1415, Evaluate("+3.1415"));
-            Assert.AreEqual(5, Evaluate("+new Date(5)"));
-            Assert.AreEqual(double.NaN, Evaluate("+new Object()"));
-            Assert.AreEqual("TypeError: Cannot convert a Symbol value to a number.", EvaluateExceptionMessage("+Symbol()"));
-        }
-
-        [TestMethod]
-        public void UnaryMinus()
-        {
-            Assert.AreEqual(-20, Evaluate("-20"));
-            Assert.AreEqual(-5, Evaluate("- '5'"));
-            Assert.AreEqual(-1, Evaluate("-true"));
-            Assert.AreEqual(double.NaN, Evaluate("-'Hello'"));
-            Assert.AreEqual(-5, Evaluate("x = '5'; -x"));
-            Assert.AreEqual(-1e20, Evaluate("-1e20"));
-            Assert.AreEqual(-3.1415, Evaluate("-3.1415"));
-            Assert.AreEqual(-5, Evaluate("-new Date(5)"));
-            Assert.AreEqual(double.NaN, Evaluate("-new Object()"));
-            Assert.AreEqual("TypeError: Cannot convert a Symbol value to a number.", EvaluateExceptionMessage("-Symbol()"));
-        }
-
-        [TestMethod]
-        public void BitwiseNot()
-        {
-            Assert.AreEqual(-1, Evaluate("~0"));
-            Assert.AreEqual(-21, Evaluate("~20"));
-            Assert.AreEqual(19, Evaluate("~-20"));
-            Assert.AreEqual(-9, Evaluate("~4294967304"));
-            Assert.AreEqual(-21, Evaluate("~ '20'"));
-
-            // Double bitwise not converts the input to a Int32.
-            Assert.AreEqual(1, Evaluate("~~'1.2'"));
-            Assert.AreEqual(-1, Evaluate("~~'-1.2'"));
-            Assert.AreEqual(32, Evaluate("~~17179869216"));
-            Assert.AreEqual(-2147483638, Evaluate("~~2147483658"));
-            Assert.AreEqual(-2147483637, Evaluate("~~6442450955"));
-
-            // Objects
-            Assert.AreEqual(-6, Evaluate("~new Number(5)"));
-
-            // Variables
-            Assert.AreEqual(-1, Evaluate("x = 0; ~x"));
-            Assert.AreEqual(-21, Evaluate("x = 20; ~x"));
-            Assert.AreEqual(19, Evaluate("x = -20; ~x"));
-            Assert.AreEqual(-9, Evaluate("x = 4294967304; ~x"));
-            Assert.AreEqual(-21, Evaluate("x =  '20'; ~x"));
-        }
-
-        [TestMethod]
-        public void LogicalNot()
-        {
-            Assert.AreEqual(true, Evaluate("!false"));
-            Assert.AreEqual(false, Evaluate("!true"));
-            Assert.AreEqual(false, Evaluate("!10"));
-            Assert.AreEqual(true, Evaluate("!0"));
-            Assert.AreEqual(false, Evaluate("!'hello'"));
-            Assert.AreEqual(true, Evaluate("!''"));
-
-            // Objects
-            Assert.AreEqual(false, Evaluate("!new Number(5)"));
-            Assert.AreEqual(false, Evaluate("!Symbol()"));
-
-            // Variables
-            Assert.AreEqual(true, Evaluate("x = false; !x"));
-            Assert.AreEqual(false, Evaluate("x = true; !x"));
-            Assert.AreEqual(false, Evaluate("x = 10; !x"));
-            Assert.AreEqual(true, Evaluate("x = 0; !x"));
-            Assert.AreEqual(false, Evaluate("x = 'hello'; !x"));
-            Assert.AreEqual(true, Evaluate("x = ''; !x"));
-        }
-
-        [TestMethod]
-        public void Add()
-        {
-            Assert.AreEqual(35, Evaluate("15 + 20"));
-            Assert.AreEqual(21.5, Evaluate("1.5 + 20"));
-            Assert.AreEqual(8589934608.0, Evaluate("4294967304 + 4294967304"));
-            Assert.AreEqual("testing", Evaluate("'tes' + 'ting'"));
-            Assert.AreEqual(1, Evaluate("true + false"));
-            Assert.AreEqual("102", Evaluate("'10' + 2"));
-            Assert.AreEqual("10null", Evaluate("'10' + null"));
-            Assert.AreEqual("51,2,3", Evaluate("5 + [1,2,3]"));
-            StringAssert.StartsWith((string)Evaluate("5 + new Date(10)"), "5");
-            Assert.AreEqual("5/abc/g", Evaluate("5 + /abc/g"));
-            Assert.AreEqual("5[object Object]", Evaluate("5 + {}"));
-
-            // Objects
-            Assert.AreEqual(11, Evaluate("new Number(5) + new Number(6)"));
-            Assert.AreEqual("test6", Evaluate("'test' + new Number(6)"));
-            Assert.AreEqual("5test", Evaluate("new Number(5) + 'test'"));
-            Assert.AreEqual("1", Evaluate("({valueOf: function() {return 1}, toString: function() {return 0}}) + ''"));
-            Assert.AreEqual("1test", Evaluate("({valueOf: function() {return 1}, toString: function() {return 0}}) + 'test'"));
-            Assert.AreEqual(5, Evaluate("({valueOf: function() {return 1}, toString: function() {return 0}}) + 4"));
-            Assert.AreEqual("14", Evaluate("({valueOf: function() {return '1'}, toString: function() {return 0}}) + 4"));
-            Assert.AreEqual("1", Evaluate("'' + {valueOf: function() {return 1}, toString: function() {return 0}}"));
-            Assert.AreEqual("test1", Evaluate("'test' + {valueOf: function() {return 1}, toString: function() {return 0}}"));
-            Assert.AreEqual(3, Evaluate("1 + {valueOf: function() {return 2}, toString: function() {return 3}}"));
-            Assert.AreEqual("12", Evaluate("1 + {valueOf: function() {return '2'}, toString: function() {return '3'}}"));
-            Assert.AreEqual("TypeError: Cannot convert a Symbol value to a number.", EvaluateExceptionMessage("1 + Symbol()"));
-            Assert.AreEqual("TypeError: Cannot convert a Symbol value to a number.", EvaluateExceptionMessage("Symbol() + 1"));
-            Assert.AreEqual("TypeError: Cannot convert a Symbol value to a number.", EvaluateExceptionMessage("Symbol() + new Number(6)"));
-
-            // Variables
-            Assert.AreEqual(35, Evaluate("x = 15; x + 20"));
-            Assert.AreEqual(21.5, Evaluate("x = 1.5; x + 20"));
-            Assert.AreEqual(8589934608.0, Evaluate("x = 4294967304; x + 4294967304"));
-            Assert.AreEqual("testing", Evaluate("x = 'tes'; x + 'ting'"));
-            Assert.AreEqual(1, Evaluate("x = true; x + false"));
-            Assert.AreEqual("102", Evaluate("x = 2; '10' + x"));
-            Assert.AreEqual("10null", Evaluate("x = '10'; x + null"));
-            Assert.AreEqual("51,2,3", Evaluate("x = 5; x + [1,2,3]"));
-            StringAssert.StartsWith((string)Evaluate("x = 5; x + new Date(10)"), "5");
-            Assert.AreEqual("5/abc/g", Evaluate("x = 5; x + /abc/g"));
-            Assert.AreEqual("5[object Object]", Evaluate("x = 5; x + {}"));
-            StringAssert.StartsWith((string)Evaluate("new Date('24 Apr 2010 23:59:57') + new Date('24 Apr 2010 23:59:57')"), "Sat Apr 24");
-
-            // String concatenation.
-            Assert.AreEqual("123456123789", Evaluate(@"
-                a = '123';
-                b = '456';
-                c = '789';
-                d = a + b;
-                e = a + c;
-                d + e"));
-            Assert.AreEqual("12451278", Evaluate(@"
-                a = '1' + '2';
-                b = '4' + '5';
-                c = '7' + '8';
-                d = a + b;
-                e = a + c;
-                d + e"));
-            Assert.AreEqual("abcdefghi", Evaluate("a = 'abc'; b = 'ghi'; a += 'def' + b"));
-            Assert.AreEqual(@"([A-Za-z_:]|[^\x00-\x7F])([A-Za-z0-9_:.-]|[^\x00-\x7F])*(\?>|[\n\r\t ][^?]*\?+([^>?][^?]*\?+)*>)?", Evaluate(@"
-                TextSE = ""[^<]+"";
-                UntilHyphen = ""[^-]*-"";
-                Until2Hyphens = UntilHyphen + ""([^-]"" + UntilHyphen + "")*-"";
-                CommentCE = Until2Hyphens + "">?"";
-                UntilRSBs = ""[^]]*]([^]]+])*]+"";
-                CDATA_CE = UntilRSBs + ""([^]>]"" + UntilRSBs + "")*>"";
-                S = ""[ \\n\\t\\r]+"";
-                NameStrt = ""[A-Za-z_:]|[^\\x00-\\x7F]"";
-                NameChar = ""[A-Za-z0-9_:.-]|[^\\x00-\\x7F]"";
-                Name = ""("" + NameStrt + "")("" + NameChar + "")*"";
-                QuoteSE = '""[^""]' + ""*"" + '""' + ""|'[^']*'"";
-                DT_IdentSE = S + Name + ""("" + S + ""("" + Name + ""|"" + QuoteSE + ""))*"";
-                MarkupDeclCE = ""([^]\""'><]+|"" + QuoteSE + "")*>"";
-                S1 = ""[\\n\\r\\t ]"";
-                UntilQMs = ""[^?]*\\?+"";
-                PI_Tail = ""\\?>|"" + S1 + UntilQMs + ""([^>?]"" + UntilQMs + "")*>"";
-                DT_ItemSE = ""<(!(--"" + Until2Hyphens + "">|[^-]"" + MarkupDeclCE + "")|\\?"" + Name + ""("" + PI_Tail + ""))|%"" + Name + "";|"" + S;
-                DocTypeCE = DT_IdentSE + ""("" + S + "")?(\\[("" + DT_ItemSE + "")*]("" + S + "")?)?>?"";
-                DeclCE = ""--("" + CommentCE + "")?|\\[CDATA\\[("" + CDATA_CE + "")?|DOCTYPE("" + DocTypeCE + "")?"";
-                PI_CE = Name + ""("" + PI_Tail + "")?"";
-                PI_CE"));
-            Assert.AreEqual("TypeError: Cannot convert a Symbol value to a string.", EvaluateExceptionMessage("Symbol() + 'test'"));
-        }
-
-        [TestMethod]
-        public void Subtract()
-        {
-            Assert.AreEqual(-5,            Evaluate("15 - 20"));
-            Assert.AreEqual(-18.5,         Evaluate("1.5 - 20"));
-            Assert.AreEqual(-4294967304.0, Evaluate("4294967304 - 8589934608"));
-            Assert.AreEqual(double.NaN,    Evaluate("'tes' - 'ting'"));
-            Assert.AreEqual(1,             Evaluate("true - false"));
-            Assert.AreEqual(8,             Evaluate("'10' - 2"));
-            Assert.AreEqual(10,            Evaluate("'10' - null"));
-            Assert.AreEqual(-6,            Evaluate("6 - 6 - 6"));
-
-            // Objects
-            Assert.AreEqual(-1, Evaluate("new Number(5) - new Number(6)"));
-            Assert.AreEqual(double.NaN, Evaluate("'test' - new Number(6)"));
-            Assert.AreEqual(double.NaN, Evaluate("new Number(5) - 'test'"));
-            Assert.AreEqual("TypeError: Cannot convert a Symbol value to a number.", EvaluateExceptionMessage("new Number(5) - Symbol()"));
-
-            // Variables
-            Assert.AreEqual(-5, Evaluate("x = 15; x - 20"));
-            Assert.AreEqual(-18.5, Evaluate("x = 20; 1.5 - x"));
-            Assert.AreEqual(-4294967304.0, Evaluate("x = 8589934608; 4294967304 - x"));
-            Assert.AreEqual(double.NaN, Evaluate("x = 'tes'; x - 'ting'"));
-            Assert.AreEqual(1, Evaluate("x = true; x - false"));
-            Assert.AreEqual(8, Evaluate("x = '10'; x - 2"));
-            Assert.AreEqual(10, Evaluate("x = null; '10' - x"));
-        }
-
-        [TestMethod]
-        public void Multiply()
-        {
-            Assert.AreEqual(300, Evaluate("15 * 20"));
-            Assert.AreEqual(30, Evaluate("1.5 * 20"));
-            Assert.AreEqual(8589934608.0, Evaluate("4294967304 * 2"));
-            Assert.AreEqual(double.NaN, Evaluate("'tes' * 'ting'"));
-            Assert.AreEqual(1, Evaluate("true * true"));
-            Assert.AreEqual(20, Evaluate("'10' * 2"));
-            Assert.AreEqual(0, Evaluate("'10' * null"));
-
-            // Objects
-            Assert.AreEqual(30, Evaluate("new Number(5) * new Number(6)"));
-            Assert.AreEqual(double.NaN, Evaluate("'test' * new Number(6)"));
-            Assert.AreEqual(double.NaN, Evaluate("new Number(5) * 'test'"));
-
-            // Variables
-            Assert.AreEqual(300, Evaluate("x = 15; x * 20"));
-            Assert.AreEqual(30, Evaluate("x = 1.5; x * 20"));
-            Assert.AreEqual(8589934608.0, Evaluate("x = 4294967304; x * 2"));
-            Assert.AreEqual(double.NaN, Evaluate("x = 'ting'; 'tes' * x"));
-            Assert.AreEqual(1, Evaluate("x = true; true * x"));
-            Assert.AreEqual(20, Evaluate("x = '10'; x * 2"));
-            Assert.AreEqual(0, Evaluate("x = null; '10' * x"));
-        }
-
-        [TestMethod]
-        public void Divide()
-        {
-            Assert.AreEqual(0.75, Evaluate("15 / 20"));
-            Assert.AreEqual(0.075, Evaluate("1.5 / 20"));
-            Assert.AreEqual(2147483652.0, Evaluate("4294967304 / 2"));
-            Assert.AreEqual(double.NaN, Evaluate("'tes' / 'ting'"));
-            Assert.AreEqual(1, Evaluate("true / true"));
-            Assert.AreEqual(5, Evaluate("'10' / 2"));
-            Assert.AreEqual(double.PositiveInfinity, Evaluate("'10' / null"));
-            Assert.AreEqual(double.NegativeInfinity, Evaluate("'-10' / null"));
-            Assert.AreEqual(double.NaN, Evaluate("0 / 0"));
-            Assert.AreEqual(double.PositiveInfinity, Evaluate("10 / 0"));
-            Assert.AreEqual(double.NegativeInfinity, Evaluate("-10 / 0"));
-
-            // Objects
-            Assert.AreEqual(2, Evaluate("new Number(12) / new Number(6)"));
-            Assert.AreEqual(double.NaN, Evaluate("'test' / new Number(6)"));
-            Assert.AreEqual(double.NaN, Evaluate("new Number(5) / 'test'"));
-
-            // Variables
-            Assert.AreEqual(0.75, Evaluate("x = 15; x / 20"));
-            Assert.AreEqual(0.075, Evaluate("x = 1.5; x / 20"));
-            Assert.AreEqual(2147483652.0, Evaluate("x = 4294967304; x / 2"));
-            Assert.AreEqual(double.NaN, Evaluate("x = 'ting'; 'tes' / x"));
-            Assert.AreEqual(1, Evaluate("x = true; true / x"));
-            Assert.AreEqual(5, Evaluate("x = 2; '10' / x"));
-            Assert.AreEqual(double.PositiveInfinity, Evaluate("x = '10'; x / null"));
-            Assert.AreEqual(double.NegativeInfinity, Evaluate("x = '-10'; x / null"));
-            Assert.AreEqual(double.NaN, Evaluate("x = 0; x / 0"));
-        }
-
-        [TestMethod]
-        public void Remainder()
-        {
-            Assert.AreEqual(2, Evaluate("17 % 5"));
-            Assert.AreEqual(2, Evaluate("17 % -5"));
-            Assert.AreEqual(-2, Evaluate("-17 % 5"));
-            Assert.AreEqual(-2, Evaluate("-17 % -5"));
-            Assert.AreEqual(2.2, (double)Evaluate("17.2 % 5"), 0.00000000000001);
-            Assert.AreEqual(2.8, (double)Evaluate("17.8 % 5"), 0.00000000000001);
-            Assert.AreEqual(-2.2, (double)Evaluate("-17.2 % 5"), 0.00000000000001);
-            Assert.AreEqual(-2.8, (double)Evaluate("-17.8 % 5"), 0.00000000000001);
-
-            // Objects
-            Assert.AreEqual(1, Evaluate("new Number(7) % new Number(6)"));
-            Assert.AreEqual(double.NaN, Evaluate("'test' % new Number(6)"));
-            Assert.AreEqual(double.NaN, Evaluate("new Number(5) % 'test'"));
-
-            // Variables
-            Assert.AreEqual(2, Evaluate("x = 17; x % 5"));
-            Assert.AreEqual(2, Evaluate("x = -5; 17 % x"));
-            Assert.AreEqual(-2, Evaluate("x = 5; -17 % x"));
-            Assert.AreEqual(-2, Evaluate("x = -5; -17 % x"));
-            Assert.AreEqual(2.2, (double)Evaluate("x = 17.2; x % 5"), 0.00000000000001);
-            Assert.AreEqual(2.8, (double)Evaluate("x = 17.8; x % 5"), 0.00000000000001);
-            Assert.AreEqual(-2.2, (double)Evaluate("x = -17.2; x % 5"), 0.00000000000001);
-            Assert.AreEqual(-2.8, (double)Evaluate("x = -17.8; x % 5"), 0.00000000000001);
-        }
-
-        [TestMethod]
-        public void LeftShift()
-        {
-            Assert.AreEqual(40, Evaluate("10 << 2"));
-            Assert.AreEqual(-400, Evaluate("-100 << 2"));
-            Assert.AreEqual(20, Evaluate("10 << 1.2"));
-            Assert.AreEqual(20, Evaluate("10 << 1.8"));
-            Assert.AreEqual(16, Evaluate("4294967304 << 1"));
-            Assert.AreEqual(0, Evaluate("8 << -2"));
-
-            // Objects
-            Assert.AreEqual(448, Evaluate("new Number(7) << new Number(6)"));
-            Assert.AreEqual(0, Evaluate("'test' << new Number(6)"));
-            Assert.AreEqual(5, Evaluate("new Number(5) << 'test'"));
-
-            // Variables
-            Assert.AreEqual(40, Evaluate("x = 10; x << 2"));
-            Assert.AreEqual(-400, Evaluate("x = 2; -100 << x"));
-            Assert.AreEqual(20, Evaluate("x = 1.2; 10 << x"));
-            Assert.AreEqual(20, Evaluate("x = 10; x << 1.8"));
-            Assert.AreEqual(16, Evaluate("x = 4294967304; x << 1"));
-            Assert.AreEqual(0, Evaluate("x = 8; x << -2"));
-        }
-
-        [TestMethod]
-        public void SignedRightShift()
-        {
-            Assert.AreEqual(2, Evaluate("10 >> 2"));
-            Assert.AreEqual(-25, Evaluate("-100 >> 2"));
-            Assert.AreEqual(5, Evaluate("10 >> 1.2"));
-            Assert.AreEqual(5, Evaluate("10 >> 1.8"));
-            Assert.AreEqual(4, Evaluate("4294967304 >> 1"));
-            Assert.AreEqual(0, Evaluate("8 >> -2"));
-
-            // Signed right shift by zero converts the input to a Int32.
-            Assert.AreEqual(32, Evaluate("17179869216 >> 0"));
-            Assert.AreEqual(-2147483638, Evaluate("2147483658 >> 0"));
-            Assert.AreEqual(-2147483637, Evaluate("6442450955 >> 0"));
-
-            // Objects
-            Assert.AreEqual(3, Evaluate("new Number(7) >> new Number(1)"));
-            Assert.AreEqual(0, Evaluate("'test' >> new Number(6)"));
-            Assert.AreEqual(5, Evaluate("new Number(5) >> 'test'"));
-
-            // Variables
-            Assert.AreEqual(2, Evaluate("x = 10; x >> 2"));
-            Assert.AreEqual(-25, Evaluate("x = 2; -100 >> x"));
-            Assert.AreEqual(5, Evaluate("x = 1.2; 10 >> x"));
-            Assert.AreEqual(5, Evaluate("x = 10; x >> 1.8"));
-            Assert.AreEqual(4, Evaluate("x = 4294967304; x >> 1"));
-            Assert.AreEqual(0, Evaluate("x = -2; 8 >> x"));
-        }
-
-        [TestMethod]
-        public void UnsignedRightShift()
-        {
-            Assert.AreEqual(2, Evaluate("10 >>> 2"));
-            Assert.AreEqual(1073741799, Evaluate("-100 >>> 2"));
-            Assert.AreEqual(5, Evaluate("10 >>> 1.2"));
-            Assert.AreEqual(5, Evaluate("10 >>> 1.8"));
-            Assert.AreEqual(4, Evaluate("4294967304 >>> 1"));
-            Assert.AreEqual(0, Evaluate("8 >>> -2"));
-
-            // Unsigned right shift by zero converts the input to a Uint32.
-            Assert.AreEqual(32, Evaluate("17179869216 >>> 0"));
-            Assert.AreEqual(2147483658.0, Evaluate("2147483658 >>> 0"));
-            Assert.AreEqual(2147483659.0, Evaluate("6442450955 >>> 0"));
-
-            // Objects
-            Assert.AreEqual(3, Evaluate("new Number(7) >>> new Number(1)"));
-            Assert.AreEqual(0, Evaluate("'test' >>> new Number(6)"));
-            Assert.AreEqual(5, Evaluate("new Number(5) >>> 'test'"));
-
-            // Variables
-            Assert.AreEqual(2, Evaluate("x = 10; x >>> 2"));
-            Assert.AreEqual(1073741799, Evaluate("x = 2; -100 >>> x"));
-            Assert.AreEqual(5, Evaluate("x = 1.2; 10 >>> x"));
-            Assert.AreEqual(5, Evaluate("x = 10; x >>> 1.8"));
-            Assert.AreEqual(4, Evaluate("x = 4294967304; x >>> 1"));
-            Assert.AreEqual(0, Evaluate("x = -2; 8 >>> x"));
-        }
-
-        [TestMethod]
-        public void Void()
-        {
-            Assert.AreEqual(Undefined.Value, Evaluate("void true"));
-            Assert.AreEqual(Undefined.Value, Evaluate("void 2"));
-            Assert.AreEqual(Undefined.Value, Evaluate("void 'test'"));
-
-            // Make sure side-effects are still evaluated.
-            Assert.AreEqual("abc", Evaluate("void (x = 'abc'); x"));
-        }
-
-        [TestMethod]
-        public void Equals()
-        {
-            // Both operands are of the same type.
-            Assert.AreEqual(false, Evaluate("false == true"));
-            Assert.AreEqual(true, Evaluate("false == false"));
-            Assert.AreEqual(true, Evaluate("10 == 10"));
-            Assert.AreEqual(false, Evaluate("10 == 11"));
-            Assert.AreEqual(true, Evaluate("'test' == 'test'"));
-            Assert.AreEqual(false, Evaluate("'test' == 'TEST'"));
-            Assert.AreEqual(true, Evaluate("'' == ''"));
-
-            // Operands of different types.
-            Assert.AreEqual(false, Evaluate("true == 2"));
-            Assert.AreEqual(true, Evaluate("true == 1"));
-            Assert.AreEqual(false, Evaluate("2 == true"));
-            Assert.AreEqual(true, Evaluate("1 == true"));
-            Assert.AreEqual(true, Evaluate("1 == '1'"));
-            Assert.AreEqual(false, Evaluate("1 == '0'"));
-
-            // Undefined and null.
-            Assert.AreEqual(true, Evaluate("null == null"));
-            Assert.AreEqual(true, Evaluate("undefined == undefined"));
-            Assert.AreEqual(true, Evaluate("null == undefined"));
-            Assert.AreEqual(true, Evaluate("Math.abcdef == Math.abcdefghi"));
-            Assert.AreEqual(true, Evaluate("Math.abcdef == undefined"));
-            Assert.AreEqual(false, Evaluate("null == 5"));
-
-            // Symbols.
-            Assert.AreEqual(false, Evaluate("Symbol() == Symbol()"));
-            Assert.AreEqual(false, Evaluate("Symbol('test') == Symbol('test')"));
-
-            // NaN
-            Assert.AreEqual(false, Evaluate("NaN == NaN"));
-
-            // Doug Crockford's truth table.
-            Assert.AreEqual(false, Evaluate("''         ==   '0'           "));
-            Assert.AreEqual(true,  Evaluate("0          ==   ''            "));
-            Assert.AreEqual(true,  Evaluate("0          ==   '0'           "));
-            Assert.AreEqual(false, Evaluate("false      ==   'false'       "));
-            Assert.AreEqual(true,  Evaluate("false      ==   '0'           "));
-            Assert.AreEqual(false, Evaluate("false      ==   undefined     "));
-            Assert.AreEqual(false, Evaluate("false      ==   null          "));
-            Assert.AreEqual(true,  Evaluate("null       ==   undefined     "));
-            Assert.AreEqual(true,  Evaluate(@"' \t\r\n' ==   0             "));
-
-            // Variables
-            Assert.AreEqual(true, Evaluate("var x = new Number(10.0); x == 10"));
-            Assert.AreEqual(true, Evaluate("var x = new Number(10.0); x.valueOf() == 10"));
-            Assert.AreEqual(true, Evaluate("var x = new Number(10.0); 10 == x.valueOf()"));
-            Assert.AreEqual(false, Evaluate("var x = new Number(10); x == new Number(10)"));
-            Assert.AreEqual(true, Evaluate("var x = new Number(10); x == x"));
-
-            // Arrays
-            Assert.AreEqual(true, Evaluate("2 == [2]"));
-            Assert.AreEqual(true, Evaluate("2 == [[[2]]]"));
-        }
-
-        [TestMethod]
-        public void NotEquals()
-        {
-            // Both operands are of the same type.
-            Assert.AreEqual(true, Evaluate("false != true"));
-            Assert.AreEqual(false, Evaluate("false != false"));
-            Assert.AreEqual(false, Evaluate("10 != 10"));
-            Assert.AreEqual(true, Evaluate("10 != 11"));
-            Assert.AreEqual(false, Evaluate("'test' != 'test'"));
-            Assert.AreEqual(true, Evaluate("'test' != 'TEST'"));
-            Assert.AreEqual(false, Evaluate("'' != ''"));
-
-            // Operands of different types.
-            Assert.AreEqual(true, Evaluate("true != 2"));
-            Assert.AreEqual(false, Evaluate("true != 1"));
-            Assert.AreEqual(true, Evaluate("2 != true"));
-            Assert.AreEqual(false, Evaluate("1 != true"));
-            Assert.AreEqual(false, Evaluate("1 != '1'"));
-            Assert.AreEqual(true, Evaluate("1 != '0'"));
-
-            // Undefined and null.
-            Assert.AreEqual(false, Evaluate("null != null"));
-            Assert.AreEqual(false, Evaluate("undefined != undefined"));
-            Assert.AreEqual(false, Evaluate("null != undefined"));
-            Assert.AreEqual(false, Evaluate("Math.abcdef != Math.abcdefghi"));
-            Assert.AreEqual(false, Evaluate("Math.abcdef != undefined"));
-            Assert.AreEqual(true, Evaluate("null != 5"));
-
-            // Symbols.
-            Assert.AreEqual(true, Evaluate("Symbol() != Symbol()"));
-            Assert.AreEqual(true, Evaluate("Symbol('test') != Symbol('test')"));
-
-            // NaN
-            Assert.AreEqual(true, Evaluate("NaN != NaN"));
-
-            // Variables
-            Assert.AreEqual(false, Evaluate("var x = new Number(10.0); x != 10"));
-            Assert.AreEqual(false, Evaluate("var x = new Number(10.0); x.valueOf() != 10"));
-            Assert.AreEqual(false, Evaluate("var x = new Number(10.0); 10 != x.valueOf()"));
-            Assert.AreEqual(true, Evaluate("var x = new Number(10); x != new Number(10)"));
-            Assert.AreEqual(false, Evaluate("var x = new Number(10); x != x"));
-        }
-
-        [TestMethod]
-        public void StrictEquals()
-        {
-            // Both operands are of the same type.
-            Assert.AreEqual(false, Evaluate("false === true"));
-            Assert.AreEqual(true, Evaluate("false === false"));
-            Assert.AreEqual(true, Evaluate("10 === 10"));
-            Assert.AreEqual(true, Evaluate("10.0 === 10"));
-            Assert.AreEqual(false, Evaluate("10 === 11"));
-            Assert.AreEqual(true, Evaluate("'test' === 'test'"));
-            Assert.AreEqual(false, Evaluate("'test' === 'TEST'"));
-            Assert.AreEqual(true, Evaluate("'' === ''"));
-
-            // Operands of different types.
-            Assert.AreEqual(false, Evaluate("true === 2"));
-            Assert.AreEqual(false, Evaluate("true === 1"));
-            Assert.AreEqual(false, Evaluate("2 === true"));
-            Assert.AreEqual(false, Evaluate("1 === true"));
-            Assert.AreEqual(false, Evaluate("1 === '1'"));
-            Assert.AreEqual(false, Evaluate("1 === '0'"));
-
-            // Undefined and null.
-            Assert.AreEqual(true, Evaluate("null === null"));
-            Assert.AreEqual(true, Evaluate("undefined === undefined"));
-            Assert.AreEqual(false, Evaluate("null === undefined"));
-            Assert.AreEqual(true, Evaluate("Math.abcdef === Math.abcdefghi"));
-            Assert.AreEqual(true, Evaluate("Math.abcdef === undefined"));
-            Assert.AreEqual(false, Evaluate("null === 5"));
-
-            // Symbols.
-            Assert.AreEqual(false, Evaluate("Symbol() === Symbol()"));
-            Assert.AreEqual(false, Evaluate("Symbol('test') === Symbol('test')"));
-
-            // NaN
-            Assert.AreEqual(false, Evaluate("NaN === NaN"));
-
-            // Variables
-            Assert.AreEqual(false, Evaluate("var x = new Number(10.0); x === 10"));
-            Assert.AreEqual(true, Evaluate("var x = new Number(10.0); x.valueOf() === 10"));
-            Assert.AreEqual(true, Evaluate("var x = new Number(10.0); 10 === x.valueOf()"));
-            Assert.AreEqual(false, Evaluate("var x = new Number(10); x === new Number(10)"));
-            Assert.AreEqual(true, Evaluate("var x = new Number(10); x === x"));
-        }
-
-        [TestMethod]
-        public void StrictNotEquals()
-        {
-            // Both operands are of the same type.
-            Assert.AreEqual(true, Evaluate("false !== true"));
-            Assert.AreEqual(false, Evaluate("false !== false"));
-            Assert.AreEqual(false, Evaluate("10 !== 10"));
-            Assert.AreEqual(true, Evaluate("10 !== 11"));
-            Assert.AreEqual(false, Evaluate("'test' !== 'test'"));
-            Assert.AreEqual(true, Evaluate("'test' !== 'TEST'"));
-            Assert.AreEqual(false, Evaluate("'' !== ''"));
-
-            // Operands of different types.
-            Assert.AreEqual(true, Evaluate("true !== 2"));
-            Assert.AreEqual(true, Evaluate("true !== 1"));
-            Assert.AreEqual(true, Evaluate("2 !== true"));
-            Assert.AreEqual(true, Evaluate("1 !== true"));
-            Assert.AreEqual(true, Evaluate("1 !== '1'"));
-            Assert.AreEqual(true, Evaluate("1 !== '0'"));
-
-            // Undefined and null.
-            Assert.AreEqual(false, Evaluate("null !== null"));
-            Assert.AreEqual(false, Evaluate("undefined !== undefined"));
-            Assert.AreEqual(true, Evaluate("null !== undefined"));
-            Assert.AreEqual(false, Evaluate("Math.abcdef !== Math.abcdefghi"));
-            Assert.AreEqual(false, Evaluate("Math.abcdef !== undefined"));
-            Assert.AreEqual(true, Evaluate("null !== 5"));
-
-            // Symbols.
-            Assert.AreEqual(true, Evaluate("Symbol() !== Symbol()"));
-            Assert.AreEqual(true, Evaluate("Symbol('test') !== Symbol('test')"));
-
-            // NaN
-            Assert.AreEqual(true, Evaluate("NaN !== NaN"));
-
-            // Variables
-            Assert.AreEqual(true, Evaluate("var x = new Number(10.0); x !== 10"));
-            Assert.AreEqual(false, Evaluate("var x = new Number(10.0); x.valueOf() !== 10"));
-            Assert.AreEqual(false, Evaluate("var x = new Number(10.0); 10 !== x.valueOf()"));
-            Assert.AreEqual(true, Evaluate("var x = new Number(10); x !== new Number(10)"));
-            Assert.AreEqual(false, Evaluate("var x = new Number(10); x !== x"));
-        }
-
-        [TestMethod]
-        public void LessThan()
-        {
-            Assert.AreEqual(false, Evaluate("7 < 5"));
-            Assert.AreEqual(true, Evaluate("5 < 7"));
-            Assert.AreEqual(false, Evaluate("5 < 5"));
-            Assert.AreEqual(true, Evaluate("-5 < 5"));
-            Assert.AreEqual(true, Evaluate("5.6 < 5.7"));
-            Assert.AreEqual(false, Evaluate("5.6 < 5.6"));
-            Assert.AreEqual(false, Evaluate("5.6 < 5.5"));
-            Assert.AreEqual(false, Evaluate("5 < NaN"));
-            Assert.AreEqual(false, Evaluate("NaN < NaN"));
-            Assert.AreEqual(true, Evaluate("'a' < 'b'"));
-            Assert.AreEqual(false, Evaluate("'a' < 'a'"));
-            Assert.AreEqual(false, Evaluate("'a' < 'A'"));
-            Assert.AreEqual(false, Evaluate("'2' < '15'"));
-            Assert.AreEqual(true, Evaluate("2 < '15'"));
-            Assert.AreEqual(false, Evaluate("'15' < 2"));
-            Assert.AreEqual(true, Evaluate("false < true"));
-            Assert.AreEqual(true, Evaluate("x = 0.3; y = 0.5; x < y"));
-            Assert.AreEqual(false, Evaluate("x = 0.4; y = 0.4; x < y"));
-            Assert.AreEqual(false, Evaluate("x = 0.5; y = 0.3; x < y"));
-
-            // Objects
-            Assert.AreEqual(false, Evaluate("0 < {valueOf: function() {return -2}, toString: function() {return '2'}}"));
-            Assert.AreEqual(false, Evaluate("'0' < {valueOf: function() {return -2}, toString: function() {return '2'}}"));
-            Assert.AreEqual(true, Evaluate("({valueOf: function() {return -2}, toString: function() {return '2'}}) < 0"));
-            Assert.AreEqual(true, Evaluate("({valueOf: function() {return -2}, toString: function() {return '2'}}) < '0'"));
-            Assert.AreEqual(false, Evaluate("var object = {valueOf: function() {return '-2'}, toString: function() {return 2}}; object < '-1'"));
-
-            // Check order of evaluation - should be left to right.
-            Assert.AreEqual("x", Evaluate(@"
-                var x = { valueOf: function () { throw 'x'; } };
-                var y = { valueOf: function () { throw 'y'; } };
-                try { x < y; } catch (e) { e }"));
-        }
-
-        [TestMethod]
-        public void LessThanOrEqual()
-        {
-            Assert.AreEqual(false, Evaluate("7 <= 5"));
-            Assert.AreEqual(true, Evaluate("5 <= 7"));
-            Assert.AreEqual(true, Evaluate("5 <= 5"));
-            Assert.AreEqual(true, Evaluate("-5 <= 5"));
-            Assert.AreEqual(true, Evaluate("5.6 <= 5.7"));
-            Assert.AreEqual(true, Evaluate("5.6 <= 5.6"));
-            Assert.AreEqual(false, Evaluate("5.6 <= 5.5"));
-            Assert.AreEqual(false, Evaluate("5 <= NaN"));
-            Assert.AreEqual(false, Evaluate("NaN <= NaN"));
-            Assert.AreEqual(true, Evaluate("'a' <= 'b'"));
-            Assert.AreEqual(true, Evaluate("'a' <= 'a'"));
-            Assert.AreEqual(false, Evaluate("'a' <= 'A'"));
-            Assert.AreEqual(false, Evaluate("'2' <= '15'"));
-            Assert.AreEqual(true, Evaluate("2 <= '15'"));
-            Assert.AreEqual(false, Evaluate("'15' <= 2"));
-            Assert.AreEqual(true, Evaluate("false <= true"));
-            Assert.AreEqual(true, Evaluate("x = 0.3; y = 0.5; x <= y"));
-            Assert.AreEqual(true, Evaluate("x = 0.4; y = 0.4; x <= y"));
-            Assert.AreEqual(false, Evaluate("x = 0.5; y = 0.3; x <= y"));
-
-            // Check order of evaluation - should be left to right.
-            Assert.AreEqual("x", Evaluate(@"
-                var x = { valueOf: function () { throw 'x'; } };
-                var y = { valueOf: function () { throw 'y'; } };
-                try { x <= y; } catch (e) { e }"));
-        }
-
-        [TestMethod]
-        public void GreaterThan()
-        {
-            Assert.AreEqual(true, Evaluate("7 > 5"));
-            Assert.AreEqual(false, Evaluate("5 > 7"));
-            Assert.AreEqual(false, Evaluate("5 > 5"));
-            Assert.AreEqual(false, Evaluate("-5 > 5"));
-            Assert.AreEqual(false, Evaluate("5.6 > 5.7"));
-            Assert.AreEqual(false, Evaluate("5.6 > 5.6"));
-            Assert.AreEqual(true, Evaluate("5.6 > 5.5"));
-            Assert.AreEqual(false, Evaluate("5 > NaN"));
-            Assert.AreEqual(false, Evaluate("NaN > NaN"));
-            Assert.AreEqual(false, Evaluate("'a' > 'b'"));
-            Assert.AreEqual(false, Evaluate("'a' > 'a'"));
-            Assert.AreEqual(true, Evaluate("'a' > 'A'"));
-            Assert.AreEqual(true, Evaluate("'2' > '15'"));
-            Assert.AreEqual(false, Evaluate("2 > '15'"));
-            Assert.AreEqual(true, Evaluate("'15' > 2"));
-            Assert.AreEqual(false, Evaluate("false > true"));
-            Assert.AreEqual(false, Evaluate("x = 0.3; y = 0.5; x > y"));
-            Assert.AreEqual(false, Evaluate("x = 0.4; y = 0.4; x > y"));
-            Assert.AreEqual(true, Evaluate("x = 0.5; y = 0.3; x > y"));
-
-            // Check order of evaluation - should be left to right.
-            Assert.AreEqual("x", Evaluate(@"
-                var x = { valueOf: function () { throw 'x'; } };
-                var y = { valueOf: function () { throw 'y'; } };
-                try { x >= y; } catch (e) { e }"));
-        }
-
-        [TestMethod]
-        public void GreaterThanOrEqual()
-        {
-            Assert.AreEqual(true, Evaluate("7 >= 5"));
-            Assert.AreEqual(false, Evaluate("5 >= 7"));
-            Assert.AreEqual(true, Evaluate("5 >= 5"));
-            Assert.AreEqual(false, Evaluate("-5 >= 5"));
-            Assert.AreEqual(false, Evaluate("5.6 >= 5.7"));
-            Assert.AreEqual(true, Evaluate("5.6 >= 5.6"));
-            Assert.AreEqual(true, Evaluate("5.6 >= 5.5"));
-            Assert.AreEqual(false, Evaluate("5 >= NaN"));
-            Assert.AreEqual(false, Evaluate("NaN >= NaN"));
-            Assert.AreEqual(false, Evaluate("'a' >= 'b'"));
-            Assert.AreEqual(true, Evaluate("'a' >= 'a'"));
-            Assert.AreEqual(true, Evaluate("'a' >= 'A'"));
-            Assert.AreEqual(true, Evaluate("'2' >= '15'"));
-            Assert.AreEqual(false, Evaluate("2 >= '15'"));
-            Assert.AreEqual(true, Evaluate("'15' >= 2"));
-            Assert.AreEqual(false, Evaluate("false >= true"));
-            Assert.AreEqual(false, Evaluate("x = 0.3; y = 0.5; x >= y"));
-            Assert.AreEqual(true, Evaluate("x = 0.4; y = 0.4; x >= y"));
-            Assert.AreEqual(true, Evaluate("x = 0.5; y = 0.3; x >= y"));
-
-            // Check order of evaluation - should be left to right.
-            Assert.AreEqual("x", Evaluate(@"
-                var x = { valueOf: function () { throw 'x'; } };
-                var y = { valueOf: function () { throw 'y'; } };
-                try { x >= y; } catch (e) { e }"));
-        }
-
-        [TestMethod]
-        public void BitwiseAnd()
-        {
-            // Constants
-            Assert.AreEqual(3, Evaluate("11 & 7"));
-            Assert.AreEqual(9, Evaluate("11 & -7"));
-            Assert.AreEqual(8, Evaluate("4294967304 & 255"));
-            Assert.AreEqual(16, Evaluate("42949673042 & -401929233123"));
-            Assert.AreEqual(1, Evaluate("11.9 & 1.5"));
-            Assert.AreEqual(0, Evaluate("NaN & NaN"));
-
-            // Variables
-            Assert.AreEqual(3, Evaluate("x = 11; x & 7"));
-            Assert.AreEqual(9, Evaluate("x = 11; x & -7"));
-            Assert.AreEqual(8, Evaluate("x = 4294967304; x & 255"));
-            Assert.AreEqual(16, Evaluate("x = 42949673042; x & -401929233123"));
-            Assert.AreEqual(1, Evaluate("x = 11.5; x & 1.5"));
-        }
-
-        [TestMethod]
-        public void BitwiseXor()
-        {
-            // Constants
-            Assert.AreEqual(12, Evaluate("11 ^ 7"));
-            Assert.AreEqual(-14, Evaluate("11 ^ -7"));
-            Assert.AreEqual(247, Evaluate("4294967304 ^ 255"));
-            Assert.AreEqual(10, Evaluate("11.5 ^ 1.5"));
-            Assert.AreEqual(3, Evaluate("'5' ^ '6'"));
-            Assert.AreEqual(1, Evaluate("'a' ^ 1"));
-
-            // Variables
-            Assert.AreEqual(12, Evaluate("x = 11; x ^ 7"));
-            Assert.AreEqual(-14, Evaluate("x = 11; x ^ -7"));
-            Assert.AreEqual(247, Evaluate("x = 4294967304; x ^ 255"));
-            Assert.AreEqual(1797692751, Evaluate("x = 42949673042; x ^ -401929233123"));
-            Assert.AreEqual(10, Evaluate("x = 11.5; x ^ 1.5"));
-        }
-
-        [TestMethod]
-        public void BitwiseOr()
-        {
-            Assert.AreEqual(15, Evaluate("11 | 7"));
-            Assert.AreEqual(-5, Evaluate("11 | -7"));
-            Assert.AreEqual(255, Evaluate("8 | 255"));
-            Assert.AreEqual(11, Evaluate("11.5 | 1.5"));
-            Assert.AreEqual(7, Evaluate("'5' | '6'"));
-            Assert.AreEqual(1, Evaluate("'a' | 1"));
-
-            // Variables
-            Assert.AreEqual(15, Evaluate("x = 11; x | 7"));
-            Assert.AreEqual(-5, Evaluate("x = -7; 11 | x"));
-            Assert.AreEqual(255, Evaluate("x = 8; x | 255"));
-            Assert.AreEqual(11, Evaluate("x = 1.5; 11.5 | x"));
-            Assert.AreEqual(7, Evaluate("x = '5'; y = '6'; x | y"));
-            Assert.AreEqual(1, Evaluate("x = 1; 'a' | x"));
-        }
-
-        [TestMethod]
-        public void LogicalAnd()
-        {
-            // Boolean arguments.
-            Assert.AreEqual(false, Evaluate("false && false"));
-            Assert.AreEqual(false, Evaluate("false && true"));
-            Assert.AreEqual(false, Evaluate("true && false"));
-            Assert.AreEqual(true, Evaluate("true && true"));
-
-            // Numeric arguments.
-            Assert.AreEqual(0, Evaluate("0 && 7"));
-            Assert.AreEqual(0, Evaluate("11 && 0"));
-            Assert.AreEqual(7, Evaluate("11 && 7"));
-
-            // Mixed.
-            Assert.AreEqual(true, Evaluate("11 && true"));
-            Assert.AreEqual(11, Evaluate("true && 11"));
-            Assert.AreEqual(false, Evaluate("false && 11"));
-
-            // Variables.
-            Assert.AreEqual(false, Evaluate("x = false; x && false"));
-            Assert.AreEqual(false, Evaluate("x = true; false && x"));
-            Assert.AreEqual(false, Evaluate("x = true; y = false; x && y"));
-            Assert.AreEqual(true, Evaluate("x = true; y = true; x && y"));
-            Assert.AreEqual(false, Evaluate("x = false; y = 11; x && y"));
-        }
-
-        [TestMethod]
-        public void LogicalOr()
-        {
-            // Boolean arguments.
-            Assert.AreEqual(false, Evaluate("false || false"));
-            Assert.AreEqual(true, Evaluate("false || true"));
-            Assert.AreEqual(true, Evaluate("true || false"));
-            Assert.AreEqual(true, Evaluate("true || true"));
-
-            // Numeric arguments.
-            Assert.AreEqual(7, Evaluate("0 || 7"));
-            Assert.AreEqual(11, Evaluate("11 || 0"));
-            Assert.AreEqual(11, Evaluate("11 || 7"));
-
-            // Mixed.
-            Assert.AreEqual(11, Evaluate("11 || true"));
-            Assert.AreEqual(true, Evaluate("true || 11"));
-            Assert.AreEqual(11, Evaluate("false || 11"));
-
-            // Variables.
-            Assert.AreEqual(false, Evaluate("x = false; x || false"));
-            Assert.AreEqual(true, Evaluate("x = true; false || x"));
-            Assert.AreEqual(true, Evaluate("x = true; y = false; x || y"));
-            Assert.AreEqual(true, Evaluate("x = true; y = true; x || y"));
-            Assert.AreEqual(11, Evaluate("x = false; y = 11; x || y"));
-        }
-
-        [TestMethod]
-        public void Comma()
-        {
-            Assert.AreEqual(2, Evaluate("1, 2"));
-            Assert.AreEqual("aliens", Evaluate("1, 'aliens'"));
-            Assert.AreEqual(true, Evaluate("'go', true"));
-            Assert.AreEqual(3, Evaluate("1, 2, 3"));
-            Assert.AreEqual(3, Evaluate("var x = 1, y = 2, z = 3; x, y, z"));
-            Assert.AreEqual(3, Evaluate("var x = [1, 2, 3]; x[0], x[1], x[2]"));
-            Assert.AreEqual(3, Evaluate("Object((1, 2, 3)).valueOf()"));
-            Assert.AreEqual(3, Evaluate("Object((1, 2, 3), 4, 5, 6).valueOf()"));
-        }
-
-        [TestMethod]
-        public void Conditional()
-        {
-            Assert.AreEqual(8, Evaluate("true ? 8 : 'test'"));
-            Assert.AreEqual("hello", Evaluate("true ? 'hello' : 'nope'"));
-            Assert.AreEqual(7, Evaluate("5 ? 7 : 8"));
-            Assert.AreEqual(8, Evaluate("0 ? 7 : 8"));
-            Assert.AreEqual(true, Evaluate("true ? true : false ? 8 : 9"));
-            Assert.AreEqual(3, Evaluate("1 ? 2 ? 3 : 4 : 5"));
-            Assert.AreEqual(4, Evaluate("1 ? 0 ? 3 : 4 : 5"));
-            Assert.AreEqual(5, Evaluate("0 ? 1 ? 3 : 4 : 5"));
-
-            // Test the precedence at the start of the conditional.
-            Assert.AreEqual(1, Evaluate("x = 5; x + 0 ? 1 : 2"));
-            Assert.AreEqual(1, Evaluate("x = 5; x || 0 ? 1 : 2"));
-            Assert.AreEqual(2, Evaluate("x = 5; x = 0 ? 1 : 2"));
-            Assert.AreEqual(2, Evaluate("x = 5; x, 0 ? 1 : 2"));
-
-            // Test the precedence in the middle of the conditional.
-            Assert.AreEqual(1, Evaluate("x = 5; true ? x = 1 : 2"));
-            Assert.AreEqual("SyntaxError: Wrong number of operands", EvaluateExceptionMessage("x = 5; true ? 1, x : 2"));
-
-            // Test the precedence at the end of the conditional.
-            Assert.AreEqual(1, Evaluate("x = 4; true ? 1 : x = 2"));
-            Assert.AreEqual(1, Evaluate("x = 4; true ? 1 : x += 2"));
-            Assert.AreEqual(2, Evaluate("x = 3; true ? 1 : x, 2"));
-
-            // Variables
-            Assert.AreEqual(2, Evaluate("var x = 1, y = 2, z = 3; x ? y : z"));
-            Assert.AreEqual(3, Evaluate("var x = 0, y = 2, z = 3; x ? y : z"));
-        }
-
-        [TestMethod]
-        public void Assignment()
-        {
-            // Numeric operations.
-            Assert.AreEqual(4, Evaluate("x = 4"));
-            Assert.AreEqual(6, Evaluate("x = 4; x += 2"));
-            Assert.AreEqual(2, Evaluate("x = 4; x -= 2"));
-            Assert.AreEqual(8, Evaluate("x = 4; x *= 2"));
-            Assert.AreEqual(2, Evaluate("x = 4; x /= 2"));
-            Assert.AreEqual(1, Evaluate("x = 4; x %= 3"));
-            Assert.AreEqual(8, Evaluate("x = 4; x <<= 1"));
-            Assert.AreEqual(2, Evaluate("x = 4; x >>= 1"));
-            Assert.AreEqual(2, Evaluate("x = 4; x >>>= 1"));
-            Assert.AreEqual(0, Evaluate("x = 4; x &= 1"));
-            Assert.AreEqual(5, Evaluate("x = 4; x |= 1"));
-            Assert.AreEqual(5, Evaluate("x = 4; x ^= 1"));
-            Assert.AreEqual(4, Evaluate("x = 4; x"));
-            Assert.AreEqual(6, Evaluate("x = 4; x += 2; x"));
-            Assert.AreEqual(2, Evaluate("x = 4; x -= 2; x"));
-            Assert.AreEqual(8, Evaluate("x = 4; x *= 2; x"));
-            Assert.AreEqual(2, Evaluate("x = 4; x /= 2; x"));
-            Assert.AreEqual(1, Evaluate("x = 4; x %= 3; x"));
-            Assert.AreEqual(8, Evaluate("x = 4; x <<= 1; x"));
-            Assert.AreEqual(2, Evaluate("x = 4; x >>= 1; x"));
-            Assert.AreEqual(2, Evaluate("x = 4; x >>>= 1; x"));
-            Assert.AreEqual(0, Evaluate("x = 4; x &= 1; x"));
-            Assert.AreEqual(5, Evaluate("x = 4; x |= 1; x"));
-            Assert.AreEqual(5, Evaluate("x = 4; x ^= 1; x"));
-            Assert.AreEqual(16, Evaluate("x = 4; x **= 2; x"));
-
-            // String operations.
-            Assert.AreEqual("hah", Evaluate("x = 'hah'"));
-            Assert.AreEqual("hah2", Evaluate("x = 'hah'; x += 2"));
-            Assert.AreEqual("32", Evaluate("x = '3'; x += '2'"));
-            Assert.AreEqual(double.NaN, Evaluate("x = 'hah'; x -= 2"));
-            Assert.AreEqual(double.NaN, Evaluate("x = 'hah'; x *= 2"));
-            Assert.AreEqual(double.NaN, Evaluate("x = 'hah'; x /= 2"));
-            Assert.AreEqual(double.NaN, Evaluate("x = 'hah'; x %= 3"));
-            Assert.AreEqual(0, Evaluate("x = 'hah'; x <<= 1"));
-            Assert.AreEqual(0, Evaluate("x = 'hah'; x >>= 1"));
-            Assert.AreEqual(0, Evaluate("x = 'hah'; x >>>= 1"));
-            Assert.AreEqual(0, Evaluate("x = 'hah'; x &= 1"));
-            Assert.AreEqual(1, Evaluate("x = 'hah'; x |= 1"));
-            Assert.AreEqual(1, Evaluate("x = 'hah'; x ^= 1"));
-            Assert.AreEqual("hah", Evaluate("x = 'hah'; x"));
-            Assert.AreEqual("hah2", Evaluate("x = 'hah'; x += 2; x"));
-            Assert.AreEqual("32", Evaluate("x = '3'; x += '2'; x"));
-            Assert.AreEqual(double.NaN, Evaluate("x = 'hah'; x -= 2; x"));
-            Assert.AreEqual(double.NaN, Evaluate("x = 'hah'; x *= 2; x"));
-            Assert.AreEqual(double.NaN, Evaluate("x = 'hah'; x /= 2; x"));
-            Assert.AreEqual(double.NaN, Evaluate("x = 'hah'; x %= 3; x"));
-            Assert.AreEqual(0, Evaluate("x = 'hah'; x <<= 1; x"));
-            Assert.AreEqual(0, Evaluate("x = 'hah'; x >>= 1; x"));
-            Assert.AreEqual(0, Evaluate("x = 'hah'; x >>>= 1; x"));
-            Assert.AreEqual(0, Evaluate("x = 'hah'; x &= 1; x"));
-            Assert.AreEqual(1, Evaluate("x = 'hah'; x |= 1; x"));
-            Assert.AreEqual(1, Evaluate("x = 'hah'; x ^= 1; x"));
-            Assert.AreEqual(double.NaN, Evaluate("x = 'hah'; x **= 2; x"));
-
-            // Evaluated left to right.
-            Assert.AreEqual(7, Evaluate("x = 1; (x = 2) + x + (x = 3)"));
-
-            // The left hand side is evaluated before the right hand side.
-            Assert.AreEqual("123", Evaluate("x = '123'; (x = ['123'])[0] = x[0]"));
-
-            // The left hand side should only be evaluated once.
-            Assert.AreEqual("1/3", Evaluate("x = [[2],[5]]; (x = x[0])[0] = 3; x.length + '/' + x.toString()"));
-            Assert.AreEqual("1/9", Evaluate("x = [[2],[5]]; (x = x[0])[0] += 7; x.length + '/' + x.toString()"));
-
-            // Strict mode: attempts to set a variable that has not been declared is disallowed.
-            Assert.AreEqual("ReferenceError: asddfsgwqewert is not defined", EvaluateExceptionMessage("'use strict'; asddfsgwqewert = 'test'"));
-            Assert.AreEqual("ReferenceError: asddfsgwqewert is not defined", EvaluateExceptionMessage("function foo() { 'use strict'; asddfsgwqewert = 'test'; } foo()"));
-
-            // Strict mode: cannot write to a non-writable property.
-            Assert.AreEqual("TypeError: The property 'a' is read-only.", EvaluateExceptionMessage("'use strict'; var x = {}; Object.defineProperty(x, 'a', {value: 7, enumerable: true, writable: false, configurable: true}); x.a = 5;"));
-
-            // Strict mode: cannot write to a non-existant property when the object is non-extensible.
-            Assert.AreEqual("TypeError: The property 'a' cannot be created as the object is not extensible.", EvaluateExceptionMessage("'use strict'; var x = {}; Object.preventExtensions(x); x.a = 5;"));
-
-            // Strict mode: cannot write to a property that has a getter but no setter.
-            Assert.AreEqual("TypeError: The property 'a' is read-only.", EvaluateExceptionMessage("'use strict'; var x = {}; Object.defineProperty(x, 'a', {get: function() { return 1 }}); x.a = 5;"));
-
-            // Strict mode: left-hand side cannot be 'eval' or 'arguments'.
-            Assert.AreEqual("SyntaxError: The variable 'eval' cannot be modified in strict mode.", EvaluateExceptionMessage("'use strict'; eval = 5;"));
-            Assert.AreEqual("SyntaxError: The variable 'arguments' cannot be modified in strict mode.", EvaluateExceptionMessage("'use strict'; arguments = 5;"));
-            Assert.AreEqual("SyntaxError: The variable 'eval' cannot be modified in strict mode.", EvaluateExceptionMessage("'use strict'; function f() { eval = 5; } f()"));
-            Assert.AreEqual("SyntaxError: The variable 'arguments' cannot be modified in strict mode.", EvaluateExceptionMessage("'use strict'; function f() { arguments = 5; } f()"));
-            Assert.AreEqual("SyntaxError: The variable 'eval' cannot be modified in strict mode.", EvaluateExceptionMessage("function f() { 'use strict'; eval = 5; } f()"));
-            Assert.AreEqual("SyntaxError: The variable 'arguments' cannot be modified in strict mode.", EvaluateExceptionMessage("function f() { 'use strict'; arguments = 5; } f()"));
-
-            // Strict mode: left-hand side cannot be 'eval' or 'arguments' (compound assignment).
-            Assert.AreEqual("SyntaxError: The variable 'eval' cannot be modified in strict mode.", EvaluateExceptionMessage("'use strict'; eval += 5;"));
-            Assert.AreEqual("SyntaxError: The variable 'arguments' cannot be modified in strict mode.", EvaluateExceptionMessage("'use strict'; arguments += 5;"));
-            Assert.AreEqual("SyntaxError: The variable 'eval' cannot be modified in strict mode.", EvaluateExceptionMessage("'use strict'; function f() { eval += 5; } f()"));
-            Assert.AreEqual("SyntaxError: The variable 'arguments' cannot be modified in strict mode.", EvaluateExceptionMessage("'use strict'; function f() { arguments += 5; } f()"));
-            Assert.AreEqual("SyntaxError: The variable 'eval' cannot be modified in strict mode.", EvaluateExceptionMessage("function f() { 'use strict'; eval += 5; } f()"));
-            Assert.AreEqual("SyntaxError: The variable 'arguments' cannot be modified in strict mode.", EvaluateExceptionMessage("function f() { 'use strict'; arguments += 5; } f()"));
-
-            // Invalid left-hand side in assignment.
-            Assert.AreEqual("SyntaxError: Invalid left-hand side in assignment.", EvaluateExceptionMessage("5 = 6"));
-        }
-
-        [TestMethod]
-        public void PreIncrement()
-        {
-            Assert.AreEqual(1, Evaluate("x = 0; ++ x"));
-            Assert.AreEqual(1, Evaluate("x = 0; ++ x; x"));
-            Assert.AreEqual("SyntaxError: Invalid target of prefix operation.", EvaluateExceptionMessage("++ 2"));
-
-            // The operand should only be evaluated once.
-            Assert.AreEqual(3, Evaluate("x = [[2]]; ++(x = x[0])[0]"));
-            Assert.AreEqual("1/3", Evaluate("x = [[2]]; ++(x = x[0])[0]; x.length + '/' + x.toString()"));
-
-            // Strict mode: reference cannot be 'eval' or 'arguments'.
-            Assert.AreEqual("SyntaxError: The variable 'eval' cannot be modified in strict mode.", EvaluateExceptionMessage("'use strict'; ++ eval;"));
-            Assert.AreEqual("SyntaxError: The variable 'arguments' cannot be modified in strict mode.", EvaluateExceptionMessage("'use strict'; ++ arguments;"));
-            Assert.AreEqual("SyntaxError: The variable 'eval' cannot be modified in strict mode.", EvaluateExceptionMessage("'use strict'; function f() { ++ eval; } f()"));
-            Assert.AreEqual("SyntaxError: The variable 'arguments' cannot be modified in strict mode.", EvaluateExceptionMessage("'use strict'; function f() { ++ arguments; } f()"));
-            Assert.AreEqual("SyntaxError: The variable 'eval' cannot be modified in strict mode.", EvaluateExceptionMessage("function f() { 'use strict'; ++ eval; } f()"));
-            Assert.AreEqual("SyntaxError: The variable 'arguments' cannot be modified in strict mode.", EvaluateExceptionMessage("function f() { 'use strict'; ++ arguments; } f()"));
-        }
-
-        [TestMethod]
-        public void PreDecrement()
-        {
-            Assert.AreEqual(-1, Evaluate("x = 0; -- x"));
-            Assert.AreEqual(-1, Evaluate("x = 0; -- x; x"));
-            Assert.AreEqual("SyntaxError: Invalid target of prefix operation.", EvaluateExceptionMessage("-- 2"));
-
-            // The operand should only be evaluated once.
-            Assert.AreEqual(1, Evaluate("x = [[2]]; --(x = x[0])[0]"));
-            Assert.AreEqual("1/1", Evaluate("x = [[2]]; --(x = x[0])[0]; x.length + '/' + x.toString()"));
-
-            // Strict mode: reference cannot be 'eval' or 'arguments'.
-            Assert.AreEqual("SyntaxError: The variable 'eval' cannot be modified in strict mode.", EvaluateExceptionMessage("'use strict'; -- eval;"));
-            Assert.AreEqual("SyntaxError: The variable 'arguments' cannot be modified in strict mode.", EvaluateExceptionMessage("'use strict'; -- arguments;"));
-            Assert.AreEqual("SyntaxError: The variable 'eval' cannot be modified in strict mode.", EvaluateExceptionMessage("'use strict'; function f() { -- eval; } f()"));
-            Assert.AreEqual("SyntaxError: The variable 'arguments' cannot be modified in strict mode.", EvaluateExceptionMessage("'use strict'; function f() { -- arguments; } f()"));
-            Assert.AreEqual("SyntaxError: The variable 'eval' cannot be modified in strict mode.", EvaluateExceptionMessage("function f() { 'use strict'; -- eval; } f()"));
-            Assert.AreEqual("SyntaxError: The variable 'arguments' cannot be modified in strict mode.", EvaluateExceptionMessage("function f() { 'use strict'; -- arguments; } f()"));
-        }
-
-        [TestMethod]
-        public void PostIncrement()
-        {
-            Assert.AreEqual(0, Evaluate("x = 0; x ++"));
-            Assert.AreEqual(1, Evaluate("x = 0; x ++; x"));
-            Assert.AreEqual("SyntaxError: Invalid target of postfix operation.", EvaluateExceptionMessage("2 ++"));
-
-            // The operand should only be evaluated once.
-            Assert.AreEqual(2, Evaluate("x = [[2]]; (x = x[0])[0]++"));
-            Assert.AreEqual("1/3", Evaluate("x = [[2]]; (x = x[0])[0]++; x.length + '/' + x.toString()"));
-
-            // Strict mode: left-hand side cannot be 'eval' or 'arguments'.
-            Assert.AreEqual("SyntaxError: The variable 'eval' cannot be modified in strict mode.", EvaluateExceptionMessage("'use strict'; eval ++;"));
-            Assert.AreEqual("SyntaxError: The variable 'arguments' cannot be modified in strict mode.", EvaluateExceptionMessage("'use strict'; arguments ++;"));
-            Assert.AreEqual("SyntaxError: The variable 'eval' cannot be modified in strict mode.", EvaluateExceptionMessage("'use strict'; function f() { eval ++; } f()"));
-            Assert.AreEqual("SyntaxError: The variable 'arguments' cannot be modified in strict mode.", EvaluateExceptionMessage("'use strict'; function f() { arguments ++; } f()"));
-            Assert.AreEqual("SyntaxError: The variable 'eval' cannot be modified in strict mode.", EvaluateExceptionMessage("function f() { 'use strict'; eval ++; } f()"));
-            Assert.AreEqual("SyntaxError: The variable 'arguments' cannot be modified in strict mode.", EvaluateExceptionMessage("function f() { 'use strict'; arguments ++; } f()"));
-        }
-
-        [TestMethod]
-        public void PostDecrement()
-        {
-            Assert.AreEqual(0, Evaluate("x = 0; x --"));
-            Assert.AreEqual(-1, Evaluate("x = 0; x --; x"));
-            Assert.AreEqual("SyntaxError: Invalid target of postfix operation.", EvaluateExceptionMessage("2 --"));
-
-            // The operand should only be evaluated once.
-            Assert.AreEqual(2, Evaluate("x = [[2]]; (x = x[0])[0]--"));
-            Assert.AreEqual("1/1", Evaluate("x = [[2]]; (x = x[0])[0]--; x.length + '/' + x.toString()"));
-
-            // Strict mode: left-hand side cannot be 'eval' or 'arguments'.
-            Assert.AreEqual("SyntaxError: The variable 'eval' cannot be modified in strict mode.", EvaluateExceptionMessage("'use strict'; eval --;"));
-            Assert.AreEqual("SyntaxError: The variable 'arguments' cannot be modified in strict mode.", EvaluateExceptionMessage("'use strict'; arguments --;"));
-            Assert.AreEqual("SyntaxError: The variable 'eval' cannot be modified in strict mode.", EvaluateExceptionMessage("'use strict'; function f() { eval --; } f()"));
-            Assert.AreEqual("SyntaxError: The variable 'arguments' cannot be modified in strict mode.", EvaluateExceptionMessage("'use strict'; function f() { arguments --; } f()"));
-            Assert.AreEqual("SyntaxError: The variable 'eval' cannot be modified in strict mode.", EvaluateExceptionMessage("function f() { 'use strict'; eval --; } f()"));
-            Assert.AreEqual("SyntaxError: The variable 'arguments' cannot be modified in strict mode.", EvaluateExceptionMessage("function f() { 'use strict'; arguments --; } f()"));
-        }
-
-        [TestMethod]
-        public void Grouping()
-        {
-            Assert.AreEqual(22, Evaluate("(5 + 6) * 2"));
-            Assert.AreEqual(27, Evaluate("5 + (5 + 6) * 2"));
-            Assert.AreEqual(33, Evaluate("5 + (5 * 6) - 2"));
-            Assert.AreEqual(32, Evaluate("(5 + (5 + 6)) * 2"));
-
-            Assert.AreEqual("SyntaxError: Missing closing token ')'", EvaluateExceptionMessage("(5"));
-            Assert.AreEqual("SyntaxError: Expected identifier but found end of input", EvaluateExceptionMessage("({[0]("));
-        }
-
-        [TestMethod]
-        public void FunctionCall()
-        {
-            Assert.AreEqual("[object Math]", Evaluate("(Math.toString)()"));
-            Assert.AreEqual("[object Math]", Evaluate("Math.toString()"));
-            Assert.AreEqual(2, Evaluate("Math.ceil(1.2)"));
-            Assert.AreEqual(0, Evaluate("Math.atan2(0, 2)"));
-            Assert.AreEqual("[object Math]", Evaluate("(Math.toString)()"));
-
-            // Call functions in the global scope.
-            Assert.AreEqual("a%20b", Evaluate("encodeURI('a b')"));
-            Assert.AreEqual(true, Evaluate("b = 5; this.hasOwnProperty('b')"));
-            Assert.AreEqual("TypeError: The function 'hasOwnProperty' does not allow the value of 'this' to be undefined", EvaluateExceptionMessage("b = 5; hasOwnProperty('b')"));
-
-            // Argument conversion.
-            Assert.AreEqual(123, Evaluate("Math.abs('-123')"));
-
-            // Extra arguments are ignored.
-            Assert.AreEqual(2, Evaluate("Math.ceil(1.2, 5)"));
-            Assert.AreEqual(5, Evaluate("function test(test) { return test; } test(5, 4, 3);"));
-
-            // Too few arguments are passed as "undefined".
-            Assert.AreEqual(double.NaN, Evaluate("Math.ceil()"));
-            Assert.AreEqual(true, Evaluate("isNaN()"));
-            Assert.AreEqual(false, Evaluate("isFinite()"));
-            Assert.AreEqual(3, Evaluate("function test(test) { test = 3; return test; } test();"));
-
-            // Object must be a function.
-            Assert.AreEqual("TypeError: 'x' is not a function", EvaluateExceptionMessage("x = { a: 1 }; x()"));
-
-            // Passing a function in an argument.
-            Assert.AreEqual(3, Evaluate("function a(b) { return b + 2; } function c(func) { return func(1); } c(a)"));
-
-            // Arguments should only be evaluated once.
-            Assert.AreEqual(1, Evaluate("var i = 0; Function({ toString: function() { return ++i } }).apply(null); i"));
-
-            // In compatibility mode, undefined and null are converted to objects.
-            CompatibilityMode = CompatibilityMode.ECMAScript3;
-            try
-            {
-                Assert.AreEqual(true, Evaluate("hasOwnProperty('NaN')"));
-                Assert.AreEqual(true, Evaluate("hasOwnProperty.call(null, 'NaN')"));
-                Assert.AreEqual(true, Evaluate("hasOwnProperty.call(undefined, 'NaN')"));
-            }
-            finally
-            {
-                CompatibilityMode = CompatibilityMode.Latest;
-            }
-
-            // 'arguments' and 'caller' must be undefined in strict mode.
-            Assert.AreEqual(Undefined.Value, Evaluate("'use strict'; function test(){ function inner(){ return test.arguments; } return inner(); } test()"));
-            Assert.AreEqual(Undefined.Value, Evaluate("'use strict'; function test(){ function inner(){ return inner.caller; } return inner(); } test()"));
-            Assert.AreEqual(Undefined.Value, Evaluate("'use strict'; function test(){ function inner(){ test.arguments = 5; } return inner(); } test()"));
-            Assert.AreEqual(Undefined.Value, Evaluate("'use strict'; function test(){ function inner(){ inner.caller = 5; } return inner(); } test()"));
-        }
-
-        [TestMethod]
-        public void New()
-        {
-            Assert.AreEqual("five", Evaluate("(new String('five')).toString()"));
-            Assert.AreEqual("five", Evaluate("new String('five').toString()"));
-            Assert.AreEqual("5", Evaluate("new Number(5).toString()"));
-            Assert.AreEqual("TypeError: The new operator requires a function, found a 'string' instead", EvaluateExceptionMessage("new (String('five'))"));
-
-            // Precedence tests.
-            Assert.AreEqual("[object Object]", Evaluate("x = {}; x.f = function() { }; (new x.f()).toString()"));
-            Assert.AreEqual("TypeError: Objects cannot be constructed from built-in functions.", EvaluateExceptionMessage("(new Function.valueOf)()"));  // new (Function.valueOf) is not a function.
-            Assert.AreEqual("function anonymous() {\n\n}", Evaluate("(new (Function.valueOf())).toString()"));
-            Assert.AreEqual("function anonymous() {\n\n}", Evaluate("((new Function).valueOf()).toString()"));
-            Assert.AreEqual("[object Object]", Evaluate("x = {}; x.f = function() { }; (new (x.f)()).toString()"));
-
-            // New user-defined function.
-            Assert.AreEqual(5, Evaluate("function f() { this.a = 5; return 2; }; a = new f(); a.a"));
-            Assert.AreEqual(true, Evaluate("function f() { this.a = 5; return 2; }; a = new f(); Object.getPrototypeOf(a) === f.prototype"));
-
-            // Returning an object returns that as the new object.
-            Assert.AreEqual(6, Evaluate("function f() { this.a = 5; return { a: 6 }; }; x = new f(); x.a"));
-
-            // Built-in functions cannot be constructed.
-            Assert.AreEqual("TypeError: Objects cannot be constructed from built-in functions.", EvaluateExceptionMessage("new Function.valueOf()"));
-        }
-
-        [TestMethod]
-        public void InstanceOf()
-        {
-            // Primitive types always return false.
-            Assert.AreEqual(false, Evaluate("5 instanceof Boolean"));
-            Assert.AreEqual(false, Evaluate("5 instanceof Number"));
-            Assert.AreEqual(false, Evaluate("5 instanceof String"));
-            Assert.AreEqual(false, Evaluate("true instanceof Boolean"));
-            Assert.AreEqual(false, Evaluate("'hello' instanceof Number"));
-            Assert.AreEqual(false, Evaluate("'hello' instanceof String"));
-
-            // Arrays and regular expressions return true for Array and RegExp respectively.
-            // Since these objects inherit from Object, that returns true as well.
-            Assert.AreEqual(true, Evaluate("/abc/ instanceof RegExp"));
-            Assert.AreEqual(false, Evaluate("/abc/ instanceof Array"));
-            Assert.AreEqual(true, Evaluate("[] instanceof Array"));
-            Assert.AreEqual(false, Evaluate("[] instanceof Number"));
-            Assert.AreEqual(true, Evaluate("/abc/ instanceof Object"));
-            Assert.AreEqual(true, Evaluate("[] instanceof Object"));
-
-            // Object literals return true for Object only.  Note: "{} instanceof Object" is invalid.
-            Assert.AreEqual(true, Evaluate("x = {}; x instanceof Object"));
-            Assert.AreEqual(false, Evaluate("x = {}; x instanceof Array"));
-
-            // Global functions return true for Object and Function.
-            Assert.AreEqual(true, Evaluate("Array instanceof Function"));
-            Assert.AreEqual(true, Evaluate("Array instanceof Object"));
-
-            // Both sides can be a variable.
-            Assert.AreEqual(true, Evaluate("x = Function; x instanceof x"));
-            Assert.AreEqual(false, Evaluate("x = Array; x instanceof x"));
-
-            // Right-hand-side must be a function.
-            Assert.AreEqual("TypeError: The instanceof operator expected a function, but found 'object' instead", EvaluateExceptionMessage("5 instanceof Math"));
-
-            // Test newly constructed objects.
-            Assert.AreEqual(true, Evaluate("new Number(5) instanceof Number"));
-            Assert.AreEqual(true, Evaluate("new Number(5) instanceof Object"));
-            Assert.AreEqual(false, Evaluate("new Number(5) instanceof String"));
-
-            // Check order of evaluation - should be left to right.
-            Assert.AreEqual("x", Evaluate(@"
-                var x = function () { throw 'x'; };
-                var y = function () { throw 'y'; };
-                try { x() instanceof y(); } catch (e) { e }"));
-        }
-
-        [TestMethod]
-        public void In()
-        {
-            Assert.AreEqual(true, Evaluate("'atan2' in Math"));
-            Assert.AreEqual(true, Evaluate("1 in [5, 6]"));
-            Assert.AreEqual(false, Evaluate("2 in [5, 6]"));
-            Assert.AreEqual(true, Evaluate("'a' in {a: 1, b: 2}"));
-            Assert.AreEqual(false, Evaluate("'c' in {a: 1, b: 2}"));
-            Assert.AreEqual(true, Evaluate("'valueOf' in {a: 1, b: 2}"));
-            Assert.AreEqual(true, Evaluate("'toString' in new Number(5)"));
-            Assert.AreEqual(false, Evaluate("'abcdefgh' in new Number(5)"));
-            Assert.AreEqual(true, Evaluate("'toString' in new String()"));
-            Assert.AreEqual(true, Evaluate("var x = 'atan2', y = Math; x in y"));
-            Assert.AreEqual("TypeError: The in operator expected an object, but found 'number' instead", EvaluateExceptionMessage("'toString' in 5"));
-            Assert.AreEqual("TypeError: The in operator expected an object, but found 'number' instead", EvaluateExceptionMessage("'toString' in 5"));
-
-            // Check order of evaluation - should be left to right.
-            Assert.AreEqual("x", Evaluate(@"
-                var x = function () { throw 'x'; };
-                var y = function () { throw 'y'; };
-                try { x() in y(); } catch (e) { e }"));
-        }
-
-        [TestMethod]
-        public void MemberAccess()
-        {
-            Assert.AreEqual(double.NaN, Evaluate("NaN"));
-
-            // Member operator (get)
-            Assert.AreEqual("abc", Evaluate("'abc'.toString()"));
-            Assert.AreEqual("5.6", Evaluate("5.6.toString()"));
-            Assert.AreEqual("5", Evaluate("5 .toString()"));
-            Assert.AreEqual(1, Evaluate("x = { a: 1 }; x.a"));
-
-            // Member operator (set)
-            Assert.AreEqual(2, Evaluate("x = { a: 1 }; x.a = 2; x.a"));
-            
-            // Index operator (get)
-            Assert.AreEqual("5.6", Evaluate("5.6['toString']()"));
-            Assert.AreEqual("b", Evaluate("'abc'[1]"));
-            Assert.AreEqual(Undefined.Value, Evaluate("'abc'[3]"));
-            Assert.AreEqual("b", Evaluate("y = 1; 'abc'[y]"));
-            Assert.AreEqual(1, Evaluate("x = { a: 1 }; x['a']"));
-            Assert.AreEqual(1, Evaluate("x = { a: 1 }; y = 'a'; x[y]"));
-            Assert.AreEqual(3, Evaluate("var a = {false: 3}; a[false]"));
-            Assert.AreEqual(4, Evaluate("var a = [4]; a[[[[0]]]]"));
-            Assert.AreEqual(5, Evaluate("var a = { 'abc' : 5 }; a[[[['abc']]]]"));
-
-            // Index operator (set)
-            Assert.AreEqual("5.6", Evaluate("var x = 5.6; x['toString'] = function() { }; x.toString()"));
-            Assert.AreEqual("d", Evaluate("'abc'[1] = 'd'"));
-            Assert.AreEqual("abc", Evaluate("var x = 'abc'; x[1] = 'd'; x"));
-            Assert.AreEqual("d", Evaluate("'abc'[3] = 'd'"));
-            Assert.AreEqual("abc", Evaluate("y = 1; var x = 'abc'; x[y] = 'd'; x"));
-            Assert.AreEqual(2, Evaluate("x = { a: 1 }; x['a'] = 2; x['a']"));
-            Assert.AreEqual(2, Evaluate("x = { a: 1 }; y = 'a'; x[y] = 2; x[y]"));
-
-            // Check details of hidden class functionality.
-            Assert.AreEqual(2, Evaluate("x = {}; x.a = 6; x.a = 2; x.a"));
-            Assert.AreEqual(3, Evaluate("x = {}; x.a = 6; x.b = 2; y = {}; y.a = 3; y.a"));
-            Assert.AreEqual(Undefined.Value, Evaluate("x = {}; x.a = 6; x.b = 2; y = {}; y.a = 3; y.b"));
-            Assert.AreEqual(3, Evaluate("x = {}; x.a = 6; x.b = 2; y = {}; y.a = 3; y.b = 4; y.a"));
-            Assert.AreEqual(4, Evaluate("x = {}; x.a = 6; x.b = 2; y = {}; y.a = 3; y.b = 4; y.b"));
-            Assert.AreEqual(3, Evaluate("x = {}; x.a = 6; x.b = 2; y = {}; y.a = 3; y.b = 4; delete y.b; y.a"));
-            Assert.AreEqual(Undefined.Value, Evaluate("x = {}; x.a = 6; x.b = 2; y = {}; y.a = 3; y.b = 4; delete y.b; y.b"));
-
-            // Symbols.
-            Assert.AreEqual(7, Evaluate("var obj = { }; var symbol = Symbol(); obj[symbol] = 7; obj[symbol]"));
-            Assert.AreEqual(8, Evaluate("var obj = { }; var sym1 = Symbol(); obj[sym1] = 8; var sym2 = Symbol(); obj[sym2] = 9; obj[sym1]"));
-
-            // Ensure you can create at least 16384 properties.
-            Assert.AreEqual(16383, Evaluate(@"
-                var x = new Object();
-                for (var i = 0; i < 16384; i ++)
-                    x['prop' + i] = i;
-                x.prop16383"));
-
-            Assert.AreEqual("ReferenceError: abcdefghij is not defined", EvaluateExceptionMessage("abcdefghij"));
-            Assert.AreEqual("SyntaxError: Expected operator but found 'toString'", EvaluateExceptionMessage("5.toString"));
-            Assert.AreEqual("ReferenceError: qwerty345 is not defined", EvaluateExceptionMessage("qwerty345.prop"));
-            Assert.AreEqual("TypeError: Null cannot be converted to an object", EvaluateExceptionMessage("null.prop"));
-            Assert.AreEqual("TypeError: undefined cannot be converted to an object", EvaluateExceptionMessage("undefined.prop"));
-            Assert.AreEqual("SyntaxError: Wrong number of operands", EvaluateExceptionMessage("[].()"));
-        }
-
-        [TestMethod]
-        public void ArrayLiteral()
-        {
-            Assert.AreEqual(0, Evaluate("[].length"));
-            Assert.AreEqual(1, Evaluate("[,].length"));   // JScript says 2.
-            Assert.AreEqual(1, Evaluate("[1,].length"));   // JScript says 2.
-            Assert.AreEqual(1, Evaluate("a = 1; [a][0]"));
-            Assert.AreEqual(6, Evaluate("[[1, 2, 3], [4, 5, 6]][1][2]"));
-            Assert.AreEqual(1, Evaluate("[1].length"));
-            Assert.AreEqual(2, Evaluate("[1, 2].length"));
-            Assert.AreEqual(true, Evaluate("[1,,2].hasOwnProperty('0')"));
-            Assert.AreEqual(false, Evaluate("[1,,2].hasOwnProperty('1')"));
-            Assert.AreEqual(true, Evaluate("[1,,2].hasOwnProperty('2')"));
-            Assert.AreEqual(true, Evaluate("[1,undefined,2].hasOwnProperty('1')"));
-            Assert.AreEqual(true, Evaluate("[] instanceof Array"));
-        }
-
-        [TestMethod]
-        public void ObjectLiteral()
-        {
-            Assert.AreEqual("[object Object]", Evaluate("x = {}; x.toString()"));
-            Assert.AreEqual(1, Evaluate("x = {a: 1}.a"));
-            Assert.AreEqual(1, Evaluate("x = {a: 1, }.a"));
-            Assert.AreEqual(1, Evaluate("x = {a: 1, b: 2}.a"));
-            Assert.AreEqual(1, Evaluate("x = {'a': 1, 'b': 2}.a"));
-            Assert.AreEqual(1, Evaluate("x = {0: 1, 1: 2}[0]"));
-            Assert.AreEqual(2, Evaluate("x = {a: 1, b: 2}.b"));
-            Assert.AreEqual(2, Evaluate("x = {a: 1, a: 2}.a"));   // This is an error in strict mode.
-            Assert.AreEqual(3, Evaluate("var obj = {valueOf:0, toString:1, foo:2}; x = 0; for (var y in obj) { x ++; } x"));
-
-            // Keywords are allowed in ES5.
-            Assert.AreEqual(1, Evaluate("x = {if: 1}; x.if"));
-            Assert.AreEqual(1, Evaluate("x = {eval: 1}; x.eval"));
-            Assert.AreEqual(1, Evaluate("x = {false: 1}; x.false"));
-            Assert.AreEqual(1, Evaluate("x = {true: 1}; x.true"));
-            Assert.AreEqual(1, Evaluate("x = {null: 1}; x.null"));
-            Assert.AreEqual(2, Evaluate("x = {get: 2}; x.get"));
-            Assert.AreEqual(3, Evaluate("x = {set: 3}; x.set"));
-
-            // Object literals can have getters and setters.
-            Assert.AreEqual(1, Evaluate("x = {get f() { return 1; }}; x.f"));
-            Assert.AreEqual(5, Evaluate("x = {set f(value) { this.a = value; }}; x.f = 5; x.a"));
-            Assert.AreEqual(5, Evaluate("x = {get f() { return this.a; }, set f(value) { this.a = value; }}; x.f = 5; x.f"));
-            Assert.AreEqual(1, Evaluate("x = {get f() { return 1; }}; x.f = 5; x.f"));
-            Assert.AreEqual(Undefined.Value, Evaluate("x = {set f(value) { this.a = value; }}; x.f"));
-            Assert.AreEqual(1, Evaluate("x = {get 'f'() { return 1; }}; x.f = 5; x.f"));
-            Assert.AreEqual(1, Evaluate("x = {get 0() { return 1; }}; x[0] = 5; x[0]"));
-            Assert.AreEqual(4, Evaluate("var f = 4; x = {get f() { return f; }}; x.f"));
-            Assert.AreEqual(3, Evaluate("var x = { get get() { return 3; } }; x.get"));
-
-            // Check accessibility of getters and setters.
-            Assert.AreEqual(true, Evaluate("Object.getOwnPropertyDescriptor({ get a() {} }, 'a').configurable"));
-            Assert.AreEqual(true, Evaluate("Object.getOwnPropertyDescriptor({ get a() {} }, 'a').enumerable"));
-            Assert.AreEqual("get a", Evaluate("x = { get a() {} }; Object.getOwnPropertyDescriptor(x, 'a').get.name"));
-            Assert.AreEqual(true, Evaluate("Object.getOwnPropertyDescriptor({ get a() {}, set a(val) {} }, 'a').configurable"));
-            Assert.AreEqual(true, Evaluate("Object.getOwnPropertyDescriptor({ get a() {}, set a(val) {} }, 'a').enumerable"));
-            Assert.AreEqual("set a", Evaluate("x = { get a() {}, set a(val) {} }; Object.getOwnPropertyDescriptor(x, 'a').set.name"));
-
-            // Check that "this" is correct inside getters and setters.
-            Assert.AreEqual(9, Evaluate("x = { get b() { return this.a; } }; y = Object.create(x); y.a = 9; y.b"));
-            Assert.AreEqual(9, Evaluate("x = { get b() { return this.a; } }; y = Object.create(x); y.a = 9; z = 'b'; y[z]"));
-            Assert.AreEqual(9, Evaluate("x = { get '2'() { return this.a; } }; y = Object.create(x); y.a = 9; y[2]"));
-            Assert.AreEqual(9, Evaluate("x = { get '2'() { return this.a; } }; y = Object.create(x); y.a = 9; z = 2; y[z]"));
-            Assert.AreEqual(9, Evaluate("x = { set b(value) { this.a = value; } }; y = Object.create(x); y.b = 9; y.a"));
-            Assert.AreEqual(true, Evaluate("x = { set b(value) { this.a = value; } }; y = Object.create(x); y.b = 9; y.hasOwnProperty('a')"));
-            Assert.AreEqual(true, Evaluate("x = { set b(value) { this.a = value; } }; y = Object.create(x); z = 'b'; y[z] = 9; y.hasOwnProperty('a')"));
-
-            // Duplicate property names are okay now, for some reason.
-            Assert.AreEqual(3, Evaluate("x = {get a() { return 2 }, get a() { return 3 }}; x.a"));
-            Assert.AreEqual(Undefined.Value, Evaluate("x = {set a(value) { }, set a(value) { }}; x.a"));
-            Assert.AreEqual(2, Evaluate("x = {a: 1, get a() { return 2 }}; x.a"));
-            Assert.AreEqual(Undefined.Value, Evaluate("x = {a: 1, set a(value) { }}; x.a"));
-            Assert.AreEqual(3, Evaluate("x = {get a() { return 2 }, a: 3}; x.a"));
-            Assert.AreEqual(1, Evaluate("x = {set a(value) { }, a: 1}; x.a"));
-
-            // Errors
-            Assert.AreEqual("SyntaxError: Expected ';' but found ':'", EvaluateExceptionMessage("{a: 1, b: 2}"));
-            Assert.AreEqual("SyntaxError: Expected property name but found '}'", EvaluateExceptionMessage("x = {a: 1,, }.a"));
-            Assert.AreEqual("SyntaxError: Expected ':' but found 'f'", EvaluateExceptionMessage("x = {'get' f() { return 1; }}"));
-            Assert.AreEqual("SyntaxError: Getters cannot have arguments", EvaluateExceptionMessage("x = {get f(a) { return 1; }}"));
-            Assert.AreEqual("SyntaxError: Setters must have a single argument", EvaluateExceptionMessage("x = {set f() { return 1; }}"));
-            Assert.AreEqual("SyntaxError: Setters must have a single argument", EvaluateExceptionMessage("x = {set f(a, b) { return 1; }}"));
-
-            // Strict mode: eval is allowed in a object literal property.
-            Assert.AreEqual(1, Evaluate("'use strict'; x = {eval: 1}; x.eval"));
-
-            // Computed property names.
-            Assert.AreEqual(1, Evaluate("var x = 'y'; ({ [x]: 1 }).y"));
-            Assert.AreEqual(1, Evaluate("var x = 'y'; ({ get [x]() { return 1 } }).y"));
-            Assert.AreEqual(true, Evaluate(@"var x1 = 'y', x2 = 'y',
-                valueSet,
-                obj = {
-                  get [x1] () { return 1 },
-                  set [x2] (value) { valueSet = value }
-                };
-                obj.y = 'foo';
-                obj.y === 1 && valueSet === 'foo';"));
-
-            // Shorthand properties.
-            Assert.AreEqual(1, Evaluate("var a = 1, b = 2; x = {a, b}; x.a"));
-            Assert.AreEqual(2, Evaluate("var a = 1, b = 2; x = {a, b}; x.b"));
-            Assert.AreEqual("SyntaxError: Expected ':' but found '.'", EvaluateExceptionMessage("var a = 1, b = { a: 3 }; x = {a, b.a}; x.a"));
-
-            // Shorthand functions.
-            Assert.AreEqual(3, Evaluate("var x = { a() { return 3; } }; x.a()"));
-            Assert.AreEqual("a", Evaluate("var x = { a() { return 3; } }; x.a.name"));
-            Assert.AreEqual(3, Evaluate("var x = { 5.5() { return 3; } }; x[5.5]()"));
-            Assert.AreEqual(3, Evaluate("var x = { this() { return 3; } }; x.this()"));
-            Assert.AreEqual(17, Evaluate("var x = { 'baby superman'() { return 17; } }; x['baby superman']()"));
-            Assert.AreEqual(19, Evaluate("var x = { [1+2]() { return 19; } }; x[3]()"));
-            Assert.AreEqual("1", Evaluate("var x = { [1]() { return 19; } }; x[1].name"));
-            Assert.AreEqual("test", Evaluate("var x = { ['test']() { return 19; } }; x.test.name"));
-            Assert.AreEqual(3, Evaluate("var x = { get() { return 3; } }; x.get()"));
-            Assert.AreEqual("3", Evaluate("var x = { [1+2]() { return 19; } }; x[3].name"));
-            Assert.AreEqual("[object Object]", Evaluate("var y = { a: 1, b: 2 }; var x = {[y]() { return 10; }}; x[y].name"));
-        }
-
-        [TestMethod]
-        public void Delete()
-        {
-            // Delete property.
-            Assert.AreEqual(true, Evaluate("x = {a: 1, b: 2}; delete x.a"));
-            Assert.AreEqual(true, Evaluate("x = {a: 1, b: 2}; delete(x.a)"));
-            Assert.AreEqual(Undefined.Value, Evaluate("x = {a: 1, b: 2}; delete x.a; x.a"));
-
-            // Delete property (alternate syntax).
-            Assert.AreEqual(true, Evaluate("x = {a: 1, b: 2}; delete x['a']"));
-            Assert.AreEqual(Undefined.Value, Evaluate("x = {a: 1, b: 2}; delete x['a']; x.a"));
-            Assert.AreEqual(true, Evaluate("x = {a: 1, b: 2}; y = 'a'; delete x[y]"));
-            Assert.AreEqual(Undefined.Value, Evaluate("x = {a: 1, b: 2}; y = 'a'; delete x[y]; x.a"));
-
-            // Delete from a dense array.
-            Assert.AreEqual(true, Evaluate("x = [0, 1, 2]; delete x[1]"));
-            Assert.AreEqual("0,,2", Evaluate("x = [0, 1, 2]; delete x[1]; x.toString()"));
-            Assert.AreEqual(true, Evaluate("x = [0, 1, 2]; delete x[-1]"));
-            Assert.AreEqual("0,1,2", Evaluate("x = [0, 1, 2]; delete x[-1]; x.toString()"));
-            Assert.AreEqual(true, Evaluate("x = [0, 1, 2]; delete x[3]"));
-            Assert.AreEqual("0,1,2", Evaluate("x = [0, 1, 2]; delete x[3]; x.toString()"));
-
-            // Delete from a sparse array.
-            Assert.AreEqual(true, Evaluate("x = []; x[10000] = 1; delete x[10000]"));
-            Assert.AreEqual(10001, Evaluate("x = []; x[10000] = 1; delete x[10000]; x.length"));
-            Assert.AreEqual(true, Evaluate("x = []; x[10000] = 1; delete x[10001]"));
-            Assert.AreEqual(10001, Evaluate("x = []; x[10000] = 1; delete x[10000]; x.length"));
-
-            // Delete does not operate against the prototype chain.
-            Assert.AreEqual(true, Evaluate("x = Object.create({a: 1}); delete x.a"));
-            Assert.AreEqual(1, Evaluate("x = Object.create({a: 1}); delete x.a; x.a"));
-
-            // Delete non-configurable property.
-            Assert.AreEqual(false, Evaluate("delete Number.prototype"));
-
-            // Deleting a global variable fails.
-            Execute("var delete_test_1 = 1; var delete_test_2 = delete delete_test_1;");
-            Assert.AreEqual(1, Evaluate("delete_test_1"));
-            Assert.AreEqual(false, Evaluate("delete_test_2"));
-            Assert.AreEqual(false, Evaluate("Object.getOwnPropertyDescriptor(this, 'delete_test_1').configurable"));
-
-            // Deleting function variables fails.
-            Assert.AreEqual(false, Evaluate("(function f(a) { return delete a; })(1)"));
-            Assert.AreEqual(1, Evaluate("(function f(a) { delete a; return a; })(1)"));
-
-            // Delete non-reference.
-            Assert.AreEqual(true, Evaluate("delete 5"));  // does nothing
-
-            // Delete this in an object scope.
-            Assert.AreEqual(true, Evaluate("delete this"));
-
-            // Delete this in a function scope.
-            // IE: throws an error
-            // Firefox: true
-            // Chrome: false
-            Assert.AreEqual(true, Evaluate("var f = function () { return delete this; }; var x = {'a': 1, 'f': f}; x.f()"));
-
-            // Delete from a parent scope.
-            Assert.AreEqual(false, Evaluate("a = 5; function f() { delete a } f(); this.hasOwnProperty('a')"));
-
-            // Deleting variables defined within an eval statement inside a global scope succeeds.
-            Assert.AreEqual(true, Evaluate("abcdefg = 1; delete abcdefg"));
-            Assert.AreEqual(false, Evaluate("abcdefg = 1; delete abcdefg; this.hasOwnProperty('abcdefg')"));
-            Assert.AreEqual("ReferenceError: x is not defined", EvaluateExceptionMessage("x = 5; delete x; x"));
-
-            // Deleting variables defined within an eval statement inside a function scope succeeds.
-            Assert.AreEqual(true, Evaluate("(function() { var a = 5; return eval('var b = a; delete b'); })()"));
-            Assert.AreEqual(true, Evaluate("b = 1; (function() { var a = 5; eval('var b = a'); return delete b; })()"));
-            Assert.AreEqual(1, Evaluate("b = 1; (function() { var a = 5; eval('var b = a'); delete b; })(); b;"));
-            Assert.AreEqual(1, Evaluate("b = 1; (function() { var a = 5; eval('var b = a'); delete b; return b; })()"));
-
-            // Make sure delete calls functions.
-            Assert.AreEqual(true, Evaluate("called = false; function f() { called = true; } delete f(); called"));
-
-            // Strict mode: cannot delete a non-configurable property.
-            Assert.AreEqual("TypeError: The property 'a' cannot be deleted.", EvaluateExceptionMessage("'use strict'; var x = {}; Object.defineProperty(x, 'a', {value: 7, enumerable: true, writable: false, configurable: false}); delete x.a;"));
-
-            // Strict mode: deleting a variable fails.
-            Assert.AreEqual("SyntaxError: Cannot delete foo because deleting a variable or argument is not allowed in strict mode", EvaluateExceptionMessage("'use strict'; var foo = 'test'; delete foo"));
-            Assert.AreEqual("SyntaxError: Cannot delete test because deleting a variable or argument is not allowed in strict mode", EvaluateExceptionMessage("'use strict'; function test(){} delete test"));
-            Assert.AreEqual("SyntaxError: Cannot delete arg because deleting a variable or argument is not allowed in strict mode", EvaluateExceptionMessage("'use strict'; (function(arg) { delete arg; })()"));
-
-            // Delete a symbol.
-            Assert.AreEqual(true, Evaluate("delete ''[Symbol.iterator]"));
-            Assert.AreEqual(5, Evaluate("var x = {}; x[Symbol.iterator] = 5; x[Symbol.iterator]"));
-            Assert.AreEqual(true, Evaluate("delete x[Symbol.iterator]"));
-            Assert.AreEqual(Undefined.Value, Evaluate("x[Symbol.iterator]"));
-
-            // Errors
-            Assert.AreEqual("SyntaxError: Invalid member access", EvaluateExceptionMessage("delete[].(0)"));
-
-            // Deleting a super reference is not allowed.
-            Assert.AreEqual("ReferenceError: Unsupported reference to 'super'.", EvaluateExceptionMessage(@"
-                class Base {
-                  foo() {}
-                }
-                class Derived extends Base {
-                  delFoo() {
-                    delete super.foo;
-                  }
-                }
-                new Derived().delFoo();"));
-        }
-
-        [TestMethod]
-        public void Typeof()
-        {
-            Assert.AreEqual("undefined", Evaluate("typeof abcdefg"));
-            Assert.AreEqual("undefined", Evaluate("typeof undefined"));
-            Assert.AreEqual("object", Evaluate("typeof null"));
-            Assert.AreEqual("undefined", Evaluate("typeof Math.abcdefg"));
-            Assert.AreEqual("boolean", Evaluate("typeof true"));
-            Assert.AreEqual("number", Evaluate("typeof 1"));
-            Assert.AreEqual("number", Evaluate("typeof (NaN)"));
-            Assert.AreEqual("number", Evaluate("typeof 1.5"));
-            Assert.AreEqual("string", Evaluate("typeof 'hello'"));
-            Assert.AreEqual("object", Evaluate("typeof /abc/"));
-            Assert.AreEqual("object", Evaluate("typeof {}"));
-            Assert.AreEqual("object", Evaluate("typeof []"));
-            Assert.AreEqual("function", Evaluate("typeof Math.toString"));
-            Assert.AreEqual("number", Evaluate("x = 1.5; typeof x"));
-            Assert.AreEqual("string", Evaluate("x = 'hello'; typeof x"));
-            Assert.AreEqual("number", Evaluate("x = 5; (function() { return typeof(x) })()"));
-            Assert.AreEqual("number", Evaluate("typeof([1, 2].length)"));
-        }
-
-        [TestMethod]
-        public void This()
-        {
-            // "this" is set to the global object by default.
-            Assert.AreEqual(5, Evaluate("this.x = 5; this.x"));
-
-            // In ES3 functions will get the global object as the "this" value by default.
-            Assert.AreEqual(true, Evaluate("(function(){ return this; }).call(null) === this"));
-            Assert.AreEqual(true, Evaluate("(function(){ return this; }).call(undefined) === this"));
-            Assert.AreEqual(6, Evaluate("(function(){ return this; }).call(5) + 1"));
-            Assert.AreEqual("object", Evaluate("typeof((function(){ return this; }).call(5))"));
-            Assert.AreEqual(6, Evaluate("(function(){ return eval('this'); }).call(5) + 1"));
-
-            // Check that the this parameter is passed correctly.
-            Assert.AreEqual(true, Evaluate("x = { f: function() { return this } }; x.f() === x"));
-            Assert.AreEqual(5, Evaluate("function x() { this.a = 5; this.f = function() { return this } }; new x().f().a"));
-
-            // The "this" value cannot be modified.
-            Assert.AreEqual("SyntaxError: Invalid left-hand side in assignment.", EvaluateExceptionMessage("this = 5;"));
-
-            // Strict mode: the "this" object is not coerced to an object.
-            Assert.AreEqual(Null.Value, Evaluate("'use strict'; (function(){ return this; }).call(null)"));
-            Assert.AreEqual(Undefined.Value, Evaluate("'use strict'; (function(){ return this; }).call(undefined)"));
-            Assert.AreEqual(5, Evaluate("'use strict'; (function(){ return this; }).call(5)"));
-            Assert.AreEqual("number", Evaluate("'use strict'; typeof((function(){ return this; }).call(5))"));
-        }
-
-        [TestMethod]
-        public void TemplateLiterals()
-        {
-            Assert.AreEqual("nine", Evaluate("`nine`"));
-
-            // Escape sequences
-            Assert.AreEqual(" \x08 \x09 \x0a \x0b \x0c \x0d \x22 \x27 \x5c \x00 ", Evaluate(@"` \b \t \n \v \f \r \"" \' \\ \0 `"));
-            Assert.AreEqual(@" $ $$ $\ ", Evaluate(@"` $ $$ $\\ `"));
-
-            // Substitutions
-            Assert.AreEqual("1 + 1 = 2", Evaluate("`1 + 1 = ${1 + 1}`"));
-            Assert.AreEqual("Fifteen is 15 and not 20.", Evaluate("var a = 5; var b = 10; `Fifteen is ${a + b} and not ${2 * a + b}.`"));
-            Assert.AreEqual("Object [object Object]", Evaluate("`Object ${{}}`"));
-
-            // Nested substitutions
-            Assert.AreEqual("1 + 1 = Hello 3 world", Evaluate("`1 + 1 = ${`Hello ${3} world`}`"));
-
-            // Tagged templates
-            Assert.AreEqual("Hello ,  world ,  | 15 | 50 | undefined", Evaluate(@"
-                function tag(strings, value1, value2, value3) {
-                    return strings.join(', ') + ' | ' + value1 + ' | ' + value2 + ' | ' + value3;
-                }
-
-                var a = 5, b = 10;
-                tag`Hello ${a + b} world ${a * b}`;"));
-            Assert.AreEqual("3 | ,, | 11 | 2 | undefined", Evaluate(@"
-                function tag(strings, value1, value2, value3) {
-                    return strings.length + ' | ' + strings.join(',') + ' | ' + value1 + ' | ' + value2 + ' | ' + value3;
-                }
-                tag `${11}${2}`;"));
-
-            // Raw strings.
-            Assert.AreEqual(@"2 | one\r\n,\r\nthree | two | undefined | undefined", Evaluate(@"
-                function tag(strings, value1, value2, value3) {
-                    return strings.raw.length + ' | ' + strings.raw.join(',') + ' | ' + value1 + ' | ' + value2 + ' | ' + value3;
-                }
-                tag `one\r\n${ 'two'}\r\nthree`;"));
-
-            // Newline normalization.
-            Assert.AreEqual("a\nb", Evaluate("`a\rb`"));
-            Assert.AreEqual("a\nb", Evaluate("`a\nb`"));
-            Assert.AreEqual("a\nb", Evaluate("`a\r\nb`"));
-
-            // Check accessibility.
-            // TODO: arrays can't be frozen because we don't store property attributes for array indices...
-            //Assert.AreEqual(true, Evaluate(@"function tag(strings) { return Object.isFrozen(strings); } tag `test`;"));
-            //Assert.AreEqual(true, Evaluate(@"function tag(strings) { return Object.isFrozen(strings.raw); } tag `test`;"));
-
-            // Tagged templates are cached per call-site.
-            Assert.AreEqual(true, Evaluate(@"
-                function strings(array) {
-                    return array;
-                }
-                function getStrings() {
-                    return strings`foo`;
-                }
-                var original = getStrings();
-                var other = strings`foo`;
-                original === getStrings() && original !== other;"));
-
-            // Syntax errors
-<<<<<<< HEAD
-            Assert.AreEqual("SyntaxError", EvaluateExceptionMessage("`unterminated"));
-            Assert.AreEqual("SyntaxError", EvaluateExceptionMessage("`unterminated\r\n"));
-            Assert.AreEqual("SyntaxError", EvaluateExceptionMessage(@"`sd\xfgf`"));
-            Assert.AreEqual("SyntaxError", EvaluateExceptionMessage(@"`te\ufffg`"));
-            Assert.AreEqual("SyntaxError", EvaluateExceptionMessage("`test\""));
-            Assert.AreEqual("SyntaxError", EvaluateExceptionMessage("`test'"));
-
-            // Octal escape sequences are not supported in templates.
-            Assert.AreEqual("SyntaxError", EvaluateExceptionMessage("`\\05`"));
-            Assert.AreEqual("SyntaxError", EvaluateExceptionMessage("`\\05a`"));
-            Assert.AreEqual("SyntaxError", EvaluateExceptionMessage("`\\011`"));
-            Assert.AreEqual("SyntaxError", EvaluateExceptionMessage("`\\0377`"));
-            Assert.AreEqual("SyntaxError", EvaluateExceptionMessage("`\\0400`"));
-            Assert.AreEqual("SyntaxError", EvaluateExceptionMessage("`\\09`"));
-            Assert.AreEqual("SyntaxError", EvaluateExceptionMessage("`\\0444`"));
-            Assert.AreEqual("SyntaxError", EvaluateExceptionMessage("`\\44`"));
-=======
-            Assert.AreEqual("SyntaxError: Unexpected end of input in string literal.", EvaluateExceptionMessage("`unterminated"));
-            Assert.AreEqual("SyntaxError: Unexpected end of input in string literal.", EvaluateExceptionMessage("`unterminated\r\n"));
-            Assert.AreEqual("SyntaxError: Invalid hex digit 'g' in escape sequence.", EvaluateExceptionMessage(@"`sd\xfgf`"));
-            Assert.AreEqual("SyntaxError: Invalid hex digit 'g' in escape sequence.", EvaluateExceptionMessage(@"`te\ufffg`"));
-            Assert.AreEqual("SyntaxError: Unexpected end of input in string literal.", EvaluateExceptionMessage("`test\""));
-            Assert.AreEqual("SyntaxError: Unexpected end of input in string literal.", EvaluateExceptionMessage("`test'"));
-
-            // Octal escape sequences are not supported in templates.
-            Assert.AreEqual("SyntaxError: Octal escape sequences are not allowed in template strings.", EvaluateExceptionMessage("`\\05`"));
-            Assert.AreEqual("SyntaxError: Octal escape sequences are not allowed in template strings.", EvaluateExceptionMessage("`\\05a`"));
-            Assert.AreEqual("SyntaxError: Octal escape sequences are not allowed in template strings.", EvaluateExceptionMessage("`\\011`"));
-            Assert.AreEqual("SyntaxError: Octal escape sequences are not allowed in template strings.", EvaluateExceptionMessage("`\\0377`"));
-            Assert.AreEqual("SyntaxError: Octal escape sequences are not allowed in template strings.", EvaluateExceptionMessage("`\\0400`"));
-            Assert.AreEqual("SyntaxError: Octal escape sequences are not allowed in template strings.", EvaluateExceptionMessage("`\\09`"));
-            Assert.AreEqual("SyntaxError: Octal escape sequences are not allowed in template strings.", EvaluateExceptionMessage("`\\0444`"));
-            Assert.AreEqual("SyntaxError: Octal escape sequences are not allowed in template strings.", EvaluateExceptionMessage("`\\44`"));
->>>>>>> 2d2907de
-        }
-
-        [TestMethod]
-        public void Exponentiation()
-        {
-            Assert.AreEqual(8, Evaluate("2**3"));
-            Assert.AreEqual(11.31370849898476039, Evaluate("2 ** 3.5"));
-            Assert.AreEqual(0.088388347648318441, Evaluate("2 ** -3.5"));
-            Assert.AreEqual(double.NaN, Evaluate("2 ** NaN"));
-            Assert.AreEqual(1, Evaluate("2 ** 0"));
-            Assert.AreEqual(1, Evaluate("NaN ** 0"));
-            Assert.AreEqual(1, Evaluate("NaN ** -0"));
-            Assert.AreEqual(double.NaN, Evaluate("NaN ** 1"));
-            Assert.AreEqual(double.PositiveInfinity, Evaluate("2 ** Infinity"));
-            Assert.AreEqual(0, Evaluate("2 ** (-Infinity)"));
-            Assert.AreEqual(double.NaN, Evaluate("1 ** Infinity"));
-            Assert.AreEqual(double.NaN, Evaluate("1 ** -Infinity"));
-            Assert.AreEqual(0, Evaluate("0.5 ** Infinity"));
-            Assert.AreEqual(double.PositiveInfinity, Evaluate("0.5 ** -Infinity"));
-            Assert.AreEqual(0, Evaluate("(-0.5) ** Infinity"));
-            Assert.AreEqual(double.PositiveInfinity, Evaluate("(-0.5) ** -Infinity"));
-            Assert.AreEqual(double.PositiveInfinity, Evaluate("Infinity ** 1"));
-            Assert.AreEqual(0, Evaluate("Infinity ** -1"));
-            Assert.AreEqual(double.NegativeInfinity, Evaluate("-Infinity ** 1"));
-            Assert.AreEqual(double.PositiveInfinity, Evaluate("-Infinity ** 2"));
-            Assert.AreEqual(0, Evaluate("(-Infinity) ** -1"));
-            Assert.AreEqual(true, Evaluate("Object.is((-Infinity) ** -1, -0)"));
-            Assert.AreEqual(0, Evaluate("-Infinity ** -2"));
-            Assert.AreEqual(0, Evaluate("0 ** 1"));
-            Assert.AreEqual(double.PositiveInfinity, Evaluate("0 ** -1"));
-            Assert.AreEqual(-0, Evaluate("(-0) ** 1"));
-            Assert.AreEqual(true, Evaluate("Object.is((-0) ** 1, -0)"));
-            Assert.AreEqual(+0, Evaluate("(-0) ** 2"));
-            Assert.AreEqual(double.NegativeInfinity, Evaluate("(-0) ** -1"));
-            Assert.AreEqual(double.PositiveInfinity, Evaluate("(-0) ** -2"));
-            Assert.AreEqual(double.NaN, Evaluate("(-1) ** 1.5"));
-            Assert.AreEqual(double.NaN, Evaluate("(-1) ** -1.5"));
-        }
-
-        [TestMethod]
-        public void NewTarget()
-        {
-            // new.target should be undefined in the context of a function call.
-            Assert.AreEqual(true, Evaluate(@"
-                var passed = false;
-                (function f() {
-                  passed = new.target === undefined;
-                })();
-                passed"));
-
-            // new.target should be set if 'new' is used.
-            Assert.AreEqual(true, Evaluate(@"
-                var passed = false;
-                new function f() {
-                  passed = new.target === f;
-                }();
-                passed"));
-
-            // new.target should be set in a constructor.
-            Assert.AreEqual(true, Evaluate(@"
-                var passed = false;
-                class Animal {
-                    constructor() { passed = new.target === Dog; }
-                }
-                class Dog extends Animal {
-                }
-                new Dog();
-                passed"));
-
-            // new.target can only be used in the context of a function.
-            Assert.AreEqual("SyntaxError: new.target expression is not allowed here.", EvaluateExceptionMessage(@"new.target"));
-            Assert.AreEqual("SyntaxError: Invalid left-hand side in assignment.", EvaluateExceptionMessage(@"function f() { new.target = 5; }"));
-        }
-
-        [TestMethod]
-        public void SuperCall()
-        {
-            // Class with super.
-            Assert.AreEqual("bark", Evaluate(@"
-                class Animal {
-                    constructor(sound) { this.sound = sound; }
-                    speak() { return this.sound; }
-                }
-                class Dog extends Animal {
-                    constructor() { super('bark'); }
-                }
-                new Dog().speak()"));
-
-            // Empty constructors act like constructor(...args) { super(...args); }
-            Assert.AreEqual("woof", Evaluate(@"
-                class Animal {
-                    constructor(sound) { this.sound = sound; }
-                    speak() { return this.sound; }
-                }
-                class Dog extends Animal {
-                }
-                class Hound extends Dog {
-                    constructor() { super('woof'); }
-                }
-                new Hound().speak()"));
-
-            // If a constructor returns an object, then that is used as the instance.
-            Assert.AreEqual("foobarbaz", Evaluate(@"
-                class B {
-                    constructor(a) { return ['foo' + a]; }
-                }
-                class C extends B {
-                    constructor(a) { return super('bar' + a); }
-                }
-                new C('baz')[0]"));
-
-            // 'super' must be called before accessing 'this'.
-            Assert.AreEqual("ReferenceError: Must call super constructor in derived class before accessing 'this'.", EvaluateExceptionMessage(@"
-                class Animal {
-                    constructor() { }
-                }
-                class Dog extends Animal {
-                    constructor() {
-                        this.a = 'test';
-                        super();
-                    }
-                }
-                new Dog()"));
-
-            // 'super' must be called before returning.
-            Assert.AreEqual("ReferenceError: Must call super constructor in derived class before returning.", EvaluateExceptionMessage(@"
-                class Animal {
-                    constructor() { }
-                }
-                class Dog extends Animal {
-                    constructor() {
-                        return;
-                        super();
-                    }
-                }
-                new Dog()"));
-
-            // Super constructor may only be called once.
-            Assert.AreEqual("ReferenceError: Super constructor may only be called once.", EvaluateExceptionMessage(@"
-                class Animal {
-                    constructor() { }
-                }
-                class Dog extends Animal {
-                    constructor() {
-                        super();
-                        super();
-                    }
-                }
-                new Dog()"));
-
-            // 'super' keyword can only be used in a derived constructor.
-            Assert.AreEqual("SyntaxError: 'super' calls can only be made from a derived constructor.", EvaluateExceptionMessage(@"super();"));
-            Assert.AreEqual("SyntaxError: 'super' calls can only be made from a derived constructor.", EvaluateExceptionMessage(@"
-                class Dog {
-                    constructor() {
-                        super();
-                    }
-                }
-                new Dog()"));
-        }
-
-        [TestMethod]
-        public void SuperAccessor()
-        {
-            // Super should access the super class prototype.
-            Assert.AreEqual("foobarbaz", Evaluate(@"
-                class B {}
-                B.prototype.qux = 'foo';
-                B.prototype.corge = 'baz';
-
-                class C extends B {
-                    quux(a) { return super.qux + a + super['corge']; }
-                }
-                C.prototype.qux = 'garply';
-
-                new C().quux('bar');"));
-
-            // Super method calls should use the correct "this" binding.
-            Assert.AreEqual("foobarbaz", Evaluate(@"
-                class B {
-                    qux(a) { return this.foo + a; }
-                }
-
-                class C extends B {
-                    qux(a) { return super.qux('bar' + a); }
-                }
-
-                var obj = new C();
-                obj.foo = 'foo';
-                obj.qux('baz');"));
-
-            // Super is statically bound.
-            Assert.AreEqual("barley", Evaluate(@"
-                class B {
-                    qux() { return 'bar'; }
-                }
-
-                class C extends B {
-                    qux() { return super.qux() + this.corge; }
-                }
-
-                var obj = {
-                    qux: C.prototype.qux,
-                    corge: 'ley'
-                };
-
-                obj.qux();"));
-
-            // Super works inside an object literal.
-            Assert.AreEqual("method1", Evaluate(@"
-                var obj1 = {
-                    method1() {
-                        return 'method1';
-                    }
-                }
-
-                var obj2 = {
-                    method2() {
-                        return super.method1();
-                    }
-                }
-
-                Object.setPrototypeOf(obj2, obj1);
-                obj2.method2()"));
-
-            // If the prototype is not set it defaults to the object prototype.
-            Assert.AreEqual("[object Object]", Evaluate(@"
-                var obj = {
-                    method() {
-                        return super.valueOf();
-                    }
-                }
-                obj.method().toString()"));
-
-            // Super cannot be used in plain function calls.
-            Assert.AreEqual("SyntaxError: 'super' keyword unexpected here.", EvaluateExceptionMessage(@"
-                (function() {
-                    return super.valueOf();
-                })()"));
-
-            // Super cannot be used on it's own.
-            Assert.AreEqual("SyntaxError: 'super' keyword cannot be used on it's own.", EvaluateExceptionMessage(@"
-                class Animal {
-                }
-
-                class Dog extends Animal {
-                    constructor() {
-                        super;
-                    }
-                }
-
-                new Dog()"));
-        }
-    }
+﻿using Microsoft.VisualStudio.TestTools.UnitTesting;
+using Jurassic;
+
+namespace UnitTests
+{
+    /// <summary>
+    /// Language expression tests.
+    /// </summary>
+    [TestClass]
+    public class ExpressionTests : TestBase
+    {
+        [TestMethod]
+        public void UnaryPlus()
+        {
+            Assert.AreEqual(+20, Evaluate("+20"));
+            Assert.AreEqual(5, Evaluate("+ '5'"));
+            Assert.AreEqual(double.NaN, Evaluate("+'Hello'"));
+            Assert.AreEqual(1, Evaluate("+true"));
+            Assert.AreEqual(-5, Evaluate("x = '-5'; +x"));
+            Assert.AreEqual(1e20, Evaluate("+1e20"));
+            Assert.AreEqual(3.1415, Evaluate("+3.1415"));
+            Assert.AreEqual(5, Evaluate("+new Date(5)"));
+            Assert.AreEqual(double.NaN, Evaluate("+new Object()"));
+            Assert.AreEqual("TypeError: Cannot convert a Symbol value to a number.", EvaluateExceptionMessage("+Symbol()"));
+        }
+
+        [TestMethod]
+        public void UnaryMinus()
+        {
+            Assert.AreEqual(-20, Evaluate("-20"));
+            Assert.AreEqual(-5, Evaluate("- '5'"));
+            Assert.AreEqual(-1, Evaluate("-true"));
+            Assert.AreEqual(double.NaN, Evaluate("-'Hello'"));
+            Assert.AreEqual(-5, Evaluate("x = '5'; -x"));
+            Assert.AreEqual(-1e20, Evaluate("-1e20"));
+            Assert.AreEqual(-3.1415, Evaluate("-3.1415"));
+            Assert.AreEqual(-5, Evaluate("-new Date(5)"));
+            Assert.AreEqual(double.NaN, Evaluate("-new Object()"));
+            Assert.AreEqual("TypeError: Cannot convert a Symbol value to a number.", EvaluateExceptionMessage("-Symbol()"));
+        }
+
+        [TestMethod]
+        public void BitwiseNot()
+        {
+            Assert.AreEqual(-1, Evaluate("~0"));
+            Assert.AreEqual(-21, Evaluate("~20"));
+            Assert.AreEqual(19, Evaluate("~-20"));
+            Assert.AreEqual(-9, Evaluate("~4294967304"));
+            Assert.AreEqual(-21, Evaluate("~ '20'"));
+
+            // Double bitwise not converts the input to a Int32.
+            Assert.AreEqual(1, Evaluate("~~'1.2'"));
+            Assert.AreEqual(-1, Evaluate("~~'-1.2'"));
+            Assert.AreEqual(32, Evaluate("~~17179869216"));
+            Assert.AreEqual(-2147483638, Evaluate("~~2147483658"));
+            Assert.AreEqual(-2147483637, Evaluate("~~6442450955"));
+
+            // Objects
+            Assert.AreEqual(-6, Evaluate("~new Number(5)"));
+
+            // Variables
+            Assert.AreEqual(-1, Evaluate("x = 0; ~x"));
+            Assert.AreEqual(-21, Evaluate("x = 20; ~x"));
+            Assert.AreEqual(19, Evaluate("x = -20; ~x"));
+            Assert.AreEqual(-9, Evaluate("x = 4294967304; ~x"));
+            Assert.AreEqual(-21, Evaluate("x =  '20'; ~x"));
+        }
+
+        [TestMethod]
+        public void LogicalNot()
+        {
+            Assert.AreEqual(true, Evaluate("!false"));
+            Assert.AreEqual(false, Evaluate("!true"));
+            Assert.AreEqual(false, Evaluate("!10"));
+            Assert.AreEqual(true, Evaluate("!0"));
+            Assert.AreEqual(false, Evaluate("!'hello'"));
+            Assert.AreEqual(true, Evaluate("!''"));
+
+            // Objects
+            Assert.AreEqual(false, Evaluate("!new Number(5)"));
+            Assert.AreEqual(false, Evaluate("!Symbol()"));
+
+            // Variables
+            Assert.AreEqual(true, Evaluate("x = false; !x"));
+            Assert.AreEqual(false, Evaluate("x = true; !x"));
+            Assert.AreEqual(false, Evaluate("x = 10; !x"));
+            Assert.AreEqual(true, Evaluate("x = 0; !x"));
+            Assert.AreEqual(false, Evaluate("x = 'hello'; !x"));
+            Assert.AreEqual(true, Evaluate("x = ''; !x"));
+        }
+
+        [TestMethod]
+        public void Add()
+        {
+            Assert.AreEqual(35, Evaluate("15 + 20"));
+            Assert.AreEqual(21.5, Evaluate("1.5 + 20"));
+            Assert.AreEqual(8589934608.0, Evaluate("4294967304 + 4294967304"));
+            Assert.AreEqual("testing", Evaluate("'tes' + 'ting'"));
+            Assert.AreEqual(1, Evaluate("true + false"));
+            Assert.AreEqual("102", Evaluate("'10' + 2"));
+            Assert.AreEqual("10null", Evaluate("'10' + null"));
+            Assert.AreEqual("51,2,3", Evaluate("5 + [1,2,3]"));
+            StringAssert.StartsWith((string)Evaluate("5 + new Date(10)"), "5");
+            Assert.AreEqual("5/abc/g", Evaluate("5 + /abc/g"));
+            Assert.AreEqual("5[object Object]", Evaluate("5 + {}"));
+
+            // Objects
+            Assert.AreEqual(11, Evaluate("new Number(5) + new Number(6)"));
+            Assert.AreEqual("test6", Evaluate("'test' + new Number(6)"));
+            Assert.AreEqual("5test", Evaluate("new Number(5) + 'test'"));
+            Assert.AreEqual("1", Evaluate("({valueOf: function() {return 1}, toString: function() {return 0}}) + ''"));
+            Assert.AreEqual("1test", Evaluate("({valueOf: function() {return 1}, toString: function() {return 0}}) + 'test'"));
+            Assert.AreEqual(5, Evaluate("({valueOf: function() {return 1}, toString: function() {return 0}}) + 4"));
+            Assert.AreEqual("14", Evaluate("({valueOf: function() {return '1'}, toString: function() {return 0}}) + 4"));
+            Assert.AreEqual("1", Evaluate("'' + {valueOf: function() {return 1}, toString: function() {return 0}}"));
+            Assert.AreEqual("test1", Evaluate("'test' + {valueOf: function() {return 1}, toString: function() {return 0}}"));
+            Assert.AreEqual(3, Evaluate("1 + {valueOf: function() {return 2}, toString: function() {return 3}}"));
+            Assert.AreEqual("12", Evaluate("1 + {valueOf: function() {return '2'}, toString: function() {return '3'}}"));
+            Assert.AreEqual("TypeError: Cannot convert a Symbol value to a number.", EvaluateExceptionMessage("1 + Symbol()"));
+            Assert.AreEqual("TypeError: Cannot convert a Symbol value to a number.", EvaluateExceptionMessage("Symbol() + 1"));
+            Assert.AreEqual("TypeError: Cannot convert a Symbol value to a number.", EvaluateExceptionMessage("Symbol() + new Number(6)"));
+
+            // Variables
+            Assert.AreEqual(35, Evaluate("x = 15; x + 20"));
+            Assert.AreEqual(21.5, Evaluate("x = 1.5; x + 20"));
+            Assert.AreEqual(8589934608.0, Evaluate("x = 4294967304; x + 4294967304"));
+            Assert.AreEqual("testing", Evaluate("x = 'tes'; x + 'ting'"));
+            Assert.AreEqual(1, Evaluate("x = true; x + false"));
+            Assert.AreEqual("102", Evaluate("x = 2; '10' + x"));
+            Assert.AreEqual("10null", Evaluate("x = '10'; x + null"));
+            Assert.AreEqual("51,2,3", Evaluate("x = 5; x + [1,2,3]"));
+            StringAssert.StartsWith((string)Evaluate("x = 5; x + new Date(10)"), "5");
+            Assert.AreEqual("5/abc/g", Evaluate("x = 5; x + /abc/g"));
+            Assert.AreEqual("5[object Object]", Evaluate("x = 5; x + {}"));
+            StringAssert.StartsWith((string)Evaluate("new Date('24 Apr 2010 23:59:57') + new Date('24 Apr 2010 23:59:57')"), "Sat Apr 24");
+
+            // String concatenation.
+            Assert.AreEqual("123456123789", Evaluate(@"
+                a = '123';
+                b = '456';
+                c = '789';
+                d = a + b;
+                e = a + c;
+                d + e"));
+            Assert.AreEqual("12451278", Evaluate(@"
+                a = '1' + '2';
+                b = '4' + '5';
+                c = '7' + '8';
+                d = a + b;
+                e = a + c;
+                d + e"));
+            Assert.AreEqual("abcdefghi", Evaluate("a = 'abc'; b = 'ghi'; a += 'def' + b"));
+            Assert.AreEqual(@"([A-Za-z_:]|[^\x00-\x7F])([A-Za-z0-9_:.-]|[^\x00-\x7F])*(\?>|[\n\r\t ][^?]*\?+([^>?][^?]*\?+)*>)?", Evaluate(@"
+                TextSE = ""[^<]+"";
+                UntilHyphen = ""[^-]*-"";
+                Until2Hyphens = UntilHyphen + ""([^-]"" + UntilHyphen + "")*-"";
+                CommentCE = Until2Hyphens + "">?"";
+                UntilRSBs = ""[^]]*]([^]]+])*]+"";
+                CDATA_CE = UntilRSBs + ""([^]>]"" + UntilRSBs + "")*>"";
+                S = ""[ \\n\\t\\r]+"";
+                NameStrt = ""[A-Za-z_:]|[^\\x00-\\x7F]"";
+                NameChar = ""[A-Za-z0-9_:.-]|[^\\x00-\\x7F]"";
+                Name = ""("" + NameStrt + "")("" + NameChar + "")*"";
+                QuoteSE = '""[^""]' + ""*"" + '""' + ""|'[^']*'"";
+                DT_IdentSE = S + Name + ""("" + S + ""("" + Name + ""|"" + QuoteSE + ""))*"";
+                MarkupDeclCE = ""([^]\""'><]+|"" + QuoteSE + "")*>"";
+                S1 = ""[\\n\\r\\t ]"";
+                UntilQMs = ""[^?]*\\?+"";
+                PI_Tail = ""\\?>|"" + S1 + UntilQMs + ""([^>?]"" + UntilQMs + "")*>"";
+                DT_ItemSE = ""<(!(--"" + Until2Hyphens + "">|[^-]"" + MarkupDeclCE + "")|\\?"" + Name + ""("" + PI_Tail + ""))|%"" + Name + "";|"" + S;
+                DocTypeCE = DT_IdentSE + ""("" + S + "")?(\\[("" + DT_ItemSE + "")*]("" + S + "")?)?>?"";
+                DeclCE = ""--("" + CommentCE + "")?|\\[CDATA\\[("" + CDATA_CE + "")?|DOCTYPE("" + DocTypeCE + "")?"";
+                PI_CE = Name + ""("" + PI_Tail + "")?"";
+                PI_CE"));
+            Assert.AreEqual("TypeError: Cannot convert a Symbol value to a string.", EvaluateExceptionMessage("Symbol() + 'test'"));
+        }
+
+        [TestMethod]
+        public void Subtract()
+        {
+            Assert.AreEqual(-5,            Evaluate("15 - 20"));
+            Assert.AreEqual(-18.5,         Evaluate("1.5 - 20"));
+            Assert.AreEqual(-4294967304.0, Evaluate("4294967304 - 8589934608"));
+            Assert.AreEqual(double.NaN,    Evaluate("'tes' - 'ting'"));
+            Assert.AreEqual(1,             Evaluate("true - false"));
+            Assert.AreEqual(8,             Evaluate("'10' - 2"));
+            Assert.AreEqual(10,            Evaluate("'10' - null"));
+            Assert.AreEqual(-6,            Evaluate("6 - 6 - 6"));
+
+            // Objects
+            Assert.AreEqual(-1, Evaluate("new Number(5) - new Number(6)"));
+            Assert.AreEqual(double.NaN, Evaluate("'test' - new Number(6)"));
+            Assert.AreEqual(double.NaN, Evaluate("new Number(5) - 'test'"));
+            Assert.AreEqual("TypeError: Cannot convert a Symbol value to a number.", EvaluateExceptionMessage("new Number(5) - Symbol()"));
+
+            // Variables
+            Assert.AreEqual(-5, Evaluate("x = 15; x - 20"));
+            Assert.AreEqual(-18.5, Evaluate("x = 20; 1.5 - x"));
+            Assert.AreEqual(-4294967304.0, Evaluate("x = 8589934608; 4294967304 - x"));
+            Assert.AreEqual(double.NaN, Evaluate("x = 'tes'; x - 'ting'"));
+            Assert.AreEqual(1, Evaluate("x = true; x - false"));
+            Assert.AreEqual(8, Evaluate("x = '10'; x - 2"));
+            Assert.AreEqual(10, Evaluate("x = null; '10' - x"));
+        }
+
+        [TestMethod]
+        public void Multiply()
+        {
+            Assert.AreEqual(300, Evaluate("15 * 20"));
+            Assert.AreEqual(30, Evaluate("1.5 * 20"));
+            Assert.AreEqual(8589934608.0, Evaluate("4294967304 * 2"));
+            Assert.AreEqual(double.NaN, Evaluate("'tes' * 'ting'"));
+            Assert.AreEqual(1, Evaluate("true * true"));
+            Assert.AreEqual(20, Evaluate("'10' * 2"));
+            Assert.AreEqual(0, Evaluate("'10' * null"));
+
+            // Objects
+            Assert.AreEqual(30, Evaluate("new Number(5) * new Number(6)"));
+            Assert.AreEqual(double.NaN, Evaluate("'test' * new Number(6)"));
+            Assert.AreEqual(double.NaN, Evaluate("new Number(5) * 'test'"));
+
+            // Variables
+            Assert.AreEqual(300, Evaluate("x = 15; x * 20"));
+            Assert.AreEqual(30, Evaluate("x = 1.5; x * 20"));
+            Assert.AreEqual(8589934608.0, Evaluate("x = 4294967304; x * 2"));
+            Assert.AreEqual(double.NaN, Evaluate("x = 'ting'; 'tes' * x"));
+            Assert.AreEqual(1, Evaluate("x = true; true * x"));
+            Assert.AreEqual(20, Evaluate("x = '10'; x * 2"));
+            Assert.AreEqual(0, Evaluate("x = null; '10' * x"));
+        }
+
+        [TestMethod]
+        public void Divide()
+        {
+            Assert.AreEqual(0.75, Evaluate("15 / 20"));
+            Assert.AreEqual(0.075, Evaluate("1.5 / 20"));
+            Assert.AreEqual(2147483652.0, Evaluate("4294967304 / 2"));
+            Assert.AreEqual(double.NaN, Evaluate("'tes' / 'ting'"));
+            Assert.AreEqual(1, Evaluate("true / true"));
+            Assert.AreEqual(5, Evaluate("'10' / 2"));
+            Assert.AreEqual(double.PositiveInfinity, Evaluate("'10' / null"));
+            Assert.AreEqual(double.NegativeInfinity, Evaluate("'-10' / null"));
+            Assert.AreEqual(double.NaN, Evaluate("0 / 0"));
+            Assert.AreEqual(double.PositiveInfinity, Evaluate("10 / 0"));
+            Assert.AreEqual(double.NegativeInfinity, Evaluate("-10 / 0"));
+
+            // Objects
+            Assert.AreEqual(2, Evaluate("new Number(12) / new Number(6)"));
+            Assert.AreEqual(double.NaN, Evaluate("'test' / new Number(6)"));
+            Assert.AreEqual(double.NaN, Evaluate("new Number(5) / 'test'"));
+
+            // Variables
+            Assert.AreEqual(0.75, Evaluate("x = 15; x / 20"));
+            Assert.AreEqual(0.075, Evaluate("x = 1.5; x / 20"));
+            Assert.AreEqual(2147483652.0, Evaluate("x = 4294967304; x / 2"));
+            Assert.AreEqual(double.NaN, Evaluate("x = 'ting'; 'tes' / x"));
+            Assert.AreEqual(1, Evaluate("x = true; true / x"));
+            Assert.AreEqual(5, Evaluate("x = 2; '10' / x"));
+            Assert.AreEqual(double.PositiveInfinity, Evaluate("x = '10'; x / null"));
+            Assert.AreEqual(double.NegativeInfinity, Evaluate("x = '-10'; x / null"));
+            Assert.AreEqual(double.NaN, Evaluate("x = 0; x / 0"));
+        }
+
+        [TestMethod]
+        public void Remainder()
+        {
+            Assert.AreEqual(2, Evaluate("17 % 5"));
+            Assert.AreEqual(2, Evaluate("17 % -5"));
+            Assert.AreEqual(-2, Evaluate("-17 % 5"));
+            Assert.AreEqual(-2, Evaluate("-17 % -5"));
+            Assert.AreEqual(2.2, (double)Evaluate("17.2 % 5"), 0.00000000000001);
+            Assert.AreEqual(2.8, (double)Evaluate("17.8 % 5"), 0.00000000000001);
+            Assert.AreEqual(-2.2, (double)Evaluate("-17.2 % 5"), 0.00000000000001);
+            Assert.AreEqual(-2.8, (double)Evaluate("-17.8 % 5"), 0.00000000000001);
+
+            // Objects
+            Assert.AreEqual(1, Evaluate("new Number(7) % new Number(6)"));
+            Assert.AreEqual(double.NaN, Evaluate("'test' % new Number(6)"));
+            Assert.AreEqual(double.NaN, Evaluate("new Number(5) % 'test'"));
+
+            // Variables
+            Assert.AreEqual(2, Evaluate("x = 17; x % 5"));
+            Assert.AreEqual(2, Evaluate("x = -5; 17 % x"));
+            Assert.AreEqual(-2, Evaluate("x = 5; -17 % x"));
+            Assert.AreEqual(-2, Evaluate("x = -5; -17 % x"));
+            Assert.AreEqual(2.2, (double)Evaluate("x = 17.2; x % 5"), 0.00000000000001);
+            Assert.AreEqual(2.8, (double)Evaluate("x = 17.8; x % 5"), 0.00000000000001);
+            Assert.AreEqual(-2.2, (double)Evaluate("x = -17.2; x % 5"), 0.00000000000001);
+            Assert.AreEqual(-2.8, (double)Evaluate("x = -17.8; x % 5"), 0.00000000000001);
+        }
+
+        [TestMethod]
+        public void LeftShift()
+        {
+            Assert.AreEqual(40, Evaluate("10 << 2"));
+            Assert.AreEqual(-400, Evaluate("-100 << 2"));
+            Assert.AreEqual(20, Evaluate("10 << 1.2"));
+            Assert.AreEqual(20, Evaluate("10 << 1.8"));
+            Assert.AreEqual(16, Evaluate("4294967304 << 1"));
+            Assert.AreEqual(0, Evaluate("8 << -2"));
+
+            // Objects
+            Assert.AreEqual(448, Evaluate("new Number(7) << new Number(6)"));
+            Assert.AreEqual(0, Evaluate("'test' << new Number(6)"));
+            Assert.AreEqual(5, Evaluate("new Number(5) << 'test'"));
+
+            // Variables
+            Assert.AreEqual(40, Evaluate("x = 10; x << 2"));
+            Assert.AreEqual(-400, Evaluate("x = 2; -100 << x"));
+            Assert.AreEqual(20, Evaluate("x = 1.2; 10 << x"));
+            Assert.AreEqual(20, Evaluate("x = 10; x << 1.8"));
+            Assert.AreEqual(16, Evaluate("x = 4294967304; x << 1"));
+            Assert.AreEqual(0, Evaluate("x = 8; x << -2"));
+        }
+
+        [TestMethod]
+        public void SignedRightShift()
+        {
+            Assert.AreEqual(2, Evaluate("10 >> 2"));
+            Assert.AreEqual(-25, Evaluate("-100 >> 2"));
+            Assert.AreEqual(5, Evaluate("10 >> 1.2"));
+            Assert.AreEqual(5, Evaluate("10 >> 1.8"));
+            Assert.AreEqual(4, Evaluate("4294967304 >> 1"));
+            Assert.AreEqual(0, Evaluate("8 >> -2"));
+
+            // Signed right shift by zero converts the input to a Int32.
+            Assert.AreEqual(32, Evaluate("17179869216 >> 0"));
+            Assert.AreEqual(-2147483638, Evaluate("2147483658 >> 0"));
+            Assert.AreEqual(-2147483637, Evaluate("6442450955 >> 0"));
+
+            // Objects
+            Assert.AreEqual(3, Evaluate("new Number(7) >> new Number(1)"));
+            Assert.AreEqual(0, Evaluate("'test' >> new Number(6)"));
+            Assert.AreEqual(5, Evaluate("new Number(5) >> 'test'"));
+
+            // Variables
+            Assert.AreEqual(2, Evaluate("x = 10; x >> 2"));
+            Assert.AreEqual(-25, Evaluate("x = 2; -100 >> x"));
+            Assert.AreEqual(5, Evaluate("x = 1.2; 10 >> x"));
+            Assert.AreEqual(5, Evaluate("x = 10; x >> 1.8"));
+            Assert.AreEqual(4, Evaluate("x = 4294967304; x >> 1"));
+            Assert.AreEqual(0, Evaluate("x = -2; 8 >> x"));
+        }
+
+        [TestMethod]
+        public void UnsignedRightShift()
+        {
+            Assert.AreEqual(2, Evaluate("10 >>> 2"));
+            Assert.AreEqual(1073741799, Evaluate("-100 >>> 2"));
+            Assert.AreEqual(5, Evaluate("10 >>> 1.2"));
+            Assert.AreEqual(5, Evaluate("10 >>> 1.8"));
+            Assert.AreEqual(4, Evaluate("4294967304 >>> 1"));
+            Assert.AreEqual(0, Evaluate("8 >>> -2"));
+
+            // Unsigned right shift by zero converts the input to a Uint32.
+            Assert.AreEqual(32, Evaluate("17179869216 >>> 0"));
+            Assert.AreEqual(2147483658.0, Evaluate("2147483658 >>> 0"));
+            Assert.AreEqual(2147483659.0, Evaluate("6442450955 >>> 0"));
+
+            // Objects
+            Assert.AreEqual(3, Evaluate("new Number(7) >>> new Number(1)"));
+            Assert.AreEqual(0, Evaluate("'test' >>> new Number(6)"));
+            Assert.AreEqual(5, Evaluate("new Number(5) >>> 'test'"));
+
+            // Variables
+            Assert.AreEqual(2, Evaluate("x = 10; x >>> 2"));
+            Assert.AreEqual(1073741799, Evaluate("x = 2; -100 >>> x"));
+            Assert.AreEqual(5, Evaluate("x = 1.2; 10 >>> x"));
+            Assert.AreEqual(5, Evaluate("x = 10; x >>> 1.8"));
+            Assert.AreEqual(4, Evaluate("x = 4294967304; x >>> 1"));
+            Assert.AreEqual(0, Evaluate("x = -2; 8 >>> x"));
+        }
+
+        [TestMethod]
+        public void Void()
+        {
+            Assert.AreEqual(Undefined.Value, Evaluate("void true"));
+            Assert.AreEqual(Undefined.Value, Evaluate("void 2"));
+            Assert.AreEqual(Undefined.Value, Evaluate("void 'test'"));
+
+            // Make sure side-effects are still evaluated.
+            Assert.AreEqual("abc", Evaluate("void (x = 'abc'); x"));
+        }
+
+        [TestMethod]
+        public void Equals()
+        {
+            // Both operands are of the same type.
+            Assert.AreEqual(false, Evaluate("false == true"));
+            Assert.AreEqual(true, Evaluate("false == false"));
+            Assert.AreEqual(true, Evaluate("10 == 10"));
+            Assert.AreEqual(false, Evaluate("10 == 11"));
+            Assert.AreEqual(true, Evaluate("'test' == 'test'"));
+            Assert.AreEqual(false, Evaluate("'test' == 'TEST'"));
+            Assert.AreEqual(true, Evaluate("'' == ''"));
+
+            // Operands of different types.
+            Assert.AreEqual(false, Evaluate("true == 2"));
+            Assert.AreEqual(true, Evaluate("true == 1"));
+            Assert.AreEqual(false, Evaluate("2 == true"));
+            Assert.AreEqual(true, Evaluate("1 == true"));
+            Assert.AreEqual(true, Evaluate("1 == '1'"));
+            Assert.AreEqual(false, Evaluate("1 == '0'"));
+
+            // Undefined and null.
+            Assert.AreEqual(true, Evaluate("null == null"));
+            Assert.AreEqual(true, Evaluate("undefined == undefined"));
+            Assert.AreEqual(true, Evaluate("null == undefined"));
+            Assert.AreEqual(true, Evaluate("Math.abcdef == Math.abcdefghi"));
+            Assert.AreEqual(true, Evaluate("Math.abcdef == undefined"));
+            Assert.AreEqual(false, Evaluate("null == 5"));
+
+            // Symbols.
+            Assert.AreEqual(false, Evaluate("Symbol() == Symbol()"));
+            Assert.AreEqual(false, Evaluate("Symbol('test') == Symbol('test')"));
+
+            // NaN
+            Assert.AreEqual(false, Evaluate("NaN == NaN"));
+
+            // Doug Crockford's truth table.
+            Assert.AreEqual(false, Evaluate("''         ==   '0'           "));
+            Assert.AreEqual(true,  Evaluate("0          ==   ''            "));
+            Assert.AreEqual(true,  Evaluate("0          ==   '0'           "));
+            Assert.AreEqual(false, Evaluate("false      ==   'false'       "));
+            Assert.AreEqual(true,  Evaluate("false      ==   '0'           "));
+            Assert.AreEqual(false, Evaluate("false      ==   undefined     "));
+            Assert.AreEqual(false, Evaluate("false      ==   null          "));
+            Assert.AreEqual(true,  Evaluate("null       ==   undefined     "));
+            Assert.AreEqual(true,  Evaluate(@"' \t\r\n' ==   0             "));
+
+            // Variables
+            Assert.AreEqual(true, Evaluate("var x = new Number(10.0); x == 10"));
+            Assert.AreEqual(true, Evaluate("var x = new Number(10.0); x.valueOf() == 10"));
+            Assert.AreEqual(true, Evaluate("var x = new Number(10.0); 10 == x.valueOf()"));
+            Assert.AreEqual(false, Evaluate("var x = new Number(10); x == new Number(10)"));
+            Assert.AreEqual(true, Evaluate("var x = new Number(10); x == x"));
+
+            // Arrays
+            Assert.AreEqual(true, Evaluate("2 == [2]"));
+            Assert.AreEqual(true, Evaluate("2 == [[[2]]]"));
+        }
+
+        [TestMethod]
+        public void NotEquals()
+        {
+            // Both operands are of the same type.
+            Assert.AreEqual(true, Evaluate("false != true"));
+            Assert.AreEqual(false, Evaluate("false != false"));
+            Assert.AreEqual(false, Evaluate("10 != 10"));
+            Assert.AreEqual(true, Evaluate("10 != 11"));
+            Assert.AreEqual(false, Evaluate("'test' != 'test'"));
+            Assert.AreEqual(true, Evaluate("'test' != 'TEST'"));
+            Assert.AreEqual(false, Evaluate("'' != ''"));
+
+            // Operands of different types.
+            Assert.AreEqual(true, Evaluate("true != 2"));
+            Assert.AreEqual(false, Evaluate("true != 1"));
+            Assert.AreEqual(true, Evaluate("2 != true"));
+            Assert.AreEqual(false, Evaluate("1 != true"));
+            Assert.AreEqual(false, Evaluate("1 != '1'"));
+            Assert.AreEqual(true, Evaluate("1 != '0'"));
+
+            // Undefined and null.
+            Assert.AreEqual(false, Evaluate("null != null"));
+            Assert.AreEqual(false, Evaluate("undefined != undefined"));
+            Assert.AreEqual(false, Evaluate("null != undefined"));
+            Assert.AreEqual(false, Evaluate("Math.abcdef != Math.abcdefghi"));
+            Assert.AreEqual(false, Evaluate("Math.abcdef != undefined"));
+            Assert.AreEqual(true, Evaluate("null != 5"));
+
+            // Symbols.
+            Assert.AreEqual(true, Evaluate("Symbol() != Symbol()"));
+            Assert.AreEqual(true, Evaluate("Symbol('test') != Symbol('test')"));
+
+            // NaN
+            Assert.AreEqual(true, Evaluate("NaN != NaN"));
+
+            // Variables
+            Assert.AreEqual(false, Evaluate("var x = new Number(10.0); x != 10"));
+            Assert.AreEqual(false, Evaluate("var x = new Number(10.0); x.valueOf() != 10"));
+            Assert.AreEqual(false, Evaluate("var x = new Number(10.0); 10 != x.valueOf()"));
+            Assert.AreEqual(true, Evaluate("var x = new Number(10); x != new Number(10)"));
+            Assert.AreEqual(false, Evaluate("var x = new Number(10); x != x"));
+        }
+
+        [TestMethod]
+        public void StrictEquals()
+        {
+            // Both operands are of the same type.
+            Assert.AreEqual(false, Evaluate("false === true"));
+            Assert.AreEqual(true, Evaluate("false === false"));
+            Assert.AreEqual(true, Evaluate("10 === 10"));
+            Assert.AreEqual(true, Evaluate("10.0 === 10"));
+            Assert.AreEqual(false, Evaluate("10 === 11"));
+            Assert.AreEqual(true, Evaluate("'test' === 'test'"));
+            Assert.AreEqual(false, Evaluate("'test' === 'TEST'"));
+            Assert.AreEqual(true, Evaluate("'' === ''"));
+
+            // Operands of different types.
+            Assert.AreEqual(false, Evaluate("true === 2"));
+            Assert.AreEqual(false, Evaluate("true === 1"));
+            Assert.AreEqual(false, Evaluate("2 === true"));
+            Assert.AreEqual(false, Evaluate("1 === true"));
+            Assert.AreEqual(false, Evaluate("1 === '1'"));
+            Assert.AreEqual(false, Evaluate("1 === '0'"));
+
+            // Undefined and null.
+            Assert.AreEqual(true, Evaluate("null === null"));
+            Assert.AreEqual(true, Evaluate("undefined === undefined"));
+            Assert.AreEqual(false, Evaluate("null === undefined"));
+            Assert.AreEqual(true, Evaluate("Math.abcdef === Math.abcdefghi"));
+            Assert.AreEqual(true, Evaluate("Math.abcdef === undefined"));
+            Assert.AreEqual(false, Evaluate("null === 5"));
+
+            // Symbols.
+            Assert.AreEqual(false, Evaluate("Symbol() === Symbol()"));
+            Assert.AreEqual(false, Evaluate("Symbol('test') === Symbol('test')"));
+
+            // NaN
+            Assert.AreEqual(false, Evaluate("NaN === NaN"));
+
+            // Variables
+            Assert.AreEqual(false, Evaluate("var x = new Number(10.0); x === 10"));
+            Assert.AreEqual(true, Evaluate("var x = new Number(10.0); x.valueOf() === 10"));
+            Assert.AreEqual(true, Evaluate("var x = new Number(10.0); 10 === x.valueOf()"));
+            Assert.AreEqual(false, Evaluate("var x = new Number(10); x === new Number(10)"));
+            Assert.AreEqual(true, Evaluate("var x = new Number(10); x === x"));
+        }
+
+        [TestMethod]
+        public void StrictNotEquals()
+        {
+            // Both operands are of the same type.
+            Assert.AreEqual(true, Evaluate("false !== true"));
+            Assert.AreEqual(false, Evaluate("false !== false"));
+            Assert.AreEqual(false, Evaluate("10 !== 10"));
+            Assert.AreEqual(true, Evaluate("10 !== 11"));
+            Assert.AreEqual(false, Evaluate("'test' !== 'test'"));
+            Assert.AreEqual(true, Evaluate("'test' !== 'TEST'"));
+            Assert.AreEqual(false, Evaluate("'' !== ''"));
+
+            // Operands of different types.
+            Assert.AreEqual(true, Evaluate("true !== 2"));
+            Assert.AreEqual(true, Evaluate("true !== 1"));
+            Assert.AreEqual(true, Evaluate("2 !== true"));
+            Assert.AreEqual(true, Evaluate("1 !== true"));
+            Assert.AreEqual(true, Evaluate("1 !== '1'"));
+            Assert.AreEqual(true, Evaluate("1 !== '0'"));
+
+            // Undefined and null.
+            Assert.AreEqual(false, Evaluate("null !== null"));
+            Assert.AreEqual(false, Evaluate("undefined !== undefined"));
+            Assert.AreEqual(true, Evaluate("null !== undefined"));
+            Assert.AreEqual(false, Evaluate("Math.abcdef !== Math.abcdefghi"));
+            Assert.AreEqual(false, Evaluate("Math.abcdef !== undefined"));
+            Assert.AreEqual(true, Evaluate("null !== 5"));
+
+            // Symbols.
+            Assert.AreEqual(true, Evaluate("Symbol() !== Symbol()"));
+            Assert.AreEqual(true, Evaluate("Symbol('test') !== Symbol('test')"));
+
+            // NaN
+            Assert.AreEqual(true, Evaluate("NaN !== NaN"));
+
+            // Variables
+            Assert.AreEqual(true, Evaluate("var x = new Number(10.0); x !== 10"));
+            Assert.AreEqual(false, Evaluate("var x = new Number(10.0); x.valueOf() !== 10"));
+            Assert.AreEqual(false, Evaluate("var x = new Number(10.0); 10 !== x.valueOf()"));
+            Assert.AreEqual(true, Evaluate("var x = new Number(10); x !== new Number(10)"));
+            Assert.AreEqual(false, Evaluate("var x = new Number(10); x !== x"));
+        }
+
+        [TestMethod]
+        public void LessThan()
+        {
+            Assert.AreEqual(false, Evaluate("7 < 5"));
+            Assert.AreEqual(true, Evaluate("5 < 7"));
+            Assert.AreEqual(false, Evaluate("5 < 5"));
+            Assert.AreEqual(true, Evaluate("-5 < 5"));
+            Assert.AreEqual(true, Evaluate("5.6 < 5.7"));
+            Assert.AreEqual(false, Evaluate("5.6 < 5.6"));
+            Assert.AreEqual(false, Evaluate("5.6 < 5.5"));
+            Assert.AreEqual(false, Evaluate("5 < NaN"));
+            Assert.AreEqual(false, Evaluate("NaN < NaN"));
+            Assert.AreEqual(true, Evaluate("'a' < 'b'"));
+            Assert.AreEqual(false, Evaluate("'a' < 'a'"));
+            Assert.AreEqual(false, Evaluate("'a' < 'A'"));
+            Assert.AreEqual(false, Evaluate("'2' < '15'"));
+            Assert.AreEqual(true, Evaluate("2 < '15'"));
+            Assert.AreEqual(false, Evaluate("'15' < 2"));
+            Assert.AreEqual(true, Evaluate("false < true"));
+            Assert.AreEqual(true, Evaluate("x = 0.3; y = 0.5; x < y"));
+            Assert.AreEqual(false, Evaluate("x = 0.4; y = 0.4; x < y"));
+            Assert.AreEqual(false, Evaluate("x = 0.5; y = 0.3; x < y"));
+
+            // Objects
+            Assert.AreEqual(false, Evaluate("0 < {valueOf: function() {return -2}, toString: function() {return '2'}}"));
+            Assert.AreEqual(false, Evaluate("'0' < {valueOf: function() {return -2}, toString: function() {return '2'}}"));
+            Assert.AreEqual(true, Evaluate("({valueOf: function() {return -2}, toString: function() {return '2'}}) < 0"));
+            Assert.AreEqual(true, Evaluate("({valueOf: function() {return -2}, toString: function() {return '2'}}) < '0'"));
+            Assert.AreEqual(false, Evaluate("var object = {valueOf: function() {return '-2'}, toString: function() {return 2}}; object < '-1'"));
+
+            // Check order of evaluation - should be left to right.
+            Assert.AreEqual("x", Evaluate(@"
+                var x = { valueOf: function () { throw 'x'; } };
+                var y = { valueOf: function () { throw 'y'; } };
+                try { x < y; } catch (e) { e }"));
+        }
+
+        [TestMethod]
+        public void LessThanOrEqual()
+        {
+            Assert.AreEqual(false, Evaluate("7 <= 5"));
+            Assert.AreEqual(true, Evaluate("5 <= 7"));
+            Assert.AreEqual(true, Evaluate("5 <= 5"));
+            Assert.AreEqual(true, Evaluate("-5 <= 5"));
+            Assert.AreEqual(true, Evaluate("5.6 <= 5.7"));
+            Assert.AreEqual(true, Evaluate("5.6 <= 5.6"));
+            Assert.AreEqual(false, Evaluate("5.6 <= 5.5"));
+            Assert.AreEqual(false, Evaluate("5 <= NaN"));
+            Assert.AreEqual(false, Evaluate("NaN <= NaN"));
+            Assert.AreEqual(true, Evaluate("'a' <= 'b'"));
+            Assert.AreEqual(true, Evaluate("'a' <= 'a'"));
+            Assert.AreEqual(false, Evaluate("'a' <= 'A'"));
+            Assert.AreEqual(false, Evaluate("'2' <= '15'"));
+            Assert.AreEqual(true, Evaluate("2 <= '15'"));
+            Assert.AreEqual(false, Evaluate("'15' <= 2"));
+            Assert.AreEqual(true, Evaluate("false <= true"));
+            Assert.AreEqual(true, Evaluate("x = 0.3; y = 0.5; x <= y"));
+            Assert.AreEqual(true, Evaluate("x = 0.4; y = 0.4; x <= y"));
+            Assert.AreEqual(false, Evaluate("x = 0.5; y = 0.3; x <= y"));
+
+            // Check order of evaluation - should be left to right.
+            Assert.AreEqual("x", Evaluate(@"
+                var x = { valueOf: function () { throw 'x'; } };
+                var y = { valueOf: function () { throw 'y'; } };
+                try { x <= y; } catch (e) { e }"));
+        }
+
+        [TestMethod]
+        public void GreaterThan()
+        {
+            Assert.AreEqual(true, Evaluate("7 > 5"));
+            Assert.AreEqual(false, Evaluate("5 > 7"));
+            Assert.AreEqual(false, Evaluate("5 > 5"));
+            Assert.AreEqual(false, Evaluate("-5 > 5"));
+            Assert.AreEqual(false, Evaluate("5.6 > 5.7"));
+            Assert.AreEqual(false, Evaluate("5.6 > 5.6"));
+            Assert.AreEqual(true, Evaluate("5.6 > 5.5"));
+            Assert.AreEqual(false, Evaluate("5 > NaN"));
+            Assert.AreEqual(false, Evaluate("NaN > NaN"));
+            Assert.AreEqual(false, Evaluate("'a' > 'b'"));
+            Assert.AreEqual(false, Evaluate("'a' > 'a'"));
+            Assert.AreEqual(true, Evaluate("'a' > 'A'"));
+            Assert.AreEqual(true, Evaluate("'2' > '15'"));
+            Assert.AreEqual(false, Evaluate("2 > '15'"));
+            Assert.AreEqual(true, Evaluate("'15' > 2"));
+            Assert.AreEqual(false, Evaluate("false > true"));
+            Assert.AreEqual(false, Evaluate("x = 0.3; y = 0.5; x > y"));
+            Assert.AreEqual(false, Evaluate("x = 0.4; y = 0.4; x > y"));
+            Assert.AreEqual(true, Evaluate("x = 0.5; y = 0.3; x > y"));
+
+            // Check order of evaluation - should be left to right.
+            Assert.AreEqual("x", Evaluate(@"
+                var x = { valueOf: function () { throw 'x'; } };
+                var y = { valueOf: function () { throw 'y'; } };
+                try { x >= y; } catch (e) { e }"));
+        }
+
+        [TestMethod]
+        public void GreaterThanOrEqual()
+        {
+            Assert.AreEqual(true, Evaluate("7 >= 5"));
+            Assert.AreEqual(false, Evaluate("5 >= 7"));
+            Assert.AreEqual(true, Evaluate("5 >= 5"));
+            Assert.AreEqual(false, Evaluate("-5 >= 5"));
+            Assert.AreEqual(false, Evaluate("5.6 >= 5.7"));
+            Assert.AreEqual(true, Evaluate("5.6 >= 5.6"));
+            Assert.AreEqual(true, Evaluate("5.6 >= 5.5"));
+            Assert.AreEqual(false, Evaluate("5 >= NaN"));
+            Assert.AreEqual(false, Evaluate("NaN >= NaN"));
+            Assert.AreEqual(false, Evaluate("'a' >= 'b'"));
+            Assert.AreEqual(true, Evaluate("'a' >= 'a'"));
+            Assert.AreEqual(true, Evaluate("'a' >= 'A'"));
+            Assert.AreEqual(true, Evaluate("'2' >= '15'"));
+            Assert.AreEqual(false, Evaluate("2 >= '15'"));
+            Assert.AreEqual(true, Evaluate("'15' >= 2"));
+            Assert.AreEqual(false, Evaluate("false >= true"));
+            Assert.AreEqual(false, Evaluate("x = 0.3; y = 0.5; x >= y"));
+            Assert.AreEqual(true, Evaluate("x = 0.4; y = 0.4; x >= y"));
+            Assert.AreEqual(true, Evaluate("x = 0.5; y = 0.3; x >= y"));
+
+            // Check order of evaluation - should be left to right.
+            Assert.AreEqual("x", Evaluate(@"
+                var x = { valueOf: function () { throw 'x'; } };
+                var y = { valueOf: function () { throw 'y'; } };
+                try { x >= y; } catch (e) { e }"));
+        }
+
+        [TestMethod]
+        public void BitwiseAnd()
+        {
+            // Constants
+            Assert.AreEqual(3, Evaluate("11 & 7"));
+            Assert.AreEqual(9, Evaluate("11 & -7"));
+            Assert.AreEqual(8, Evaluate("4294967304 & 255"));
+            Assert.AreEqual(16, Evaluate("42949673042 & -401929233123"));
+            Assert.AreEqual(1, Evaluate("11.9 & 1.5"));
+            Assert.AreEqual(0, Evaluate("NaN & NaN"));
+
+            // Variables
+            Assert.AreEqual(3, Evaluate("x = 11; x & 7"));
+            Assert.AreEqual(9, Evaluate("x = 11; x & -7"));
+            Assert.AreEqual(8, Evaluate("x = 4294967304; x & 255"));
+            Assert.AreEqual(16, Evaluate("x = 42949673042; x & -401929233123"));
+            Assert.AreEqual(1, Evaluate("x = 11.5; x & 1.5"));
+        }
+
+        [TestMethod]
+        public void BitwiseXor()
+        {
+            // Constants
+            Assert.AreEqual(12, Evaluate("11 ^ 7"));
+            Assert.AreEqual(-14, Evaluate("11 ^ -7"));
+            Assert.AreEqual(247, Evaluate("4294967304 ^ 255"));
+            Assert.AreEqual(10, Evaluate("11.5 ^ 1.5"));
+            Assert.AreEqual(3, Evaluate("'5' ^ '6'"));
+            Assert.AreEqual(1, Evaluate("'a' ^ 1"));
+
+            // Variables
+            Assert.AreEqual(12, Evaluate("x = 11; x ^ 7"));
+            Assert.AreEqual(-14, Evaluate("x = 11; x ^ -7"));
+            Assert.AreEqual(247, Evaluate("x = 4294967304; x ^ 255"));
+            Assert.AreEqual(1797692751, Evaluate("x = 42949673042; x ^ -401929233123"));
+            Assert.AreEqual(10, Evaluate("x = 11.5; x ^ 1.5"));
+        }
+
+        [TestMethod]
+        public void BitwiseOr()
+        {
+            Assert.AreEqual(15, Evaluate("11 | 7"));
+            Assert.AreEqual(-5, Evaluate("11 | -7"));
+            Assert.AreEqual(255, Evaluate("8 | 255"));
+            Assert.AreEqual(11, Evaluate("11.5 | 1.5"));
+            Assert.AreEqual(7, Evaluate("'5' | '6'"));
+            Assert.AreEqual(1, Evaluate("'a' | 1"));
+
+            // Variables
+            Assert.AreEqual(15, Evaluate("x = 11; x | 7"));
+            Assert.AreEqual(-5, Evaluate("x = -7; 11 | x"));
+            Assert.AreEqual(255, Evaluate("x = 8; x | 255"));
+            Assert.AreEqual(11, Evaluate("x = 1.5; 11.5 | x"));
+            Assert.AreEqual(7, Evaluate("x = '5'; y = '6'; x | y"));
+            Assert.AreEqual(1, Evaluate("x = 1; 'a' | x"));
+        }
+
+        [TestMethod]
+        public void LogicalAnd()
+        {
+            // Boolean arguments.
+            Assert.AreEqual(false, Evaluate("false && false"));
+            Assert.AreEqual(false, Evaluate("false && true"));
+            Assert.AreEqual(false, Evaluate("true && false"));
+            Assert.AreEqual(true, Evaluate("true && true"));
+
+            // Numeric arguments.
+            Assert.AreEqual(0, Evaluate("0 && 7"));
+            Assert.AreEqual(0, Evaluate("11 && 0"));
+            Assert.AreEqual(7, Evaluate("11 && 7"));
+
+            // Mixed.
+            Assert.AreEqual(true, Evaluate("11 && true"));
+            Assert.AreEqual(11, Evaluate("true && 11"));
+            Assert.AreEqual(false, Evaluate("false && 11"));
+
+            // Variables.
+            Assert.AreEqual(false, Evaluate("x = false; x && false"));
+            Assert.AreEqual(false, Evaluate("x = true; false && x"));
+            Assert.AreEqual(false, Evaluate("x = true; y = false; x && y"));
+            Assert.AreEqual(true, Evaluate("x = true; y = true; x && y"));
+            Assert.AreEqual(false, Evaluate("x = false; y = 11; x && y"));
+        }
+
+        [TestMethod]
+        public void LogicalOr()
+        {
+            // Boolean arguments.
+            Assert.AreEqual(false, Evaluate("false || false"));
+            Assert.AreEqual(true, Evaluate("false || true"));
+            Assert.AreEqual(true, Evaluate("true || false"));
+            Assert.AreEqual(true, Evaluate("true || true"));
+
+            // Numeric arguments.
+            Assert.AreEqual(7, Evaluate("0 || 7"));
+            Assert.AreEqual(11, Evaluate("11 || 0"));
+            Assert.AreEqual(11, Evaluate("11 || 7"));
+
+            // Mixed.
+            Assert.AreEqual(11, Evaluate("11 || true"));
+            Assert.AreEqual(true, Evaluate("true || 11"));
+            Assert.AreEqual(11, Evaluate("false || 11"));
+
+            // Variables.
+            Assert.AreEqual(false, Evaluate("x = false; x || false"));
+            Assert.AreEqual(true, Evaluate("x = true; false || x"));
+            Assert.AreEqual(true, Evaluate("x = true; y = false; x || y"));
+            Assert.AreEqual(true, Evaluate("x = true; y = true; x || y"));
+            Assert.AreEqual(11, Evaluate("x = false; y = 11; x || y"));
+        }
+
+        [TestMethod]
+        public void Comma()
+        {
+            Assert.AreEqual(2, Evaluate("1, 2"));
+            Assert.AreEqual("aliens", Evaluate("1, 'aliens'"));
+            Assert.AreEqual(true, Evaluate("'go', true"));
+            Assert.AreEqual(3, Evaluate("1, 2, 3"));
+            Assert.AreEqual(3, Evaluate("var x = 1, y = 2, z = 3; x, y, z"));
+            Assert.AreEqual(3, Evaluate("var x = [1, 2, 3]; x[0], x[1], x[2]"));
+            Assert.AreEqual(3, Evaluate("Object((1, 2, 3)).valueOf()"));
+            Assert.AreEqual(3, Evaluate("Object((1, 2, 3), 4, 5, 6).valueOf()"));
+        }
+
+        [TestMethod]
+        public void Conditional()
+        {
+            Assert.AreEqual(8, Evaluate("true ? 8 : 'test'"));
+            Assert.AreEqual("hello", Evaluate("true ? 'hello' : 'nope'"));
+            Assert.AreEqual(7, Evaluate("5 ? 7 : 8"));
+            Assert.AreEqual(8, Evaluate("0 ? 7 : 8"));
+            Assert.AreEqual(true, Evaluate("true ? true : false ? 8 : 9"));
+            Assert.AreEqual(3, Evaluate("1 ? 2 ? 3 : 4 : 5"));
+            Assert.AreEqual(4, Evaluate("1 ? 0 ? 3 : 4 : 5"));
+            Assert.AreEqual(5, Evaluate("0 ? 1 ? 3 : 4 : 5"));
+
+            // Test the precedence at the start of the conditional.
+            Assert.AreEqual(1, Evaluate("x = 5; x + 0 ? 1 : 2"));
+            Assert.AreEqual(1, Evaluate("x = 5; x || 0 ? 1 : 2"));
+            Assert.AreEqual(2, Evaluate("x = 5; x = 0 ? 1 : 2"));
+            Assert.AreEqual(2, Evaluate("x = 5; x, 0 ? 1 : 2"));
+
+            // Test the precedence in the middle of the conditional.
+            Assert.AreEqual(1, Evaluate("x = 5; true ? x = 1 : 2"));
+            Assert.AreEqual("SyntaxError: Wrong number of operands", EvaluateExceptionMessage("x = 5; true ? 1, x : 2"));
+
+            // Test the precedence at the end of the conditional.
+            Assert.AreEqual(1, Evaluate("x = 4; true ? 1 : x = 2"));
+            Assert.AreEqual(1, Evaluate("x = 4; true ? 1 : x += 2"));
+            Assert.AreEqual(2, Evaluate("x = 3; true ? 1 : x, 2"));
+
+            // Variables
+            Assert.AreEqual(2, Evaluate("var x = 1, y = 2, z = 3; x ? y : z"));
+            Assert.AreEqual(3, Evaluate("var x = 0, y = 2, z = 3; x ? y : z"));
+        }
+
+        [TestMethod]
+        public void Assignment()
+        {
+            // Numeric operations.
+            Assert.AreEqual(4, Evaluate("x = 4"));
+            Assert.AreEqual(6, Evaluate("x = 4; x += 2"));
+            Assert.AreEqual(2, Evaluate("x = 4; x -= 2"));
+            Assert.AreEqual(8, Evaluate("x = 4; x *= 2"));
+            Assert.AreEqual(2, Evaluate("x = 4; x /= 2"));
+            Assert.AreEqual(1, Evaluate("x = 4; x %= 3"));
+            Assert.AreEqual(8, Evaluate("x = 4; x <<= 1"));
+            Assert.AreEqual(2, Evaluate("x = 4; x >>= 1"));
+            Assert.AreEqual(2, Evaluate("x = 4; x >>>= 1"));
+            Assert.AreEqual(0, Evaluate("x = 4; x &= 1"));
+            Assert.AreEqual(5, Evaluate("x = 4; x |= 1"));
+            Assert.AreEqual(5, Evaluate("x = 4; x ^= 1"));
+            Assert.AreEqual(4, Evaluate("x = 4; x"));
+            Assert.AreEqual(6, Evaluate("x = 4; x += 2; x"));
+            Assert.AreEqual(2, Evaluate("x = 4; x -= 2; x"));
+            Assert.AreEqual(8, Evaluate("x = 4; x *= 2; x"));
+            Assert.AreEqual(2, Evaluate("x = 4; x /= 2; x"));
+            Assert.AreEqual(1, Evaluate("x = 4; x %= 3; x"));
+            Assert.AreEqual(8, Evaluate("x = 4; x <<= 1; x"));
+            Assert.AreEqual(2, Evaluate("x = 4; x >>= 1; x"));
+            Assert.AreEqual(2, Evaluate("x = 4; x >>>= 1; x"));
+            Assert.AreEqual(0, Evaluate("x = 4; x &= 1; x"));
+            Assert.AreEqual(5, Evaluate("x = 4; x |= 1; x"));
+            Assert.AreEqual(5, Evaluate("x = 4; x ^= 1; x"));
+            Assert.AreEqual(16, Evaluate("x = 4; x **= 2; x"));
+
+            // String operations.
+            Assert.AreEqual("hah", Evaluate("x = 'hah'"));
+            Assert.AreEqual("hah2", Evaluate("x = 'hah'; x += 2"));
+            Assert.AreEqual("32", Evaluate("x = '3'; x += '2'"));
+            Assert.AreEqual(double.NaN, Evaluate("x = 'hah'; x -= 2"));
+            Assert.AreEqual(double.NaN, Evaluate("x = 'hah'; x *= 2"));
+            Assert.AreEqual(double.NaN, Evaluate("x = 'hah'; x /= 2"));
+            Assert.AreEqual(double.NaN, Evaluate("x = 'hah'; x %= 3"));
+            Assert.AreEqual(0, Evaluate("x = 'hah'; x <<= 1"));
+            Assert.AreEqual(0, Evaluate("x = 'hah'; x >>= 1"));
+            Assert.AreEqual(0, Evaluate("x = 'hah'; x >>>= 1"));
+            Assert.AreEqual(0, Evaluate("x = 'hah'; x &= 1"));
+            Assert.AreEqual(1, Evaluate("x = 'hah'; x |= 1"));
+            Assert.AreEqual(1, Evaluate("x = 'hah'; x ^= 1"));
+            Assert.AreEqual("hah", Evaluate("x = 'hah'; x"));
+            Assert.AreEqual("hah2", Evaluate("x = 'hah'; x += 2; x"));
+            Assert.AreEqual("32", Evaluate("x = '3'; x += '2'; x"));
+            Assert.AreEqual(double.NaN, Evaluate("x = 'hah'; x -= 2; x"));
+            Assert.AreEqual(double.NaN, Evaluate("x = 'hah'; x *= 2; x"));
+            Assert.AreEqual(double.NaN, Evaluate("x = 'hah'; x /= 2; x"));
+            Assert.AreEqual(double.NaN, Evaluate("x = 'hah'; x %= 3; x"));
+            Assert.AreEqual(0, Evaluate("x = 'hah'; x <<= 1; x"));
+            Assert.AreEqual(0, Evaluate("x = 'hah'; x >>= 1; x"));
+            Assert.AreEqual(0, Evaluate("x = 'hah'; x >>>= 1; x"));
+            Assert.AreEqual(0, Evaluate("x = 'hah'; x &= 1; x"));
+            Assert.AreEqual(1, Evaluate("x = 'hah'; x |= 1; x"));
+            Assert.AreEqual(1, Evaluate("x = 'hah'; x ^= 1; x"));
+            Assert.AreEqual(double.NaN, Evaluate("x = 'hah'; x **= 2; x"));
+
+            // Evaluated left to right.
+            Assert.AreEqual(7, Evaluate("x = 1; (x = 2) + x + (x = 3)"));
+
+            // The left hand side is evaluated before the right hand side.
+            Assert.AreEqual("123", Evaluate("x = '123'; (x = ['123'])[0] = x[0]"));
+
+            // The left hand side should only be evaluated once.
+            Assert.AreEqual("1/3", Evaluate("x = [[2],[5]]; (x = x[0])[0] = 3; x.length + '/' + x.toString()"));
+            Assert.AreEqual("1/9", Evaluate("x = [[2],[5]]; (x = x[0])[0] += 7; x.length + '/' + x.toString()"));
+
+            // Strict mode: attempts to set a variable that has not been declared is disallowed.
+            Assert.AreEqual("ReferenceError: asddfsgwqewert is not defined", EvaluateExceptionMessage("'use strict'; asddfsgwqewert = 'test'"));
+            Assert.AreEqual("ReferenceError: asddfsgwqewert is not defined", EvaluateExceptionMessage("function foo() { 'use strict'; asddfsgwqewert = 'test'; } foo()"));
+
+            // Strict mode: cannot write to a non-writable property.
+            Assert.AreEqual("TypeError: The property 'a' is read-only.", EvaluateExceptionMessage("'use strict'; var x = {}; Object.defineProperty(x, 'a', {value: 7, enumerable: true, writable: false, configurable: true}); x.a = 5;"));
+
+            // Strict mode: cannot write to a non-existant property when the object is non-extensible.
+            Assert.AreEqual("TypeError: The property 'a' cannot be created as the object is not extensible.", EvaluateExceptionMessage("'use strict'; var x = {}; Object.preventExtensions(x); x.a = 5;"));
+
+            // Strict mode: cannot write to a property that has a getter but no setter.
+            Assert.AreEqual("TypeError: The property 'a' is read-only.", EvaluateExceptionMessage("'use strict'; var x = {}; Object.defineProperty(x, 'a', {get: function() { return 1 }}); x.a = 5;"));
+
+            // Strict mode: left-hand side cannot be 'eval' or 'arguments'.
+            Assert.AreEqual("SyntaxError: The variable 'eval' cannot be modified in strict mode.", EvaluateExceptionMessage("'use strict'; eval = 5;"));
+            Assert.AreEqual("SyntaxError: The variable 'arguments' cannot be modified in strict mode.", EvaluateExceptionMessage("'use strict'; arguments = 5;"));
+            Assert.AreEqual("SyntaxError: The variable 'eval' cannot be modified in strict mode.", EvaluateExceptionMessage("'use strict'; function f() { eval = 5; } f()"));
+            Assert.AreEqual("SyntaxError: The variable 'arguments' cannot be modified in strict mode.", EvaluateExceptionMessage("'use strict'; function f() { arguments = 5; } f()"));
+            Assert.AreEqual("SyntaxError: The variable 'eval' cannot be modified in strict mode.", EvaluateExceptionMessage("function f() { 'use strict'; eval = 5; } f()"));
+            Assert.AreEqual("SyntaxError: The variable 'arguments' cannot be modified in strict mode.", EvaluateExceptionMessage("function f() { 'use strict'; arguments = 5; } f()"));
+
+            // Strict mode: left-hand side cannot be 'eval' or 'arguments' (compound assignment).
+            Assert.AreEqual("SyntaxError: The variable 'eval' cannot be modified in strict mode.", EvaluateExceptionMessage("'use strict'; eval += 5;"));
+            Assert.AreEqual("SyntaxError: The variable 'arguments' cannot be modified in strict mode.", EvaluateExceptionMessage("'use strict'; arguments += 5;"));
+            Assert.AreEqual("SyntaxError: The variable 'eval' cannot be modified in strict mode.", EvaluateExceptionMessage("'use strict'; function f() { eval += 5; } f()"));
+            Assert.AreEqual("SyntaxError: The variable 'arguments' cannot be modified in strict mode.", EvaluateExceptionMessage("'use strict'; function f() { arguments += 5; } f()"));
+            Assert.AreEqual("SyntaxError: The variable 'eval' cannot be modified in strict mode.", EvaluateExceptionMessage("function f() { 'use strict'; eval += 5; } f()"));
+            Assert.AreEqual("SyntaxError: The variable 'arguments' cannot be modified in strict mode.", EvaluateExceptionMessage("function f() { 'use strict'; arguments += 5; } f()"));
+
+            // Invalid left-hand side in assignment.
+            Assert.AreEqual("SyntaxError: Invalid left-hand side in assignment.", EvaluateExceptionMessage("5 = 6"));
+        }
+
+        [TestMethod]
+        public void PreIncrement()
+        {
+            Assert.AreEqual(1, Evaluate("x = 0; ++ x"));
+            Assert.AreEqual(1, Evaluate("x = 0; ++ x; x"));
+            Assert.AreEqual("SyntaxError: Invalid target of prefix operation.", EvaluateExceptionMessage("++ 2"));
+
+            // The operand should only be evaluated once.
+            Assert.AreEqual(3, Evaluate("x = [[2]]; ++(x = x[0])[0]"));
+            Assert.AreEqual("1/3", Evaluate("x = [[2]]; ++(x = x[0])[0]; x.length + '/' + x.toString()"));
+
+            // Strict mode: reference cannot be 'eval' or 'arguments'.
+            Assert.AreEqual("SyntaxError: The variable 'eval' cannot be modified in strict mode.", EvaluateExceptionMessage("'use strict'; ++ eval;"));
+            Assert.AreEqual("SyntaxError: The variable 'arguments' cannot be modified in strict mode.", EvaluateExceptionMessage("'use strict'; ++ arguments;"));
+            Assert.AreEqual("SyntaxError: The variable 'eval' cannot be modified in strict mode.", EvaluateExceptionMessage("'use strict'; function f() { ++ eval; } f()"));
+            Assert.AreEqual("SyntaxError: The variable 'arguments' cannot be modified in strict mode.", EvaluateExceptionMessage("'use strict'; function f() { ++ arguments; } f()"));
+            Assert.AreEqual("SyntaxError: The variable 'eval' cannot be modified in strict mode.", EvaluateExceptionMessage("function f() { 'use strict'; ++ eval; } f()"));
+            Assert.AreEqual("SyntaxError: The variable 'arguments' cannot be modified in strict mode.", EvaluateExceptionMessage("function f() { 'use strict'; ++ arguments; } f()"));
+        }
+
+        [TestMethod]
+        public void PreDecrement()
+        {
+            Assert.AreEqual(-1, Evaluate("x = 0; -- x"));
+            Assert.AreEqual(-1, Evaluate("x = 0; -- x; x"));
+            Assert.AreEqual("SyntaxError: Invalid target of prefix operation.", EvaluateExceptionMessage("-- 2"));
+
+            // The operand should only be evaluated once.
+            Assert.AreEqual(1, Evaluate("x = [[2]]; --(x = x[0])[0]"));
+            Assert.AreEqual("1/1", Evaluate("x = [[2]]; --(x = x[0])[0]; x.length + '/' + x.toString()"));
+
+            // Strict mode: reference cannot be 'eval' or 'arguments'.
+            Assert.AreEqual("SyntaxError: The variable 'eval' cannot be modified in strict mode.", EvaluateExceptionMessage("'use strict'; -- eval;"));
+            Assert.AreEqual("SyntaxError: The variable 'arguments' cannot be modified in strict mode.", EvaluateExceptionMessage("'use strict'; -- arguments;"));
+            Assert.AreEqual("SyntaxError: The variable 'eval' cannot be modified in strict mode.", EvaluateExceptionMessage("'use strict'; function f() { -- eval; } f()"));
+            Assert.AreEqual("SyntaxError: The variable 'arguments' cannot be modified in strict mode.", EvaluateExceptionMessage("'use strict'; function f() { -- arguments; } f()"));
+            Assert.AreEqual("SyntaxError: The variable 'eval' cannot be modified in strict mode.", EvaluateExceptionMessage("function f() { 'use strict'; -- eval; } f()"));
+            Assert.AreEqual("SyntaxError: The variable 'arguments' cannot be modified in strict mode.", EvaluateExceptionMessage("function f() { 'use strict'; -- arguments; } f()"));
+        }
+
+        [TestMethod]
+        public void PostIncrement()
+        {
+            Assert.AreEqual(0, Evaluate("x = 0; x ++"));
+            Assert.AreEqual(1, Evaluate("x = 0; x ++; x"));
+            Assert.AreEqual("SyntaxError: Invalid target of postfix operation.", EvaluateExceptionMessage("2 ++"));
+
+            // The operand should only be evaluated once.
+            Assert.AreEqual(2, Evaluate("x = [[2]]; (x = x[0])[0]++"));
+            Assert.AreEqual("1/3", Evaluate("x = [[2]]; (x = x[0])[0]++; x.length + '/' + x.toString()"));
+
+            // Strict mode: left-hand side cannot be 'eval' or 'arguments'.
+            Assert.AreEqual("SyntaxError: The variable 'eval' cannot be modified in strict mode.", EvaluateExceptionMessage("'use strict'; eval ++;"));
+            Assert.AreEqual("SyntaxError: The variable 'arguments' cannot be modified in strict mode.", EvaluateExceptionMessage("'use strict'; arguments ++;"));
+            Assert.AreEqual("SyntaxError: The variable 'eval' cannot be modified in strict mode.", EvaluateExceptionMessage("'use strict'; function f() { eval ++; } f()"));
+            Assert.AreEqual("SyntaxError: The variable 'arguments' cannot be modified in strict mode.", EvaluateExceptionMessage("'use strict'; function f() { arguments ++; } f()"));
+            Assert.AreEqual("SyntaxError: The variable 'eval' cannot be modified in strict mode.", EvaluateExceptionMessage("function f() { 'use strict'; eval ++; } f()"));
+            Assert.AreEqual("SyntaxError: The variable 'arguments' cannot be modified in strict mode.", EvaluateExceptionMessage("function f() { 'use strict'; arguments ++; } f()"));
+        }
+
+        [TestMethod]
+        public void PostDecrement()
+        {
+            Assert.AreEqual(0, Evaluate("x = 0; x --"));
+            Assert.AreEqual(-1, Evaluate("x = 0; x --; x"));
+            Assert.AreEqual("SyntaxError: Invalid target of postfix operation.", EvaluateExceptionMessage("2 --"));
+
+            // The operand should only be evaluated once.
+            Assert.AreEqual(2, Evaluate("x = [[2]]; (x = x[0])[0]--"));
+            Assert.AreEqual("1/1", Evaluate("x = [[2]]; (x = x[0])[0]--; x.length + '/' + x.toString()"));
+
+            // Strict mode: left-hand side cannot be 'eval' or 'arguments'.
+            Assert.AreEqual("SyntaxError: The variable 'eval' cannot be modified in strict mode.", EvaluateExceptionMessage("'use strict'; eval --;"));
+            Assert.AreEqual("SyntaxError: The variable 'arguments' cannot be modified in strict mode.", EvaluateExceptionMessage("'use strict'; arguments --;"));
+            Assert.AreEqual("SyntaxError: The variable 'eval' cannot be modified in strict mode.", EvaluateExceptionMessage("'use strict'; function f() { eval --; } f()"));
+            Assert.AreEqual("SyntaxError: The variable 'arguments' cannot be modified in strict mode.", EvaluateExceptionMessage("'use strict'; function f() { arguments --; } f()"));
+            Assert.AreEqual("SyntaxError: The variable 'eval' cannot be modified in strict mode.", EvaluateExceptionMessage("function f() { 'use strict'; eval --; } f()"));
+            Assert.AreEqual("SyntaxError: The variable 'arguments' cannot be modified in strict mode.", EvaluateExceptionMessage("function f() { 'use strict'; arguments --; } f()"));
+        }
+
+        [TestMethod]
+        public void Grouping()
+        {
+            Assert.AreEqual(22, Evaluate("(5 + 6) * 2"));
+            Assert.AreEqual(27, Evaluate("5 + (5 + 6) * 2"));
+            Assert.AreEqual(33, Evaluate("5 + (5 * 6) - 2"));
+            Assert.AreEqual(32, Evaluate("(5 + (5 + 6)) * 2"));
+
+            Assert.AreEqual("SyntaxError: Missing closing token ')'", EvaluateExceptionMessage("(5"));
+            Assert.AreEqual("SyntaxError: Expected identifier but found end of input", EvaluateExceptionMessage("({[0]("));
+        }
+
+        [TestMethod]
+        public void FunctionCall()
+        {
+            Assert.AreEqual("[object Math]", Evaluate("(Math.toString)()"));
+            Assert.AreEqual("[object Math]", Evaluate("Math.toString()"));
+            Assert.AreEqual(2, Evaluate("Math.ceil(1.2)"));
+            Assert.AreEqual(0, Evaluate("Math.atan2(0, 2)"));
+            Assert.AreEqual("[object Math]", Evaluate("(Math.toString)()"));
+
+            // Call functions in the global scope.
+            Assert.AreEqual("a%20b", Evaluate("encodeURI('a b')"));
+            Assert.AreEqual(true, Evaluate("b = 5; this.hasOwnProperty('b')"));
+            Assert.AreEqual("TypeError: The function 'hasOwnProperty' does not allow the value of 'this' to be undefined", EvaluateExceptionMessage("b = 5; hasOwnProperty('b')"));
+
+            // Argument conversion.
+            Assert.AreEqual(123, Evaluate("Math.abs('-123')"));
+
+            // Extra arguments are ignored.
+            Assert.AreEqual(2, Evaluate("Math.ceil(1.2, 5)"));
+            Assert.AreEqual(5, Evaluate("function test(test) { return test; } test(5, 4, 3);"));
+
+            // Too few arguments are passed as "undefined".
+            Assert.AreEqual(double.NaN, Evaluate("Math.ceil()"));
+            Assert.AreEqual(true, Evaluate("isNaN()"));
+            Assert.AreEqual(false, Evaluate("isFinite()"));
+            Assert.AreEqual(3, Evaluate("function test(test) { test = 3; return test; } test();"));
+
+            // Object must be a function.
+            Assert.AreEqual("TypeError: 'x' is not a function", EvaluateExceptionMessage("x = { a: 1 }; x()"));
+
+            // Passing a function in an argument.
+            Assert.AreEqual(3, Evaluate("function a(b) { return b + 2; } function c(func) { return func(1); } c(a)"));
+
+            // Arguments should only be evaluated once.
+            Assert.AreEqual(1, Evaluate("var i = 0; Function({ toString: function() { return ++i } }).apply(null); i"));
+
+            // In compatibility mode, undefined and null are converted to objects.
+            CompatibilityMode = CompatibilityMode.ECMAScript3;
+            try
+            {
+                Assert.AreEqual(true, Evaluate("hasOwnProperty('NaN')"));
+                Assert.AreEqual(true, Evaluate("hasOwnProperty.call(null, 'NaN')"));
+                Assert.AreEqual(true, Evaluate("hasOwnProperty.call(undefined, 'NaN')"));
+            }
+            finally
+            {
+                CompatibilityMode = CompatibilityMode.Latest;
+            }
+
+            // 'arguments' and 'caller' must be undefined in strict mode.
+            Assert.AreEqual(Undefined.Value, Evaluate("'use strict'; function test(){ function inner(){ return test.arguments; } return inner(); } test()"));
+            Assert.AreEqual(Undefined.Value, Evaluate("'use strict'; function test(){ function inner(){ return inner.caller; } return inner(); } test()"));
+            Assert.AreEqual(Undefined.Value, Evaluate("'use strict'; function test(){ function inner(){ test.arguments = 5; } return inner(); } test()"));
+            Assert.AreEqual(Undefined.Value, Evaluate("'use strict'; function test(){ function inner(){ inner.caller = 5; } return inner(); } test()"));
+        }
+
+        [TestMethod]
+        public void New()
+        {
+            Assert.AreEqual("five", Evaluate("(new String('five')).toString()"));
+            Assert.AreEqual("five", Evaluate("new String('five').toString()"));
+            Assert.AreEqual("5", Evaluate("new Number(5).toString()"));
+            Assert.AreEqual("TypeError: The new operator requires a function, found a 'string' instead", EvaluateExceptionMessage("new (String('five'))"));
+
+            // Precedence tests.
+            Assert.AreEqual("[object Object]", Evaluate("x = {}; x.f = function() { }; (new x.f()).toString()"));
+            Assert.AreEqual("TypeError: Objects cannot be constructed from built-in functions.", EvaluateExceptionMessage("(new Function.valueOf)()"));  // new (Function.valueOf) is not a function.
+            Assert.AreEqual("function anonymous() {\n\n}", Evaluate("(new (Function.valueOf())).toString()"));
+            Assert.AreEqual("function anonymous() {\n\n}", Evaluate("((new Function).valueOf()).toString()"));
+            Assert.AreEqual("[object Object]", Evaluate("x = {}; x.f = function() { }; (new (x.f)()).toString()"));
+
+            // New user-defined function.
+            Assert.AreEqual(5, Evaluate("function f() { this.a = 5; return 2; }; a = new f(); a.a"));
+            Assert.AreEqual(true, Evaluate("function f() { this.a = 5; return 2; }; a = new f(); Object.getPrototypeOf(a) === f.prototype"));
+
+            // Returning an object returns that as the new object.
+            Assert.AreEqual(6, Evaluate("function f() { this.a = 5; return { a: 6 }; }; x = new f(); x.a"));
+
+            // Built-in functions cannot be constructed.
+            Assert.AreEqual("TypeError: Objects cannot be constructed from built-in functions.", EvaluateExceptionMessage("new Function.valueOf()"));
+        }
+
+        [TestMethod]
+        public void InstanceOf()
+        {
+            // Primitive types always return false.
+            Assert.AreEqual(false, Evaluate("5 instanceof Boolean"));
+            Assert.AreEqual(false, Evaluate("5 instanceof Number"));
+            Assert.AreEqual(false, Evaluate("5 instanceof String"));
+            Assert.AreEqual(false, Evaluate("true instanceof Boolean"));
+            Assert.AreEqual(false, Evaluate("'hello' instanceof Number"));
+            Assert.AreEqual(false, Evaluate("'hello' instanceof String"));
+
+            // Arrays and regular expressions return true for Array and RegExp respectively.
+            // Since these objects inherit from Object, that returns true as well.
+            Assert.AreEqual(true, Evaluate("/abc/ instanceof RegExp"));
+            Assert.AreEqual(false, Evaluate("/abc/ instanceof Array"));
+            Assert.AreEqual(true, Evaluate("[] instanceof Array"));
+            Assert.AreEqual(false, Evaluate("[] instanceof Number"));
+            Assert.AreEqual(true, Evaluate("/abc/ instanceof Object"));
+            Assert.AreEqual(true, Evaluate("[] instanceof Object"));
+
+            // Object literals return true for Object only.  Note: "{} instanceof Object" is invalid.
+            Assert.AreEqual(true, Evaluate("x = {}; x instanceof Object"));
+            Assert.AreEqual(false, Evaluate("x = {}; x instanceof Array"));
+
+            // Global functions return true for Object and Function.
+            Assert.AreEqual(true, Evaluate("Array instanceof Function"));
+            Assert.AreEqual(true, Evaluate("Array instanceof Object"));
+
+            // Both sides can be a variable.
+            Assert.AreEqual(true, Evaluate("x = Function; x instanceof x"));
+            Assert.AreEqual(false, Evaluate("x = Array; x instanceof x"));
+
+            // Right-hand-side must be a function.
+            Assert.AreEqual("TypeError: The instanceof operator expected a function, but found 'object' instead", EvaluateExceptionMessage("5 instanceof Math"));
+
+            // Test newly constructed objects.
+            Assert.AreEqual(true, Evaluate("new Number(5) instanceof Number"));
+            Assert.AreEqual(true, Evaluate("new Number(5) instanceof Object"));
+            Assert.AreEqual(false, Evaluate("new Number(5) instanceof String"));
+
+            // Check order of evaluation - should be left to right.
+            Assert.AreEqual("x", Evaluate(@"
+                var x = function () { throw 'x'; };
+                var y = function () { throw 'y'; };
+                try { x() instanceof y(); } catch (e) { e }"));
+        }
+
+        [TestMethod]
+        public void In()
+        {
+            Assert.AreEqual(true, Evaluate("'atan2' in Math"));
+            Assert.AreEqual(true, Evaluate("1 in [5, 6]"));
+            Assert.AreEqual(false, Evaluate("2 in [5, 6]"));
+            Assert.AreEqual(true, Evaluate("'a' in {a: 1, b: 2}"));
+            Assert.AreEqual(false, Evaluate("'c' in {a: 1, b: 2}"));
+            Assert.AreEqual(true, Evaluate("'valueOf' in {a: 1, b: 2}"));
+            Assert.AreEqual(true, Evaluate("'toString' in new Number(5)"));
+            Assert.AreEqual(false, Evaluate("'abcdefgh' in new Number(5)"));
+            Assert.AreEqual(true, Evaluate("'toString' in new String()"));
+            Assert.AreEqual(true, Evaluate("var x = 'atan2', y = Math; x in y"));
+            Assert.AreEqual("TypeError: The in operator expected an object, but found 'number' instead", EvaluateExceptionMessage("'toString' in 5"));
+            Assert.AreEqual("TypeError: The in operator expected an object, but found 'number' instead", EvaluateExceptionMessage("'toString' in 5"));
+
+            // Check order of evaluation - should be left to right.
+            Assert.AreEqual("x", Evaluate(@"
+                var x = function () { throw 'x'; };
+                var y = function () { throw 'y'; };
+                try { x() in y(); } catch (e) { e }"));
+        }
+
+        [TestMethod]
+        public void MemberAccess()
+        {
+            Assert.AreEqual(double.NaN, Evaluate("NaN"));
+
+            // Member operator (get)
+            Assert.AreEqual("abc", Evaluate("'abc'.toString()"));
+            Assert.AreEqual("5.6", Evaluate("5.6.toString()"));
+            Assert.AreEqual("5", Evaluate("5 .toString()"));
+            Assert.AreEqual(1, Evaluate("x = { a: 1 }; x.a"));
+
+            // Member operator (set)
+            Assert.AreEqual(2, Evaluate("x = { a: 1 }; x.a = 2; x.a"));
+            
+            // Index operator (get)
+            Assert.AreEqual("5.6", Evaluate("5.6['toString']()"));
+            Assert.AreEqual("b", Evaluate("'abc'[1]"));
+            Assert.AreEqual(Undefined.Value, Evaluate("'abc'[3]"));
+            Assert.AreEqual("b", Evaluate("y = 1; 'abc'[y]"));
+            Assert.AreEqual(1, Evaluate("x = { a: 1 }; x['a']"));
+            Assert.AreEqual(1, Evaluate("x = { a: 1 }; y = 'a'; x[y]"));
+            Assert.AreEqual(3, Evaluate("var a = {false: 3}; a[false]"));
+            Assert.AreEqual(4, Evaluate("var a = [4]; a[[[[0]]]]"));
+            Assert.AreEqual(5, Evaluate("var a = { 'abc' : 5 }; a[[[['abc']]]]"));
+
+            // Index operator (set)
+            Assert.AreEqual("5.6", Evaluate("var x = 5.6; x['toString'] = function() { }; x.toString()"));
+            Assert.AreEqual("d", Evaluate("'abc'[1] = 'd'"));
+            Assert.AreEqual("abc", Evaluate("var x = 'abc'; x[1] = 'd'; x"));
+            Assert.AreEqual("d", Evaluate("'abc'[3] = 'd'"));
+            Assert.AreEqual("abc", Evaluate("y = 1; var x = 'abc'; x[y] = 'd'; x"));
+            Assert.AreEqual(2, Evaluate("x = { a: 1 }; x['a'] = 2; x['a']"));
+            Assert.AreEqual(2, Evaluate("x = { a: 1 }; y = 'a'; x[y] = 2; x[y]"));
+
+            // Check details of hidden class functionality.
+            Assert.AreEqual(2, Evaluate("x = {}; x.a = 6; x.a = 2; x.a"));
+            Assert.AreEqual(3, Evaluate("x = {}; x.a = 6; x.b = 2; y = {}; y.a = 3; y.a"));
+            Assert.AreEqual(Undefined.Value, Evaluate("x = {}; x.a = 6; x.b = 2; y = {}; y.a = 3; y.b"));
+            Assert.AreEqual(3, Evaluate("x = {}; x.a = 6; x.b = 2; y = {}; y.a = 3; y.b = 4; y.a"));
+            Assert.AreEqual(4, Evaluate("x = {}; x.a = 6; x.b = 2; y = {}; y.a = 3; y.b = 4; y.b"));
+            Assert.AreEqual(3, Evaluate("x = {}; x.a = 6; x.b = 2; y = {}; y.a = 3; y.b = 4; delete y.b; y.a"));
+            Assert.AreEqual(Undefined.Value, Evaluate("x = {}; x.a = 6; x.b = 2; y = {}; y.a = 3; y.b = 4; delete y.b; y.b"));
+
+            // Symbols.
+            Assert.AreEqual(7, Evaluate("var obj = { }; var symbol = Symbol(); obj[symbol] = 7; obj[symbol]"));
+            Assert.AreEqual(8, Evaluate("var obj = { }; var sym1 = Symbol(); obj[sym1] = 8; var sym2 = Symbol(); obj[sym2] = 9; obj[sym1]"));
+
+            // Ensure you can create at least 16384 properties.
+            Assert.AreEqual(16383, Evaluate(@"
+                var x = new Object();
+                for (var i = 0; i < 16384; i ++)
+                    x['prop' + i] = i;
+                x.prop16383"));
+
+            Assert.AreEqual("ReferenceError: abcdefghij is not defined", EvaluateExceptionMessage("abcdefghij"));
+            Assert.AreEqual("SyntaxError: Expected operator but found 'toString'", EvaluateExceptionMessage("5.toString"));
+            Assert.AreEqual("ReferenceError: qwerty345 is not defined", EvaluateExceptionMessage("qwerty345.prop"));
+            Assert.AreEqual("TypeError: Null cannot be converted to an object", EvaluateExceptionMessage("null.prop"));
+            Assert.AreEqual("TypeError: undefined cannot be converted to an object", EvaluateExceptionMessage("undefined.prop"));
+            Assert.AreEqual("SyntaxError: Wrong number of operands", EvaluateExceptionMessage("[].()"));
+        }
+
+        [TestMethod]
+        public void ArrayLiteral()
+        {
+            Assert.AreEqual(0, Evaluate("[].length"));
+            Assert.AreEqual(1, Evaluate("[,].length"));   // JScript says 2.
+            Assert.AreEqual(1, Evaluate("[1,].length"));   // JScript says 2.
+            Assert.AreEqual(1, Evaluate("a = 1; [a][0]"));
+            Assert.AreEqual(6, Evaluate("[[1, 2, 3], [4, 5, 6]][1][2]"));
+            Assert.AreEqual(1, Evaluate("[1].length"));
+            Assert.AreEqual(2, Evaluate("[1, 2].length"));
+            Assert.AreEqual(true, Evaluate("[1,,2].hasOwnProperty('0')"));
+            Assert.AreEqual(false, Evaluate("[1,,2].hasOwnProperty('1')"));
+            Assert.AreEqual(true, Evaluate("[1,,2].hasOwnProperty('2')"));
+            Assert.AreEqual(true, Evaluate("[1,undefined,2].hasOwnProperty('1')"));
+            Assert.AreEqual(true, Evaluate("[] instanceof Array"));
+        }
+
+        [TestMethod]
+        public void ObjectLiteral()
+        {
+            Assert.AreEqual("[object Object]", Evaluate("x = {}; x.toString()"));
+            Assert.AreEqual(1, Evaluate("x = {a: 1}.a"));
+            Assert.AreEqual(1, Evaluate("x = {a: 1, }.a"));
+            Assert.AreEqual(1, Evaluate("x = {a: 1, b: 2}.a"));
+            Assert.AreEqual(1, Evaluate("x = {'a': 1, 'b': 2}.a"));
+            Assert.AreEqual(1, Evaluate("x = {0: 1, 1: 2}[0]"));
+            Assert.AreEqual(2, Evaluate("x = {a: 1, b: 2}.b"));
+            Assert.AreEqual(2, Evaluate("x = {a: 1, a: 2}.a"));   // This is an error in strict mode.
+            Assert.AreEqual(3, Evaluate("var obj = {valueOf:0, toString:1, foo:2}; x = 0; for (var y in obj) { x ++; } x"));
+
+            // Keywords are allowed in ES5.
+            Assert.AreEqual(1, Evaluate("x = {if: 1}; x.if"));
+            Assert.AreEqual(1, Evaluate("x = {eval: 1}; x.eval"));
+            Assert.AreEqual(1, Evaluate("x = {false: 1}; x.false"));
+            Assert.AreEqual(1, Evaluate("x = {true: 1}; x.true"));
+            Assert.AreEqual(1, Evaluate("x = {null: 1}; x.null"));
+            Assert.AreEqual(2, Evaluate("x = {get: 2}; x.get"));
+            Assert.AreEqual(3, Evaluate("x = {set: 3}; x.set"));
+
+            // Object literals can have getters and setters.
+            Assert.AreEqual(1, Evaluate("x = {get f() { return 1; }}; x.f"));
+            Assert.AreEqual(5, Evaluate("x = {set f(value) { this.a = value; }}; x.f = 5; x.a"));
+            Assert.AreEqual(5, Evaluate("x = {get f() { return this.a; }, set f(value) { this.a = value; }}; x.f = 5; x.f"));
+            Assert.AreEqual(1, Evaluate("x = {get f() { return 1; }}; x.f = 5; x.f"));
+            Assert.AreEqual(Undefined.Value, Evaluate("x = {set f(value) { this.a = value; }}; x.f"));
+            Assert.AreEqual(1, Evaluate("x = {get 'f'() { return 1; }}; x.f = 5; x.f"));
+            Assert.AreEqual(1, Evaluate("x = {get 0() { return 1; }}; x[0] = 5; x[0]"));
+            Assert.AreEqual(4, Evaluate("var f = 4; x = {get f() { return f; }}; x.f"));
+            Assert.AreEqual(3, Evaluate("var x = { get get() { return 3; } }; x.get"));
+
+            // Check accessibility of getters and setters.
+            Assert.AreEqual(true, Evaluate("Object.getOwnPropertyDescriptor({ get a() {} }, 'a').configurable"));
+            Assert.AreEqual(true, Evaluate("Object.getOwnPropertyDescriptor({ get a() {} }, 'a').enumerable"));
+            Assert.AreEqual("get a", Evaluate("x = { get a() {} }; Object.getOwnPropertyDescriptor(x, 'a').get.name"));
+            Assert.AreEqual(true, Evaluate("Object.getOwnPropertyDescriptor({ get a() {}, set a(val) {} }, 'a').configurable"));
+            Assert.AreEqual(true, Evaluate("Object.getOwnPropertyDescriptor({ get a() {}, set a(val) {} }, 'a').enumerable"));
+            Assert.AreEqual("set a", Evaluate("x = { get a() {}, set a(val) {} }; Object.getOwnPropertyDescriptor(x, 'a').set.name"));
+
+            // Check that "this" is correct inside getters and setters.
+            Assert.AreEqual(9, Evaluate("x = { get b() { return this.a; } }; y = Object.create(x); y.a = 9; y.b"));
+            Assert.AreEqual(9, Evaluate("x = { get b() { return this.a; } }; y = Object.create(x); y.a = 9; z = 'b'; y[z]"));
+            Assert.AreEqual(9, Evaluate("x = { get '2'() { return this.a; } }; y = Object.create(x); y.a = 9; y[2]"));
+            Assert.AreEqual(9, Evaluate("x = { get '2'() { return this.a; } }; y = Object.create(x); y.a = 9; z = 2; y[z]"));
+            Assert.AreEqual(9, Evaluate("x = { set b(value) { this.a = value; } }; y = Object.create(x); y.b = 9; y.a"));
+            Assert.AreEqual(true, Evaluate("x = { set b(value) { this.a = value; } }; y = Object.create(x); y.b = 9; y.hasOwnProperty('a')"));
+            Assert.AreEqual(true, Evaluate("x = { set b(value) { this.a = value; } }; y = Object.create(x); z = 'b'; y[z] = 9; y.hasOwnProperty('a')"));
+
+            // Duplicate property names are okay now, for some reason.
+            Assert.AreEqual(3, Evaluate("x = {get a() { return 2 }, get a() { return 3 }}; x.a"));
+            Assert.AreEqual(Undefined.Value, Evaluate("x = {set a(value) { }, set a(value) { }}; x.a"));
+            Assert.AreEqual(2, Evaluate("x = {a: 1, get a() { return 2 }}; x.a"));
+            Assert.AreEqual(Undefined.Value, Evaluate("x = {a: 1, set a(value) { }}; x.a"));
+            Assert.AreEqual(3, Evaluate("x = {get a() { return 2 }, a: 3}; x.a"));
+            Assert.AreEqual(1, Evaluate("x = {set a(value) { }, a: 1}; x.a"));
+
+            // Errors
+            Assert.AreEqual("SyntaxError: Expected ';' but found ':'", EvaluateExceptionMessage("{a: 1, b: 2}"));
+            Assert.AreEqual("SyntaxError: Expected property name but found '}'", EvaluateExceptionMessage("x = {a: 1,, }.a"));
+            Assert.AreEqual("SyntaxError: Expected ':' but found 'f'", EvaluateExceptionMessage("x = {'get' f() { return 1; }}"));
+            Assert.AreEqual("SyntaxError: Getters cannot have arguments", EvaluateExceptionMessage("x = {get f(a) { return 1; }}"));
+            Assert.AreEqual("SyntaxError: Setters must have a single argument", EvaluateExceptionMessage("x = {set f() { return 1; }}"));
+            Assert.AreEqual("SyntaxError: Setters must have a single argument", EvaluateExceptionMessage("x = {set f(a, b) { return 1; }}"));
+
+            // Strict mode: eval is allowed in a object literal property.
+            Assert.AreEqual(1, Evaluate("'use strict'; x = {eval: 1}; x.eval"));
+
+            // Computed property names.
+            Assert.AreEqual(1, Evaluate("var x = 'y'; ({ [x]: 1 }).y"));
+            Assert.AreEqual(1, Evaluate("var x = 'y'; ({ get [x]() { return 1 } }).y"));
+            Assert.AreEqual(true, Evaluate(@"var x1 = 'y', x2 = 'y',
+                valueSet,
+                obj = {
+                  get [x1] () { return 1 },
+                  set [x2] (value) { valueSet = value }
+                };
+                obj.y = 'foo';
+                obj.y === 1 && valueSet === 'foo';"));
+
+            // Shorthand properties.
+            Assert.AreEqual(1, Evaluate("var a = 1, b = 2; x = {a, b}; x.a"));
+            Assert.AreEqual(2, Evaluate("var a = 1, b = 2; x = {a, b}; x.b"));
+            Assert.AreEqual("SyntaxError: Expected ':' but found '.'", EvaluateExceptionMessage("var a = 1, b = { a: 3 }; x = {a, b.a}; x.a"));
+
+            // Shorthand functions.
+            Assert.AreEqual(3, Evaluate("var x = { a() { return 3; } }; x.a()"));
+            Assert.AreEqual("a", Evaluate("var x = { a() { return 3; } }; x.a.name"));
+            Assert.AreEqual(3, Evaluate("var x = { 5.5() { return 3; } }; x[5.5]()"));
+            Assert.AreEqual(3, Evaluate("var x = { this() { return 3; } }; x.this()"));
+            Assert.AreEqual(17, Evaluate("var x = { 'baby superman'() { return 17; } }; x['baby superman']()"));
+            Assert.AreEqual(19, Evaluate("var x = { [1+2]() { return 19; } }; x[3]()"));
+            Assert.AreEqual("1", Evaluate("var x = { [1]() { return 19; } }; x[1].name"));
+            Assert.AreEqual("test", Evaluate("var x = { ['test']() { return 19; } }; x.test.name"));
+            Assert.AreEqual(3, Evaluate("var x = { get() { return 3; } }; x.get()"));
+            Assert.AreEqual("3", Evaluate("var x = { [1+2]() { return 19; } }; x[3].name"));
+            Assert.AreEqual("[object Object]", Evaluate("var y = { a: 1, b: 2 }; var x = {[y]() { return 10; }}; x[y].name"));
+        }
+
+        [TestMethod]
+        public void Delete()
+        {
+            // Delete property.
+            Assert.AreEqual(true, Evaluate("x = {a: 1, b: 2}; delete x.a"));
+            Assert.AreEqual(true, Evaluate("x = {a: 1, b: 2}; delete(x.a)"));
+            Assert.AreEqual(Undefined.Value, Evaluate("x = {a: 1, b: 2}; delete x.a; x.a"));
+
+            // Delete property (alternate syntax).
+            Assert.AreEqual(true, Evaluate("x = {a: 1, b: 2}; delete x['a']"));
+            Assert.AreEqual(Undefined.Value, Evaluate("x = {a: 1, b: 2}; delete x['a']; x.a"));
+            Assert.AreEqual(true, Evaluate("x = {a: 1, b: 2}; y = 'a'; delete x[y]"));
+            Assert.AreEqual(Undefined.Value, Evaluate("x = {a: 1, b: 2}; y = 'a'; delete x[y]; x.a"));
+
+            // Delete from a dense array.
+            Assert.AreEqual(true, Evaluate("x = [0, 1, 2]; delete x[1]"));
+            Assert.AreEqual("0,,2", Evaluate("x = [0, 1, 2]; delete x[1]; x.toString()"));
+            Assert.AreEqual(true, Evaluate("x = [0, 1, 2]; delete x[-1]"));
+            Assert.AreEqual("0,1,2", Evaluate("x = [0, 1, 2]; delete x[-1]; x.toString()"));
+            Assert.AreEqual(true, Evaluate("x = [0, 1, 2]; delete x[3]"));
+            Assert.AreEqual("0,1,2", Evaluate("x = [0, 1, 2]; delete x[3]; x.toString()"));
+
+            // Delete from a sparse array.
+            Assert.AreEqual(true, Evaluate("x = []; x[10000] = 1; delete x[10000]"));
+            Assert.AreEqual(10001, Evaluate("x = []; x[10000] = 1; delete x[10000]; x.length"));
+            Assert.AreEqual(true, Evaluate("x = []; x[10000] = 1; delete x[10001]"));
+            Assert.AreEqual(10001, Evaluate("x = []; x[10000] = 1; delete x[10000]; x.length"));
+
+            // Delete does not operate against the prototype chain.
+            Assert.AreEqual(true, Evaluate("x = Object.create({a: 1}); delete x.a"));
+            Assert.AreEqual(1, Evaluate("x = Object.create({a: 1}); delete x.a; x.a"));
+
+            // Delete non-configurable property.
+            Assert.AreEqual(false, Evaluate("delete Number.prototype"));
+
+            // Deleting a global variable fails.
+            Execute("var delete_test_1 = 1; var delete_test_2 = delete delete_test_1;");
+            Assert.AreEqual(1, Evaluate("delete_test_1"));
+            Assert.AreEqual(false, Evaluate("delete_test_2"));
+            Assert.AreEqual(false, Evaluate("Object.getOwnPropertyDescriptor(this, 'delete_test_1').configurable"));
+
+            // Deleting function variables fails.
+            Assert.AreEqual(false, Evaluate("(function f(a) { return delete a; })(1)"));
+            Assert.AreEqual(1, Evaluate("(function f(a) { delete a; return a; })(1)"));
+
+            // Delete non-reference.
+            Assert.AreEqual(true, Evaluate("delete 5"));  // does nothing
+
+            // Delete this in an object scope.
+            Assert.AreEqual(true, Evaluate("delete this"));
+
+            // Delete this in a function scope.
+            // IE: throws an error
+            // Firefox: true
+            // Chrome: false
+            Assert.AreEqual(true, Evaluate("var f = function () { return delete this; }; var x = {'a': 1, 'f': f}; x.f()"));
+
+            // Delete from a parent scope.
+            Assert.AreEqual(false, Evaluate("a = 5; function f() { delete a } f(); this.hasOwnProperty('a')"));
+
+            // Deleting variables defined within an eval statement inside a global scope succeeds.
+            Assert.AreEqual(true, Evaluate("abcdefg = 1; delete abcdefg"));
+            Assert.AreEqual(false, Evaluate("abcdefg = 1; delete abcdefg; this.hasOwnProperty('abcdefg')"));
+            Assert.AreEqual("ReferenceError: x is not defined", EvaluateExceptionMessage("x = 5; delete x; x"));
+
+            // Deleting variables defined within an eval statement inside a function scope succeeds.
+            Assert.AreEqual(true, Evaluate("(function() { var a = 5; return eval('var b = a; delete b'); })()"));
+            Assert.AreEqual(true, Evaluate("b = 1; (function() { var a = 5; eval('var b = a'); return delete b; })()"));
+            Assert.AreEqual(1, Evaluate("b = 1; (function() { var a = 5; eval('var b = a'); delete b; })(); b;"));
+            Assert.AreEqual(1, Evaluate("b = 1; (function() { var a = 5; eval('var b = a'); delete b; return b; })()"));
+
+            // Make sure delete calls functions.
+            Assert.AreEqual(true, Evaluate("called = false; function f() { called = true; } delete f(); called"));
+
+            // Strict mode: cannot delete a non-configurable property.
+            Assert.AreEqual("TypeError: The property 'a' cannot be deleted.", EvaluateExceptionMessage("'use strict'; var x = {}; Object.defineProperty(x, 'a', {value: 7, enumerable: true, writable: false, configurable: false}); delete x.a;"));
+
+            // Strict mode: deleting a variable fails.
+            Assert.AreEqual("SyntaxError: Cannot delete foo because deleting a variable or argument is not allowed in strict mode", EvaluateExceptionMessage("'use strict'; var foo = 'test'; delete foo"));
+            Assert.AreEqual("SyntaxError: Cannot delete test because deleting a variable or argument is not allowed in strict mode", EvaluateExceptionMessage("'use strict'; function test(){} delete test"));
+            Assert.AreEqual("SyntaxError: Cannot delete arg because deleting a variable or argument is not allowed in strict mode", EvaluateExceptionMessage("'use strict'; (function(arg) { delete arg; })()"));
+
+            // Delete a symbol.
+            Assert.AreEqual(true, Evaluate("delete ''[Symbol.iterator]"));
+            Assert.AreEqual(5, Evaluate("var x = {}; x[Symbol.iterator] = 5; x[Symbol.iterator]"));
+            Assert.AreEqual(true, Evaluate("delete x[Symbol.iterator]"));
+            Assert.AreEqual(Undefined.Value, Evaluate("x[Symbol.iterator]"));
+
+            // Errors
+            Assert.AreEqual("SyntaxError: Invalid member access", EvaluateExceptionMessage("delete[].(0)"));
+
+            // Deleting a super reference is not allowed.
+            Assert.AreEqual("ReferenceError: Unsupported reference to 'super'.", EvaluateExceptionMessage(@"
+                class Base {
+                  foo() {}
+                }
+                class Derived extends Base {
+                  delFoo() {
+                    delete super.foo;
+                  }
+                }
+                new Derived().delFoo();"));
+        }
+
+        [TestMethod]
+        public void Typeof()
+        {
+            Assert.AreEqual("undefined", Evaluate("typeof abcdefg"));
+            Assert.AreEqual("undefined", Evaluate("typeof undefined"));
+            Assert.AreEqual("object", Evaluate("typeof null"));
+            Assert.AreEqual("undefined", Evaluate("typeof Math.abcdefg"));
+            Assert.AreEqual("boolean", Evaluate("typeof true"));
+            Assert.AreEqual("number", Evaluate("typeof 1"));
+            Assert.AreEqual("number", Evaluate("typeof (NaN)"));
+            Assert.AreEqual("number", Evaluate("typeof 1.5"));
+            Assert.AreEqual("string", Evaluate("typeof 'hello'"));
+            Assert.AreEqual("object", Evaluate("typeof /abc/"));
+            Assert.AreEqual("object", Evaluate("typeof {}"));
+            Assert.AreEqual("object", Evaluate("typeof []"));
+            Assert.AreEqual("function", Evaluate("typeof Math.toString"));
+            Assert.AreEqual("number", Evaluate("x = 1.5; typeof x"));
+            Assert.AreEqual("string", Evaluate("x = 'hello'; typeof x"));
+            Assert.AreEqual("number", Evaluate("x = 5; (function() { return typeof(x) })()"));
+            Assert.AreEqual("number", Evaluate("typeof([1, 2].length)"));
+        }
+
+        [TestMethod]
+        public void This()
+        {
+            // "this" is set to the global object by default.
+            Assert.AreEqual(5, Evaluate("this.x = 5; this.x"));
+
+            // In ES3 functions will get the global object as the "this" value by default.
+            Assert.AreEqual(true, Evaluate("(function(){ return this; }).call(null) === this"));
+            Assert.AreEqual(true, Evaluate("(function(){ return this; }).call(undefined) === this"));
+            Assert.AreEqual(6, Evaluate("(function(){ return this; }).call(5) + 1"));
+            Assert.AreEqual("object", Evaluate("typeof((function(){ return this; }).call(5))"));
+            Assert.AreEqual(6, Evaluate("(function(){ return eval('this'); }).call(5) + 1"));
+
+            // Check that the this parameter is passed correctly.
+            Assert.AreEqual(true, Evaluate("x = { f: function() { return this } }; x.f() === x"));
+            Assert.AreEqual(5, Evaluate("function x() { this.a = 5; this.f = function() { return this } }; new x().f().a"));
+
+            // The "this" value cannot be modified.
+            Assert.AreEqual("SyntaxError: Invalid left-hand side in assignment.", EvaluateExceptionMessage("this = 5;"));
+
+            // Strict mode: the "this" object is not coerced to an object.
+            Assert.AreEqual(Null.Value, Evaluate("'use strict'; (function(){ return this; }).call(null)"));
+            Assert.AreEqual(Undefined.Value, Evaluate("'use strict'; (function(){ return this; }).call(undefined)"));
+            Assert.AreEqual(5, Evaluate("'use strict'; (function(){ return this; }).call(5)"));
+            Assert.AreEqual("number", Evaluate("'use strict'; typeof((function(){ return this; }).call(5))"));
+        }
+
+        [TestMethod]
+        public void TemplateLiterals()
+        {
+            Assert.AreEqual("nine", Evaluate("`nine`"));
+
+            // Escape sequences
+            Assert.AreEqual(" \x08 \x09 \x0a \x0b \x0c \x0d \x22 \x27 \x5c \x00 ", Evaluate(@"` \b \t \n \v \f \r \"" \' \\ \0 `"));
+            Assert.AreEqual(@" $ $$ $\ ", Evaluate(@"` $ $$ $\\ `"));
+
+            // Substitutions
+            Assert.AreEqual("1 + 1 = 2", Evaluate("`1 + 1 = ${1 + 1}`"));
+            Assert.AreEqual("Fifteen is 15 and not 20.", Evaluate("var a = 5; var b = 10; `Fifteen is ${a + b} and not ${2 * a + b}.`"));
+            Assert.AreEqual("Object [object Object]", Evaluate("`Object ${{}}`"));
+
+            // Nested substitutions
+            Assert.AreEqual("1 + 1 = Hello 3 world", Evaluate("`1 + 1 = ${`Hello ${3} world`}`"));
+
+            // Tagged templates
+            Assert.AreEqual("Hello ,  world ,  | 15 | 50 | undefined", Evaluate(@"
+                function tag(strings, value1, value2, value3) {
+                    return strings.join(', ') + ' | ' + value1 + ' | ' + value2 + ' | ' + value3;
+                }
+
+                var a = 5, b = 10;
+                tag`Hello ${a + b} world ${a * b}`;"));
+            Assert.AreEqual("3 | ,, | 11 | 2 | undefined", Evaluate(@"
+                function tag(strings, value1, value2, value3) {
+                    return strings.length + ' | ' + strings.join(',') + ' | ' + value1 + ' | ' + value2 + ' | ' + value3;
+                }
+                tag `${11}${2}`;"));
+
+            // Raw strings.
+            Assert.AreEqual(@"2 | one\r\n,\r\nthree | two | undefined | undefined", Evaluate(@"
+                function tag(strings, value1, value2, value3) {
+                    return strings.raw.length + ' | ' + strings.raw.join(',') + ' | ' + value1 + ' | ' + value2 + ' | ' + value3;
+                }
+                tag `one\r\n${ 'two'}\r\nthree`;"));
+
+            // Newline normalization.
+            Assert.AreEqual("a\nb", Evaluate("`a\rb`"));
+            Assert.AreEqual("a\nb", Evaluate("`a\nb`"));
+            Assert.AreEqual("a\nb", Evaluate("`a\r\nb`"));
+
+            // Check accessibility.
+            // TODO: arrays can't be frozen because we don't store property attributes for array indices...
+            //Assert.AreEqual(true, Evaluate(@"function tag(strings) { return Object.isFrozen(strings); } tag `test`;"));
+            //Assert.AreEqual(true, Evaluate(@"function tag(strings) { return Object.isFrozen(strings.raw); } tag `test`;"));
+
+            // Tagged templates are cached per call-site.
+            Assert.AreEqual(true, Evaluate(@"
+                function strings(array) {
+                    return array;
+                }
+                function getStrings() {
+                    return strings`foo`;
+                }
+                var original = getStrings();
+                var other = strings`foo`;
+                original === getStrings() && original !== other;"));
+
+            // Syntax errors
+            Assert.AreEqual("SyntaxError: Unexpected end of input in string literal.", EvaluateExceptionMessage("`unterminated"));
+            Assert.AreEqual("SyntaxError: Unexpected end of input in string literal.", EvaluateExceptionMessage("`unterminated\r\n"));
+            Assert.AreEqual("SyntaxError: Invalid hex digit 'g' in escape sequence.", EvaluateExceptionMessage(@"`sd\xfgf`"));
+            Assert.AreEqual("SyntaxError: Invalid hex digit 'g' in escape sequence.", EvaluateExceptionMessage(@"`te\ufffg`"));
+            Assert.AreEqual("SyntaxError: Unexpected end of input in string literal.", EvaluateExceptionMessage("`test\""));
+            Assert.AreEqual("SyntaxError: Unexpected end of input in string literal.", EvaluateExceptionMessage("`test'"));
+
+            // Octal escape sequences are not supported in templates.
+            Assert.AreEqual("SyntaxError: Octal escape sequences are not allowed in template strings.", EvaluateExceptionMessage("`\\05`"));
+            Assert.AreEqual("SyntaxError: Octal escape sequences are not allowed in template strings.", EvaluateExceptionMessage("`\\05a`"));
+            Assert.AreEqual("SyntaxError: Octal escape sequences are not allowed in template strings.", EvaluateExceptionMessage("`\\011`"));
+            Assert.AreEqual("SyntaxError: Octal escape sequences are not allowed in template strings.", EvaluateExceptionMessage("`\\0377`"));
+            Assert.AreEqual("SyntaxError: Octal escape sequences are not allowed in template strings.", EvaluateExceptionMessage("`\\0400`"));
+            Assert.AreEqual("SyntaxError: Octal escape sequences are not allowed in template strings.", EvaluateExceptionMessage("`\\09`"));
+            Assert.AreEqual("SyntaxError: Octal escape sequences are not allowed in template strings.", EvaluateExceptionMessage("`\\0444`"));
+            Assert.AreEqual("SyntaxError: Octal escape sequences are not allowed in template strings.", EvaluateExceptionMessage("`\\44`"));
+        }
+
+        [TestMethod]
+        public void Exponentiation()
+        {
+            Assert.AreEqual(8, Evaluate("2**3"));
+            Assert.AreEqual(11.31370849898476039, Evaluate("2 ** 3.5"));
+            Assert.AreEqual(0.088388347648318441, Evaluate("2 ** -3.5"));
+            Assert.AreEqual(double.NaN, Evaluate("2 ** NaN"));
+            Assert.AreEqual(1, Evaluate("2 ** 0"));
+            Assert.AreEqual(1, Evaluate("NaN ** 0"));
+            Assert.AreEqual(1, Evaluate("NaN ** -0"));
+            Assert.AreEqual(double.NaN, Evaluate("NaN ** 1"));
+            Assert.AreEqual(double.PositiveInfinity, Evaluate("2 ** Infinity"));
+            Assert.AreEqual(0, Evaluate("2 ** (-Infinity)"));
+            Assert.AreEqual(double.NaN, Evaluate("1 ** Infinity"));
+            Assert.AreEqual(double.NaN, Evaluate("1 ** -Infinity"));
+            Assert.AreEqual(0, Evaluate("0.5 ** Infinity"));
+            Assert.AreEqual(double.PositiveInfinity, Evaluate("0.5 ** -Infinity"));
+            Assert.AreEqual(0, Evaluate("(-0.5) ** Infinity"));
+            Assert.AreEqual(double.PositiveInfinity, Evaluate("(-0.5) ** -Infinity"));
+            Assert.AreEqual(double.PositiveInfinity, Evaluate("Infinity ** 1"));
+            Assert.AreEqual(0, Evaluate("Infinity ** -1"));
+            Assert.AreEqual(double.NegativeInfinity, Evaluate("-Infinity ** 1"));
+            Assert.AreEqual(double.PositiveInfinity, Evaluate("-Infinity ** 2"));
+            Assert.AreEqual(0, Evaluate("(-Infinity) ** -1"));
+            Assert.AreEqual(true, Evaluate("Object.is((-Infinity) ** -1, -0)"));
+            Assert.AreEqual(0, Evaluate("-Infinity ** -2"));
+            Assert.AreEqual(0, Evaluate("0 ** 1"));
+            Assert.AreEqual(double.PositiveInfinity, Evaluate("0 ** -1"));
+            Assert.AreEqual(-0, Evaluate("(-0) ** 1"));
+            Assert.AreEqual(true, Evaluate("Object.is((-0) ** 1, -0)"));
+            Assert.AreEqual(+0, Evaluate("(-0) ** 2"));
+            Assert.AreEqual(double.NegativeInfinity, Evaluate("(-0) ** -1"));
+            Assert.AreEqual(double.PositiveInfinity, Evaluate("(-0) ** -2"));
+            Assert.AreEqual(double.NaN, Evaluate("(-1) ** 1.5"));
+            Assert.AreEqual(double.NaN, Evaluate("(-1) ** -1.5"));
+        }
+
+        [TestMethod]
+        public void NewTarget()
+        {
+            // new.target should be undefined in the context of a function call.
+            Assert.AreEqual(true, Evaluate(@"
+                var passed = false;
+                (function f() {
+                  passed = new.target === undefined;
+                })();
+                passed"));
+
+            // new.target should be set if 'new' is used.
+            Assert.AreEqual(true, Evaluate(@"
+                var passed = false;
+                new function f() {
+                  passed = new.target === f;
+                }();
+                passed"));
+
+            // new.target should be set in a constructor.
+            Assert.AreEqual(true, Evaluate(@"
+                var passed = false;
+                class Animal {
+                    constructor() { passed = new.target === Dog; }
+                }
+                class Dog extends Animal {
+                }
+                new Dog();
+                passed"));
+
+            // new.target can only be used in the context of a function.
+            Assert.AreEqual("SyntaxError: new.target expression is not allowed here.", EvaluateExceptionMessage(@"new.target"));
+            Assert.AreEqual("SyntaxError: Invalid left-hand side in assignment.", EvaluateExceptionMessage(@"function f() { new.target = 5; }"));
+        }
+
+        [TestMethod]
+        public void SuperCall()
+        {
+            // Class with super.
+            Assert.AreEqual("bark", Evaluate(@"
+                class Animal {
+                    constructor(sound) { this.sound = sound; }
+                    speak() { return this.sound; }
+                }
+                class Dog extends Animal {
+                    constructor() { super('bark'); }
+                }
+                new Dog().speak()"));
+
+            // Empty constructors act like constructor(...args) { super(...args); }
+            Assert.AreEqual("woof", Evaluate(@"
+                class Animal {
+                    constructor(sound) { this.sound = sound; }
+                    speak() { return this.sound; }
+                }
+                class Dog extends Animal {
+                }
+                class Hound extends Dog {
+                    constructor() { super('woof'); }
+                }
+                new Hound().speak()"));
+
+            // If a constructor returns an object, then that is used as the instance.
+            Assert.AreEqual("foobarbaz", Evaluate(@"
+                class B {
+                    constructor(a) { return ['foo' + a]; }
+                }
+                class C extends B {
+                    constructor(a) { return super('bar' + a); }
+                }
+                new C('baz')[0]"));
+
+            // 'super' must be called before accessing 'this'.
+            Assert.AreEqual("ReferenceError: Must call super constructor in derived class before accessing 'this'.", EvaluateExceptionMessage(@"
+                class Animal {
+                    constructor() { }
+                }
+                class Dog extends Animal {
+                    constructor() {
+                        this.a = 'test';
+                        super();
+                    }
+                }
+                new Dog()"));
+
+            // 'super' must be called before returning.
+            Assert.AreEqual("ReferenceError: Must call super constructor in derived class before returning.", EvaluateExceptionMessage(@"
+                class Animal {
+                    constructor() { }
+                }
+                class Dog extends Animal {
+                    constructor() {
+                        return;
+                        super();
+                    }
+                }
+                new Dog()"));
+
+            // Super constructor may only be called once.
+            Assert.AreEqual("ReferenceError: Super constructor may only be called once.", EvaluateExceptionMessage(@"
+                class Animal {
+                    constructor() { }
+                }
+                class Dog extends Animal {
+                    constructor() {
+                        super();
+                        super();
+                    }
+                }
+                new Dog()"));
+
+            // 'super' keyword can only be used in a derived constructor.
+            Assert.AreEqual("SyntaxError: 'super' calls can only be made from a derived constructor.", EvaluateExceptionMessage(@"super();"));
+            Assert.AreEqual("SyntaxError: 'super' calls can only be made from a derived constructor.", EvaluateExceptionMessage(@"
+                class Dog {
+                    constructor() {
+                        super();
+                    }
+                }
+                new Dog()"));
+        }
+
+        [TestMethod]
+        public void SuperAccessor()
+        {
+            // Super should access the super class prototype.
+            Assert.AreEqual("foobarbaz", Evaluate(@"
+                class B {}
+                B.prototype.qux = 'foo';
+                B.prototype.corge = 'baz';
+
+                class C extends B {
+                    quux(a) { return super.qux + a + super['corge']; }
+                }
+                C.prototype.qux = 'garply';
+
+                new C().quux('bar');"));
+
+            // Super method calls should use the correct "this" binding.
+            Assert.AreEqual("foobarbaz", Evaluate(@"
+                class B {
+                    qux(a) { return this.foo + a; }
+                }
+
+                class C extends B {
+                    qux(a) { return super.qux('bar' + a); }
+                }
+
+                var obj = new C();
+                obj.foo = 'foo';
+                obj.qux('baz');"));
+
+            // Super is statically bound.
+            Assert.AreEqual("barley", Evaluate(@"
+                class B {
+                    qux() { return 'bar'; }
+                }
+
+                class C extends B {
+                    qux() { return super.qux() + this.corge; }
+                }
+
+                var obj = {
+                    qux: C.prototype.qux,
+                    corge: 'ley'
+                };
+
+                obj.qux();"));
+
+            // Super works inside an object literal.
+            Assert.AreEqual("method1", Evaluate(@"
+                var obj1 = {
+                    method1() {
+                        return 'method1';
+                    }
+                }
+
+                var obj2 = {
+                    method2() {
+                        return super.method1();
+                    }
+                }
+
+                Object.setPrototypeOf(obj2, obj1);
+                obj2.method2()"));
+
+            // If the prototype is not set it defaults to the object prototype.
+            Assert.AreEqual("[object Object]", Evaluate(@"
+                var obj = {
+                    method() {
+                        return super.valueOf();
+                    }
+                }
+                obj.method().toString()"));
+
+            // Super cannot be used in plain function calls.
+            Assert.AreEqual("SyntaxError: 'super' keyword unexpected here.", EvaluateExceptionMessage(@"
+                (function() {
+                    return super.valueOf();
+                })()"));
+
+            // Super cannot be used on it's own.
+            Assert.AreEqual("SyntaxError: 'super' keyword cannot be used on it's own.", EvaluateExceptionMessage(@"
+                class Animal {
+                }
+
+                class Dog extends Animal {
+                    constructor() {
+                        super;
+                    }
+                }
+
+                new Dog()"));
+        }
+    }
 }