--- conflicted
+++ resolved
@@ -1,28 +1,19 @@
-﻿<Project Sdk="Microsoft.NET.Sdk">
-
-  <PropertyGroup>
-    <TargetFrameworks>netcoreapp2.0</TargetFrameworks>
-    <IsPackable>false</IsPackable>
-  </PropertyGroup>
-
-  <ItemGroup>
-    <PackageReference Include="Microsoft.NET.Test.Sdk" Version="15.9.0" />
-    <PackageReference Include="MSTest.TestAdapter" Version="1.4.0" />
-    <PackageReference Include="MSTest.TestFramework" Version="1.4.0" />
-  </ItemGroup>
-
-  <ItemGroup>
-    <ProjectReference Include="..\Jurassic.Extensions\Jurassic.Extensions.csproj" />
-    <ProjectReference Include="..\Jurassic\Jurassic.csproj" />
-  </ItemGroup>
-
-<<<<<<< HEAD
-  <ItemGroup Condition=" '$(TargetFramework)' == 'net46' ">
-    <Reference Include="Microsoft.CSharp" />
-  </ItemGroup>
-
-</Project>
-
-=======
-</Project>
->>>>>>> 0522bcb4
+﻿<Project Sdk="Microsoft.NET.Sdk">
+
+  <PropertyGroup>
+    <TargetFrameworks>netcoreapp2.0</TargetFrameworks>
+    <IsPackable>false</IsPackable>
+  </PropertyGroup>
+
+  <ItemGroup>
+    <PackageReference Include="Microsoft.NET.Test.Sdk" Version="15.9.0" />
+    <PackageReference Include="MSTest.TestAdapter" Version="1.4.0" />
+    <PackageReference Include="MSTest.TestFramework" Version="1.4.0" />
+  </ItemGroup>
+
+  <ItemGroup>
+    <ProjectReference Include="..\Jurassic.Extensions\Jurassic.Extensions.csproj" />
+    <ProjectReference Include="..\Jurassic\Jurassic.csproj" />
+  </ItemGroup>
+
+</Project>