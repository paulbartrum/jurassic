--- conflicted
+++ resolved
@@ -1,1540 +1,1518 @@
-﻿using System;
-using System.Text;
-using Microsoft.VisualStudio.TestTools.UnitTesting;
-using Jurassic;
-using Jurassic.Library;
-
-namespace UnitTests
-{
-    /// <summary>
-    /// Test the global Array object.
-    /// </summary>
-    [TestClass]
-    public class ArrayTests : TestBase
-    {
-        [TestMethod]
-        public void Constructor()
-        {
-            // new Array([item0, [item1 [, ... ]]])
-            Assert.AreEqual(0, Evaluate("new Array().length"));
-            Assert.AreEqual(false, Evaluate("new Array().hasOwnProperty(0)"));
-            Assert.AreEqual(1, Evaluate("new Array('test').length"));
-            Assert.AreEqual("test", Evaluate("new Array('test')[0]"));
-            Assert.AreEqual(2, Evaluate("new Array('test', 'test2').length"));
-            Assert.AreEqual("test", Evaluate("new Array('test', 'test2')[0]"));
-            Assert.AreEqual("test2", Evaluate("new Array('test', 'test2')[1]"));
-            Assert.AreEqual("a,b,c,d,e,f,g,h,i,j,k,l,m,n,o,p,q,r,s,t,u,v,w,x,y,z",
-                Evaluate("new Array('a', 'b', 'c', 'd', 'e', 'f', 'g', 'h', 'i', 'j', 'k', 'l', 'm', 'n', 'o', 'p', 'q', 'r', 's', 't', 'u', 'v', 'w', 'x', 'y', 'z').toString()"));
-
-            // new Array(length)
-            Assert.AreEqual(5, Evaluate("new Array(5).length"));
-            Assert.AreEqual(false, Evaluate("new Array(5).hasOwnProperty(0)"));
-            Assert.AreEqual(3, Evaluate("a = [1, 2, 3]; new Array(a.length).length"));
-            Assert.AreEqual("RangeError", EvaluateExceptionType("new Array(-1)"));
-            Assert.AreEqual("RangeError", EvaluateExceptionType("new Array(-1.5)"));
-            Assert.AreEqual("RangeError", EvaluateExceptionType("new Array(4294967296)"));
-            Assert.AreEqual("RangeError", EvaluateExceptionType("new Array(1.5)"));
-            Assert.AreEqual("RangeError", EvaluateExceptionType("new Array(NaN)"));
-
-            // Array([item0, [item1 [, ... ]]])
-            Assert.AreEqual(0, Evaluate("Array().length"));
-            Assert.AreEqual(false, Evaluate("Array().hasOwnProperty(0)"));
-            Assert.AreEqual(1, Evaluate("Array('test').length"));
-            Assert.AreEqual("test", Evaluate("Array('test')[0]"));
-            Assert.AreEqual(2, Evaluate("Array('test', 'test2').length"));
-            Assert.AreEqual("test", Evaluate("Array('test', 'test2')[0]"));
-            Assert.AreEqual("test2", Evaluate("Array('test', 'test2')[1]"));
-
-            // Array(length)
-            Assert.AreEqual(5, Evaluate("Array(5).length"));
-            Assert.AreEqual(false, Evaluate("Array(5).hasOwnProperty(0)"));
-
-            // species
-            Assert.AreEqual(true, Evaluate("Array[Symbol.species] === Array"));
-
-            // length
-            Assert.AreEqual(1, Evaluate("Array.length"));
-
-            // toString
-            Assert.AreEqual("function Array() { [native code] }", Evaluate("Array.toString()"));
-
-            // valueOf
-            Assert.AreEqual(true, Evaluate("Array.valueOf() === Array"));
-
-            // prototype
-            Assert.AreEqual(true, Evaluate("Array.prototype === Object.getPrototypeOf(new Array())"));
-            Assert.AreEqual(PropertyAttributes.Sealed, EvaluateAccessibility("Array", "prototype"));
-
-            // constructor
-            Assert.AreEqual(true, Evaluate("Array.prototype.constructor === Array"));
-            Assert.AreEqual(PropertyAttributes.NonEnumerable, EvaluateAccessibility("Array.prototype", "constructor"));
-        }
-
-        [TestMethod]
-        public void ArrayIndexer()
-        {
-            // Check basic indexer access.
-            Assert.AreEqual(Undefined.Value, Evaluate("[4, 5][-1]"));
-            Assert.AreEqual(4, Evaluate("[4, 5][0]"));
-            Assert.AreEqual(5, Evaluate("[4, 5][1]"));
-            Assert.AreEqual(Undefined.Value, Evaluate("[4, 5][2]"));
-
-            // The array indexer can see the prototype elements.
-            Evaluate("var array = [1, ,3]");
-            Evaluate("Array.prototype[1] = 'two'");
-            Evaluate("Array.prototype[20] = 'twenty'");
-            try
-            {
-                Assert.AreEqual(true, Evaluate("array.hasOwnProperty(0)"));
-                Assert.AreEqual(false, Evaluate("array.hasOwnProperty(1)"));
-                Assert.AreEqual(true, Evaluate("array.hasOwnProperty(2)"));
-                Assert.AreEqual(false, Evaluate("array.hasOwnProperty(20)"));
-                Assert.AreEqual(1, Evaluate("array[0]"));
-                Assert.AreEqual("two", Evaluate("array[1]"));
-                Assert.AreEqual(3, Evaluate("array[2]"));
-                Assert.AreEqual("twenty", Evaluate("array[20]"));
-                Assert.AreEqual("twenty", Evaluate("array['20']"));
-                Assert.AreEqual(Undefined.Value, Evaluate("array['020']"));
-                Assert.AreEqual("1,two,3", Evaluate("array.toString()"));
-            }
-            finally
-            {
-                Evaluate("delete Array.prototype[1]");
-                Evaluate("delete Array.prototype[20]");
-            }
-
-            // Array indexes should work even if the array is in the prototype.
-            Evaluate("var array = Object.create(['one', 'two', 'three'])");
-            Assert.AreEqual(false, Evaluate("array.hasOwnProperty(0)"));
-            Assert.AreEqual(3, Evaluate("array.length"));
-            Assert.AreEqual("one", Evaluate("array[0]"));
-            Assert.AreEqual("one", Evaluate("array['0']"));
-            Assert.AreEqual("two", Evaluate("array[1]"));
-            Assert.AreEqual("three", Evaluate("array[2]"));
-
-            // Access via a string index.
-            Assert.AreEqual("three", Evaluate("var array = ['one', 'two', 'three']; var x = String.fromCharCode(50); array[x]"));
-        }
-
-        [TestMethod]
-        public void LargeArrays()
-        {
-            Assert.AreEqual(5, Evaluate("var x = []; x[4294967295] = 5; x[4294967295]"));
-            Assert.AreEqual(5, Evaluate("var x = []; x[4294967294] = 5; x[4294967294]"));
-        }
-
-        [TestMethod]
-        public void length()
-        {
-            // Setting a new element increases the length.
-            Assert.AreEqual(3, Evaluate("var x = [1, 2, 3]; x.length"));
-            Assert.AreEqual(4, Evaluate("var x = [1, 2, 3]; x[3] = 4; x.length"));
-            Assert.AreEqual(3, Evaluate("var x = [1, 2, 3]; x[0] = 4; x.length"));
-            Assert.AreEqual(301, Evaluate("var x = [1, 2, 3]; x[300] = 4; x.length"));
-            Assert.AreEqual(false, Evaluate("var x = [1, 2, 3]; x[300] = 4; x.hasOwnProperty(299)"));
-            Assert.AreEqual(100000, Evaluate(@"var a = new Array(); a[99999] = ''; a.length"));
-            Assert.AreEqual(100000, Evaluate(@"var a = new Array(); a[99999] = ''; a[5] = 2; a.length"));
-
-            // Increasing the length has no effect on the elements of the array.
-            Assert.AreEqual(false, Evaluate("var x = [1, 2, 3]; x.length = 10; x.hasOwnProperty(3)"));
-            Assert.AreEqual("1,2,3,,,,,,,", Evaluate("var x = [1, 2, 3]; x.length = 10; x.toString()"));
-
-            // Decreasing the length truncates elements.
-            Assert.AreEqual(false, Evaluate("var x = [1, 2, 3]; x.length = 2; x.hasOwnProperty(2)"));
-            Assert.AreEqual("1,2", Evaluate("var x = [1, 2, 3]; x.length = 2; x.toString()"));
-            Assert.AreEqual(false, Evaluate("var x = [1, 2, 3]; x[100] = 1; x.length = 2; x.hasOwnProperty(2)"));
-            Assert.AreEqual("1,2", Evaluate("var x = [1, 2, 3]; x[100] = 1; x.length = 2; x.toString()"));
-            Assert.AreEqual("1,2,", Evaluate("var x = [1, 2, 3]; x.length = 2; x.length = 3; x.toString()"));
-
-            // Check that a length > 2^31 is reported correctly.
-            Assert.AreEqual(4294967295.0, Evaluate("new Array(4294967295).length"));
-
-            // The length property is virtual, but it should behave as though it was a real property.
-            Assert.AreEqual(0, Evaluate("length = 0; with (Object.create(['one', 'two', 'three'])) { length = 5 } length"));
-
-            // Must be an integer >= 0 and <= uint.MaxValue
-            Assert.AreEqual("RangeError", EvaluateExceptionType("x = []; x.length = -1"));
-            Assert.AreEqual("RangeError", EvaluateExceptionType("x = []; x.length = NaN"));
-            Assert.AreEqual("RangeError", EvaluateExceptionType("x = []; x.length = 4294967296"));
-        }
-
-        [TestMethod]
-        public void isArray()
-        {
-            Assert.AreEqual(false, Evaluate("Array.isArray(0)"));
-            Assert.AreEqual(false, Evaluate("Array.isArray({})"));
-            Assert.AreEqual(true, Evaluate("Array.isArray([])"));
-            Assert.AreEqual(true, Evaluate("Array.isArray(new Array())"));
-
-            // length
-            Assert.AreEqual(1, Evaluate("Array.isArray.length"));
-
-            // isArray is generic.
-            Assert.AreEqual(true, Evaluate("var $ = {}; $.isArray = Array.isArray; $.isArray([5])"));
-        }
-
-        [Ignore]
-        [TestMethod]
-        public void freezeSealAndPreventExtensions()
-        {
-            // Array
-            Assert.AreEqual(true, Evaluate("var x = [56]; Object.seal(x) === x"));
-            Assert.AreEqual(false, Evaluate("delete x[0]"));
-            Assert.AreEqual(2, Evaluate("x[0] = 2; x[0]"));
-            Assert.AreEqual(Undefined.Value, Evaluate("x[1] = 6; x[1]"));
-            Assert.AreEqual(false, Evaluate("Object.getOwnPropertyDescriptor(x, '0').configurable"));
-            Assert.AreEqual(true, Evaluate("Object.getOwnPropertyDescriptor(x, '0').writable"));
-
-            // Array length
-            Assert.AreEqual(true, Evaluate("var x = [56]; Object.seal(x) === x"));
-            Assert.AreEqual(false, Evaluate("delete x.length"));
-            Assert.AreEqual(2, Evaluate("x.length = 2; x.length"));
-            Assert.AreEqual(false, Evaluate("Object.getOwnPropertyDescriptor(x, 'length').configurable"));
-            Assert.AreEqual(true, Evaluate("Object.getOwnPropertyDescriptor(x, 'length').writable"));
-
-            // Array
-            Assert.AreEqual(true, Evaluate("var x = [56]; Object.freeze(x) === x"));
-            Assert.AreEqual(false, Evaluate("delete x[0]"));
-            Assert.AreEqual(56, Evaluate("x[0] = 2; x[0]"));
-            Assert.AreEqual(Undefined.Value, Evaluate("x[1] = 6; x[1]"));
-            Assert.AreEqual(false, Evaluate("Object.getOwnPropertyDescriptor(x, '0').configurable"));
-            Assert.AreEqual(false, Evaluate("Object.getOwnPropertyDescriptor(x, '0').writable"));
-
-            // Array length
-            Assert.AreEqual(true, Evaluate("var x = [56]; Object.freeze(x) === x"));
-            Assert.AreEqual(false, Evaluate("delete x.length"));
-            Assert.AreEqual(1, Evaluate("x.length = 2; x.length"));
-            Assert.AreEqual(false, Evaluate("Object.getOwnPropertyDescriptor(x, 'length').configurable"));
-            Assert.AreEqual(false, Evaluate("Object.getOwnPropertyDescriptor(x, 'length').writable"));
-
-            // Array
-            Assert.AreEqual(true, Evaluate("var x = [56]; Object.preventExtensions(x) === x"));
-            Assert.AreEqual(2, Evaluate("x[0] = 2; x[0]"));
-            Assert.AreEqual(true, Evaluate("delete x[0]"));
-            Assert.AreEqual(Undefined.Value, Evaluate("x[1] = 6; x[1]"));
-            Assert.AreEqual(true, Evaluate("Object.getOwnPropertyDescriptor(x, '0').configurable"));
-            Assert.AreEqual(true, Evaluate("Object.getOwnPropertyDescriptor(x, '0').writable"));
-        }
-
-
-
-        [TestMethod]
-        public void concat()
-        {
-            Assert.AreEqual("1,2", Evaluate("[1, 2].concat().toString()"));
-            Assert.AreEqual("1,2,3", Evaluate("[1, 2].concat(3).toString()"));
-            Assert.AreEqual("1,2,3,4", Evaluate("[1, 2].concat([3, 4]).toString()"));
-            Assert.AreEqual("1,2,,,6", Evaluate("[1, 2].concat(undefined, null, 6).toString()"));
-
-            // concat should return a new array.
-            Evaluate("var x = [1, 2];");
-            Evaluate("var y = x.concat();");
-            Evaluate("y[0] = 3;");
-            Assert.AreEqual(1, Evaluate("x[0]"));
-            Assert.AreEqual(3, Evaluate("y[0]"));
-
-            // Try concat with a sparse array.
-            Evaluate("var x = [1, 2]; x = x.concat(new Array(2000))");
-            Assert.AreEqual(2002, Evaluate("x.length"));
-
-            var x = (ArrayInstance)Evaluate(
-                @"var x = [];
-                  x[1] = 5;
-                  x[22] = 13
-                  var y = [];
-                  y[0] = 22;
-                  y[25] = 34
-                  y[66] = 12;
-                  x.concat(y)");
-            Assert.AreEqual(Undefined.Value, x[0]);
-            Assert.AreEqual(5, x[1]);
-            Assert.AreEqual(Undefined.Value, x[2]);
-            Assert.AreEqual(Undefined.Value, x[21]);
-            Assert.AreEqual(13, x[22]);
-            Assert.AreEqual(22, x[23]);
-            Assert.AreEqual(Undefined.Value, x[24]);
-            Assert.AreEqual(Undefined.Value, x[47]);
-            Assert.AreEqual(34, x[48]);
-            Assert.AreEqual(Undefined.Value, x[49]);
-            Assert.AreEqual(Undefined.Value, x[88]);
-            Assert.AreEqual(12, x[89]);
-            Assert.AreEqual(null, x[90]);
-
-            // concat is generic.
-            Evaluate("var x = new Number(5);");
-            Evaluate("x.concat = Array.prototype.concat");
-            Assert.AreEqual("5,6", Evaluate("x.concat(6).toString()"));
-
-            // concat() can retrieve array items from the prototype.
-            Evaluate("Array.prototype[1] = 1");
-            try
-            {
-                Assert.AreEqual(false, Evaluate("x = [0]; x.length = 2; x.hasOwnProperty(1)"));
-                Assert.AreEqual("0,1", Evaluate("x = [0]; x.length = 2; x.concat().toString()"));
-                Assert.AreEqual(false, Evaluate("x = [0]; x.length = 2; x.concat(); x.hasOwnProperty(1)"));
-                Assert.AreEqual(true, Evaluate("x = [0]; x.length = 2; x = x.concat(); x.hasOwnProperty(1)"));
-                Assert.AreEqual(1, Evaluate("x = new Array(2000); x = x.concat(); x[1]"));
-                Assert.AreEqual(true, Evaluate("x = new Array(2000); x = x.concat(); x.hasOwnProperty(1)"));
-            }
-            finally
-            {
-                Evaluate("delete Array.prototype[1]");
-            }
-
-            // length
-            Assert.AreEqual(1, Evaluate("Array.prototype.concat.length"));
-        }
-
-        [TestMethod]
-        public void join()
-        {
-            Assert.AreEqual("", Evaluate("[].join()"));
-            Assert.AreEqual("1", Evaluate("[1].join()"));
-            Assert.AreEqual("1,2", Evaluate("[1, 2].join()"));
-            Assert.AreEqual("1,,2", Evaluate("[1, null, 2].join()"));
-            Assert.AreEqual("1,,2", Evaluate("[1, undefined, 2].join()"));
-            Assert.AreEqual("test", Evaluate("['test'].join()"));
-            Assert.AreEqual(",,,,", Evaluate("new Array(5).join()"));
-            Assert.AreEqual("1.2", Evaluate("[1,2].join('.')"));
-            Assert.AreEqual("1,2", Evaluate("[1, 2].join(undefined)"));
-
-            // join is generic.
-            Evaluate("var x = { '0': 5, '1': 6, length: 2};");
-            Evaluate("x.join = Array.prototype.join;");
-            Assert.AreEqual("5,6", Evaluate("x.join()"));
-
-            // length
-            Assert.AreEqual(1, Evaluate("Array.prototype.join.length"));
-        }
-
-        [TestMethod]
-        public void pop()
-        {
-            Assert.AreEqual("undefined", Evaluate("typeof([].pop())"));
-
-            Evaluate("var x = [1, 2]");
-            Assert.AreEqual(2, Evaluate("x.pop()"));
-            Assert.AreEqual(1, Evaluate("x[0]"));
-            Assert.AreEqual("undefined", Evaluate("typeof(x[1])"));
-            Assert.AreEqual(1, Evaluate("x.length"));
-
-            // pop is generic.
-            Evaluate("var x = { '0': 5, '1': 6, length: 2};");
-            Evaluate("x.pop = Array.prototype.pop;");
-            Assert.AreEqual(6, Evaluate("x.pop()"));
-            Assert.AreEqual(1, Evaluate("x.length"));
-            Assert.AreEqual("undefined", Evaluate("typeof(x[1])"));
-
-            // pop() can retrieve array items from the prototype.
-            Evaluate("Array.prototype[1] = 1");
-            try
-            {
-                Assert.AreEqual(1, Evaluate("x = [0]; x.length = 2; x.pop();"));
-            }
-            finally
-            {
-                Evaluate("delete Array.prototype[1]");
-            }
-
-            // length
-            Assert.AreEqual(0, Evaluate("Array.prototype.pop.length"));
-        }
-
-        [TestMethod]
-        public void push()
-        {
-            Evaluate("var array = [1, 2]");
-
-            Assert.AreEqual(3, Evaluate("array.push(3)"));
-            Assert.AreEqual(1, Evaluate("array[0]"));
-            Assert.AreEqual(2, Evaluate("array[1]"));
-            Assert.AreEqual(3, Evaluate("array[2]"));
-            Assert.AreEqual(3, Evaluate("array.length"));
-
-            Assert.AreEqual(5, Evaluate("array.push(4, 5)"));
-            Assert.AreEqual(1, Evaluate("array[0]"));
-            Assert.AreEqual(2, Evaluate("array[1]"));
-            Assert.AreEqual(3, Evaluate("array[2]"));
-            Assert.AreEqual(4, Evaluate("array[3]"));
-            Assert.AreEqual(5, Evaluate("array[4]"));
-            Assert.AreEqual(5, Evaluate("array.length"));
-
-            // push is generic.
-            Evaluate("var x = { '0': 5, '1': 6, length: 2};");
-            Evaluate("x.push = Array.prototype.push;");
-            Assert.AreEqual(3, Evaluate("x.push(7)"));
-            Assert.AreEqual(7, Evaluate("x[2]"));
-            Assert.AreEqual(3, Evaluate("x.length"));
-
-            // push with very large arrays.
-            Assert.AreEqual(1, Evaluate("x = []; x.length = 4294967295; try { x.push(1); } catch (e) { } x[4294967295]"));
-            Assert.AreEqual(1, Evaluate("x = []; x.length = 4294967294; try { x.push(1, 2, 3); } catch (e) { } x[4294967294]"));
-            Assert.AreEqual(2, Evaluate("x = []; x.length = 4294967294; try { x.push(1, 2, 3); } catch (e) { } x[4294967295]"));
-            Assert.AreEqual(3, Evaluate("x = []; x.length = 4294967294; try { x.push(1, 2, 3); } catch (e) { } x[4294967296]"));
-            Assert.AreEqual(4294967295.0, Evaluate("x = []; x.length = 4294967294; try { x.push(1, 2, 3); } catch (e) { } x.length"));
-
-            // length
-            Assert.AreEqual(1, Evaluate("Array.prototype.push.length"));
-        }
-
-        [TestMethod]
-        public void reverse()
-        {
-            Evaluate("var x = [].reverse()");
-            Assert.AreEqual("undefined", Evaluate("typeof(x[0])"));
-            Assert.AreEqual(0, Evaluate("x.length"));
-
-            Evaluate("var x = [1].reverse()");
-            Assert.AreEqual(1, Evaluate("x[0]"));
-            Assert.AreEqual("undefined", Evaluate("typeof(x[1])"));
-            Assert.AreEqual(1, Evaluate("x.length"));
-
-            Evaluate("var x = [1, 2].reverse()");
-            Assert.AreEqual(2, Evaluate("x[0]"));
-            Assert.AreEqual(1, Evaluate("x[1]"));
-            Assert.AreEqual("undefined", Evaluate("typeof(x[2])"));
-            Assert.AreEqual(2, Evaluate("x.length"));
-
-            Evaluate("var x = [1, 2, undefined].reverse()");
-            Assert.AreEqual("undefined", Evaluate("typeof(x[0])"));
-            Assert.AreEqual(2, Evaluate("x[1]"));
-            Assert.AreEqual(1, Evaluate("x[2]"));
-            Assert.AreEqual("undefined", Evaluate("typeof(x[3])"));
-            Assert.AreEqual(3, Evaluate("x.length"));
-            Assert.AreEqual(true, Evaluate("x.hasOwnProperty('0')"));
-
-            Evaluate("var x = [1, 2, 3]");
-            Evaluate("delete x[2]");
-            Assert.AreEqual(true, Evaluate("x.reverse() === x"));
-            Assert.AreEqual("undefined", Evaluate("typeof(x[0])"));
-            Assert.AreEqual(2, Evaluate("x[1]"));
-            Assert.AreEqual(1, Evaluate("x[2]"));
-            Assert.AreEqual("undefined", Evaluate("typeof(x[3])"));
-            Assert.AreEqual(3, Evaluate("x.length"));
-            Assert.AreEqual(false, Evaluate("x.hasOwnProperty('0')"));
-
-            // reverse is generic.
-            Evaluate("var x = { '0': 5, '1': 6, length: 2};");
-            Evaluate("x.reverse = Array.prototype.reverse;");
-            Assert.AreEqual(true, Evaluate("x.reverse() === x"));
-            Assert.AreEqual(6, Evaluate("x[0]"));
-            Assert.AreEqual(5, Evaluate("x[1]"));
-            Assert.AreEqual(2, Evaluate("x.length"));
-
-            // reverse is generic.
-            Evaluate("var obj = { }"); // 0: true, 2: Infinity, 4: undefined, 5: undefined, 8: 'NaN', 9: '-1' };");
-            Evaluate("obj.length = 10;");
-            Evaluate("obj.reverse = Array.prototype.reverse;");
-            Evaluate("obj[0] = true;");
-            Evaluate("obj[2] = Infinity;");
-            Evaluate("obj[4] = undefined;");
-            Evaluate("obj[5] = undefined;");
-            Evaluate("obj[8] = 'NaN';");
-            Evaluate("obj[9] = '-1';");
-            Assert.AreEqual(true, Evaluate("obj.reverse() === obj"));
-            Assert.AreEqual("-1",                       Evaluate("obj[0]"));
-            Assert.AreEqual("NaN",                      Evaluate("obj[1]"));
-            Assert.AreEqual(Undefined.Value,            Evaluate("obj[2]"));
-            Assert.AreEqual(Undefined.Value,            Evaluate("obj[3]"));
-            Assert.AreEqual(Undefined.Value,            Evaluate("obj[4]"));
-            Assert.AreEqual(Undefined.Value,            Evaluate("obj[5]"));
-            Assert.AreEqual(Undefined.Value,            Evaluate("obj[6]"));
-            Assert.AreEqual(double.PositiveInfinity,    Evaluate("obj[7]"));
-            Assert.AreEqual(Undefined.Value,            Evaluate("obj[8]"));
-            Assert.AreEqual(true,                       Evaluate("obj[9]"));
-
-            // length
-            Assert.AreEqual(0, Evaluate("Array.prototype.reverse.length"));
-        }
-
-        [TestMethod]
-        public void shift()
-        {
-            Evaluate("var x = []");
-            Assert.AreEqual("undefined", Evaluate("typeof(x.shift())"));
-            Assert.AreEqual("undefined", Evaluate("typeof(x[0])"));
-            Assert.AreEqual(0, Evaluate("x.length"));
-
-            Evaluate("var x = [1]");
-            Assert.AreEqual(1, Evaluate("x.shift()"));
-            Assert.AreEqual("undefined", Evaluate("typeof(x[0])"));
-            Assert.AreEqual(0, Evaluate("x.length"));
-
-            Evaluate("var x = [1, 2]");
-            Assert.AreEqual(1, Evaluate("x.shift()"));
-            Assert.AreEqual(2, Evaluate("x[0]"));
-            Assert.AreEqual("undefined", Evaluate("typeof(x[1])"));
-            Assert.AreEqual(1, Evaluate("x.length"));
-
-            Evaluate("var x = [1, 2, undefined]");
-            Assert.AreEqual(1, Evaluate("x.shift()"));
-            Assert.AreEqual(2, Evaluate("x[0]"));
-            Assert.AreEqual("undefined", Evaluate("typeof(x[1])"));
-            Assert.AreEqual(2, Evaluate("x.length"));
-            Assert.AreEqual(true, Evaluate("x.hasOwnProperty('1')"));
-
-            Evaluate("var x = [1, 2, 3]");
-            Evaluate("delete x[2]");
-            Assert.AreEqual(1, Evaluate("x.shift()"));
-            Assert.AreEqual(2, Evaluate("x[0]"));
-            Assert.AreEqual("undefined", Evaluate("typeof(x[1])"));
-            Assert.AreEqual("undefined", Evaluate("typeof(x[2])"));
-            Assert.AreEqual(2, Evaluate("x.length"));
-            Assert.AreEqual(false, Evaluate("x.hasOwnProperty('1')"));
-
-            // shift is generic.
-            Evaluate("var x = { '0': 5, '1': 6, length: 2};");
-            Evaluate("x.shift = Array.prototype.shift;");
-            Assert.AreEqual(5, Evaluate("x.shift()"));
-            Assert.AreEqual(6, Evaluate("x[0]"));
-            Assert.AreEqual("undefined", Evaluate("typeof(x[1])"));
-            Assert.AreEqual(1, Evaluate("x.length"));
-
-            // length
-            Assert.AreEqual(0, Evaluate("Array.prototype.shift.length"));
-        }
-
-        [TestMethod]
-        public void slice()
-        {
-            Evaluate("var y = [1, 2, 3, 4].slice(0, 2)");
-            Assert.AreEqual(1, Evaluate("y[0]"));
-            Assert.AreEqual(2, Evaluate("y[1]"));
-            Assert.AreEqual(2, Evaluate("y.length"));
-
-            Evaluate("var y = [1, 2, 3, 4].slice(1)");
-            Assert.AreEqual(2, Evaluate("y[0]"));
-            Assert.AreEqual(3, Evaluate("y[1]"));
-            Assert.AreEqual(4, Evaluate("y[2]"));
-            Assert.AreEqual(3, Evaluate("y.length"));
-
-            Evaluate("var y = [1, 2, 3, 4].slice(-2, 10)");
-            Assert.AreEqual(3, Evaluate("y[0]"));
-            Assert.AreEqual(4, Evaluate("y[1]"));
-            Assert.AreEqual(2, Evaluate("y.length"));
-
-            Evaluate("var y = [1, 2, 3, 4].slice(0, -2)");
-            Assert.AreEqual(1, Evaluate("y[0]"));
-            Assert.AreEqual(2, Evaluate("y[1]"));
-            Assert.AreEqual(2, Evaluate("y.length"));
-
-            // Should return a copy of the array.
-            Evaluate("var x = [1, 2, 3, 4]; var y = x.slice(2, 3)");
-            Evaluate("y[0] = 5");
-            Assert.AreEqual(1, Evaluate("x[0]"));
-            Assert.AreEqual(2, Evaluate("x[1]"));
-            Assert.AreEqual(3, Evaluate("x[2]"));
-            Assert.AreEqual(4, Evaluate("x[3]"));
-            Assert.AreEqual(4, Evaluate("x.length"));
-
-            // Check behavior with undefined.
-            Evaluate("var y = [1, 2, undefined].slice(2, 3)");
-            Assert.AreEqual("undefined", Evaluate("typeof(y[0])"));
-            Assert.AreEqual(1, Evaluate("y.length"));
-            Assert.AreEqual(true, Evaluate("y.hasOwnProperty('0')"));
-
-            Evaluate("var x = [1, 2, 3]");
-            Evaluate("delete x[2]");
-            Evaluate("var y = x.slice(2, 3)");
-            Assert.AreEqual("undefined", Evaluate("typeof(y[0])"));
-            Assert.AreEqual(1, Evaluate("y.length"));
-            Assert.AreEqual(false, Evaluate("y.hasOwnProperty('0')"));
-
-            // slice is generic.
-            Evaluate("var x = { '0': 5, '1': 6, length: 2};");
-            Evaluate("x.slice = Array.prototype.slice;");
-            Evaluate("var y = x.slice(1)");
-            Assert.AreEqual(6, Evaluate("y[0]"));
-            Assert.AreEqual("undefined", Evaluate("typeof(y[1])"));
-            Assert.AreEqual(1, Evaluate("y.length"));
-
-            // length
-            Assert.AreEqual(2, Evaluate("Array.prototype.slice.length"));
-        }
-
-        private string[] words = new string[] {
-            "erostratus", "patisserie", "persimmon", "Miasmatic", "Unyoke", "Sparer", "tempter",
-            "vapor", "bath", "Inembryonate", "podesta", "yen-shee", "consulate", "general", "motor",
-            "cycle", "de21", "Drilling", "brake", "light", "presoak", "zither", "explainable", "dodoes",
-            "unappetizing", "durance", "struthious", "Prolepsis", "platyrrhine", "Knight-errantries",
-            "tar", "magician", "43ok", "troublesome", "tensile", "Pteridophyta", "danish", "pastry",
-            "Whooping", "swan", "Nobodies", "eye", "muscle", "te87", "Cruentous", "neginoth",
-            "Sniffle", "unnail", "domesticate", "Herd", "Beguinage", "bender", "transpacific", "Nardine",
-            "Unilocular", "sheraton", "great", "St", "John", "wort", "gilt-edged", "gammer", "Staten",
-            "Island", "cense", "mistress", "stand", "by", "inveigh", "against", "coagulation", "Laffer",
-            "curve", "hop", "skip", "jump", "permission", "hero", "worship", "footbridge", "battle-scarred",
-            "okra", "plant", "ne0", "Spagyric", "ornamented", "selfless", "allomorphic", "poinsettia"
-        };
-
-        [TestMethod]
-        public void sort()
-        {
-            // Build up a large array.
-            var script = new StringBuilder("var array = [");
-            foreach (string word in words)
-                script.AppendFormat("'{0}',", word);
-            script.Length = script.Length - 1;
-            script.Append("]");
-            Evaluate(script.ToString());
-
-            // Sort it and check it matches the result of the .NET sort.
-            Assert.AreEqual(true, Evaluate("array.sort() === array"));
-            Array.Sort(words, (a, b) => string.CompareOrdinal(a, b));
-            var array = Evaluate("array");
-            for (int i = 0; i < words.Length; i++)
-                Assert.AreEqual(words[i], Evaluate(string.Format("array[{0}]", i)));
-
-            // Even numbers are sorted using ASCII sort.
-            Evaluate("var array = [1, 21, 4, 11].sort()");
-            Assert.AreEqual(1, Evaluate("array[0]"));
-            Assert.AreEqual(11, Evaluate("array[1]"));
-            Assert.AreEqual(21, Evaluate("array[2]"));
-            Assert.AreEqual(4, Evaluate("array[3]"));
-
-            // Unless you use a custom comparer function.
-            Evaluate("var array = [1, 21, 4, 11, 5, 3].sort(function(a,b) { return a-b; })");
-            Assert.AreEqual(1, Evaluate("array[0]"));
-            Assert.AreEqual(3, Evaluate("array[1]"));
-            Assert.AreEqual(4, Evaluate("array[2]"));
-            Assert.AreEqual(5, Evaluate("array[3]"));
-            Assert.AreEqual(11, Evaluate("array[4]"));
-            Assert.AreEqual(21, Evaluate("array[5]"));
-
-            // The comparison function doesn't have to return integers.
-            Assert.AreEqual("0.1,0.2,0.4,0.5,0.6,0.7", Evaluate("[0.7, 0.1, 0.5, 0.4, 0.6, 0.2].sort(function(a,b) { return a-b; }).toString()"));
-
-            // Try sorting some small arrays.
-            Evaluate("var array = ['a', 'c', 'b'].sort()");
-            Assert.AreEqual("a", Evaluate("array[0]"));
-            Assert.AreEqual("b", Evaluate("array[1]"));
-            Assert.AreEqual("c", Evaluate("array[2]"));
-            Assert.AreEqual(3, Evaluate("array.length"));
-            Evaluate("var array = ['a', 'b'].sort()");
-            Assert.AreEqual("a", Evaluate("array[0]"));
-            Assert.AreEqual("b", Evaluate("array[1]"));
-            Assert.AreEqual(2, Evaluate("array.length"));
-            Evaluate("var array = ['b', 'a'].sort()");
-            Assert.AreEqual("a", Evaluate("array[0]"));
-            Assert.AreEqual("b", Evaluate("array[1]"));
-            Assert.AreEqual(2, Evaluate("array.length"));
-            Evaluate("var array = ['a'].sort()");
-            Assert.AreEqual("a", Evaluate("array[0]"));
-            Assert.AreEqual(1, Evaluate("array.length"));
-            Evaluate("var array = [].sort()");
-            Assert.AreEqual(0, Evaluate("array.length"));
-
-            // Ensure an inconsistant sort routine doesn't cause an infinite loop.
-            Assert.AreEqual(0, Evaluate("array.length"));
-            Evaluate(@"
-                var badCompareFunction = function(x,y) {
-                  if (x === undefined) return -1; 
-                  if (y === undefined) return 1;
-                  return 0;
-                }");
-            Evaluate(@"var x = new Array(2); x[1] = 1; x.sort(badCompareFunction);");
-            Evaluate(@"var x = new Array(2); x[0] = 1; x.sort(badCompareFunction);");
-
-            // The comparer function is not called for elements that are undefined.
-            Evaluate(@"
-                var myComparefn = function(x,y) {
-                  if (x === undefined) return -1; 
-                  if (y === undefined) return 1;
-                  return 0;
-                }
-                var x = new Array(2);
-                x[1] = 1; 
-                x.sort(myComparefn);");
-            Assert.AreEqual(2, Evaluate(@"x.length"));
-            Assert.AreEqual(1, Evaluate(@"x[0]"));
-            Assert.AreEqual(Undefined.Value, Evaluate(@"x[1]"));
-            Evaluate(@"
-                var myComparefn = function(x,y) {
-                  if (x === undefined) return -1; 
-                  if (y === undefined) return 1;
-                  return 0;
-                }
-                var x = [undefined, 1];
-                x.sort(myComparefn);");
-            Assert.AreEqual(2, Evaluate(@"x.length"));
-            Assert.AreEqual(1, Evaluate(@"x[0]"));
-            Assert.AreEqual(Undefined.Value, Evaluate(@"x[1]"));
-
-            // Passing in undefined as the sort function is okay.
-            Assert.AreEqual("1,2", Evaluate(@"[2,1].sort(undefined).toString()"));
-
-            // But passing in anything else is not.
-            Assert.AreEqual("TypeError", EvaluateExceptionType(@"[2,1].sort(true)"));
-
-            // length
-            Assert.AreEqual(1, Evaluate("Array.prototype.sort.length"));
-
-            // "this" should be the global object in non-strict mode.
-            Assert.AreEqual(true, Evaluate(@"
-                var global = this;
-                var success = false;
-                [2,3].sort(function (x, y) {
-                    success = this === global;
-                });
-                success"));
-
-            // "this" should be undefined in strict mode.
-            Assert.AreEqual(true, Evaluate(@"
-                'use strict';
-                var success = false;
-                [2,3].sort(function (x, y) {
-                    success = this === undefined;
-                });
-                success"));
-
-            // sort() should be stable.
-            Assert.AreEqual(
-                @"[{""name"":""Mangy"",""rating"":14}," +
-                @"{""name"":""Milly"",""rating"":14}," +
-                @"{""name"":""Patches"",""rating"":14}," +
-                @"{""name"":""Devlin"",""rating"":13}," +
-                @"{""name"":""Eagle"",""rating"":13}," +
-                @"{""name"":""Jenny"",""rating"":13}," +
-                @"{""name"":""Kona"",""rating"":13}," +
-                @"{""name"":""Leila"",""rating"":13}," +
-                @"{""name"":""Oliver"",""rating"":13}," +
-                @"{""name"":""Bobby"",""rating"":12}," +
-                @"{""name"":""Choco"",""rating"":12}," +
-                @"{""name"":""Koin"",""rating"":12}," +
-                @"{""name"":""Molly"",""rating"":12}," +
-                @"{""name"":""Nova"",""rating"":12}," +
-                @"{""name"":""Spot"",""rating"":12}]",
-                Evaluate(@"JSON.stringify([
-		        { name: 'Bobby',   rating: 12 },
-		        { name: 'Devlin',  rating: 13 },
-		        { name: 'Eagle',   rating: 13 },
-                { name: 'Choco',   rating: 12 },
-                { name: 'Mangy',   rating: 14 },
-		        { name: 'Jenny',   rating: 13 },
-		        { name: 'Koin',    rating: 12 },
-		        { name: 'Kona',    rating: 13 },
-		        { name: 'Leila',   rating: 13 },
-		        { name: 'Milly',   rating: 14 },
-		        { name: 'Molly',   rating: 12 },
-		        { name: 'Nova',    rating: 12 },
-		        { name: 'Oliver',  rating: 13 },
-		        { name: 'Patches', rating: 14 },
-                { name: 'Spot',    rating: 12 },
-	        ].sort(function (a, b) { return b.rating - a.rating; }));"));
-        }
-
-        [TestMethod]
-        public void splice()
-        {
-            Evaluate("var array = [1, 21, 4, 11]");
-            Evaluate("var deletedItems = array.splice(2, 3, 'a', 'b', 'c')");
-            Assert.AreEqual(5, Evaluate("array.length"));
-            Assert.AreEqual(1, Evaluate("array[0]"));
-            Assert.AreEqual(21, Evaluate("array[1]"));
-            Assert.AreEqual("a", Evaluate("array[2]"));
-            Assert.AreEqual("b", Evaluate("array[3]"));
-            Assert.AreEqual("c", Evaluate("array[4]"));
-            Assert.AreEqual(Undefined.Value, Evaluate("array[5]"));
-            Assert.AreEqual(2, Evaluate("deletedItems.length"));
-            Assert.AreEqual(4, Evaluate("deletedItems[0]"));
-            Assert.AreEqual(11, Evaluate("deletedItems[1]"));
-
-            Evaluate("var array = [1, 21, 4, 11]");
-            Evaluate("var deletedItems = array.splice(2, 1)");
-            Assert.AreEqual(3, Evaluate("array.length"));
-            Assert.AreEqual(1, Evaluate("array[0]"));
-            Assert.AreEqual(21, Evaluate("array[1]"));
-            Assert.AreEqual(11, Evaluate("array[2]"));
-            Assert.AreEqual(Undefined.Value, Evaluate("array[3]"));
-
-            // Start index can be negative.
-            Evaluate("var array = [1, 21, 4, 11]");
-            Evaluate("var deletedItems = array.splice(-2, 1)");
-            Assert.AreEqual(3, Evaluate("array.length"));
-            Assert.AreEqual(1, Evaluate("array[0]"));
-            Assert.AreEqual(21, Evaluate("array[1]"));
-            Assert.AreEqual(11, Evaluate("array[2]"));
-            Assert.AreEqual(Undefined.Value, Evaluate("array[3]"));
-
-            // Start index can be negative.
-            Evaluate("var array = [1, 21, 4, 11]");
-            Evaluate("var deletedItems = array.splice(-10, 6)");
-            Assert.AreEqual(0, Evaluate("array.length"));
-            Assert.AreEqual(Undefined.Value, Evaluate("array[0]"));
-            Assert.AreEqual(4, Evaluate("deletedItems.length"));
-            Assert.AreEqual("1,21,4,11", Evaluate("deletedItems.toString()"));
-
-            // Start index can be negative.
-            Evaluate("var array = [0, 1]");
-            Evaluate("var deletedItems = array.splice(-1, -1, 2, 3)");
-            Assert.AreEqual(4, Evaluate("array.length"));
-            Assert.AreEqual(0, Evaluate("array[0]"));
-            Assert.AreEqual(2, Evaluate("array[1]"));
-            Assert.AreEqual(3, Evaluate("array[2]"));
-            Assert.AreEqual(1, Evaluate("array[3]"));
-            Assert.AreEqual(Undefined.Value, Evaluate("array[4]"));
-            Assert.AreEqual(0, Evaluate("deletedItems.length"));
-
-            // Single parameter means delete 'till the end.
-            Evaluate("var array = [1, 21, 4, 11]");
-            Evaluate("var deletedItems = array.splice(2)");
-            Assert.AreEqual(2, Evaluate("array.length"));
-            Assert.AreEqual(1, Evaluate("array[0]"));
-            Assert.AreEqual(21, Evaluate("array[1]"));
-            Assert.AreEqual(2, Evaluate("deletedItems.length"));
-            Assert.AreEqual(4, Evaluate("deletedItems[0]"));
-            Assert.AreEqual(11, Evaluate("deletedItems[1]"));
-
-            // Single parameter means delete 'till the end.
-            Evaluate("var array = [1, 21, 4, 11]");
-            Evaluate("var deletedItems = array.splice(2)");
-            Assert.AreEqual(2, Evaluate("array.length"));
-            Assert.AreEqual(1, Evaluate("array[0]"));
-            Assert.AreEqual(21, Evaluate("array[1]"));
-            Assert.AreEqual(2, Evaluate("deletedItems.length"));
-            Assert.AreEqual(4, Evaluate("deletedItems[0]"));
-            Assert.AreEqual(11, Evaluate("deletedItems[1]"));
-
-            // No parameters returns an empty array.
-            Evaluate("var array = [1, 21, 4, 11]");
-            Evaluate("var deletedItems = array.splice()");
-            Assert.AreEqual(4, Evaluate("array.length"));
-            Assert.AreEqual(0, Evaluate("deletedItems.length"));
-
-            // splice is generic.
-            Evaluate("var obj = {0: 0, 1: 1, 2: 2, 3: 3}");
-            Evaluate("obj.length = 4;");
-            Evaluate("obj.splice = Array.prototype.splice;");
-            Evaluate("var deletedItems = obj.splice(0, 3, 4, 5);");
-            Assert.AreEqual(3, Evaluate("obj.length"));
-            Assert.AreEqual(4, Evaluate("obj[0]"));
-            Assert.AreEqual(5, Evaluate("obj[1]"));
-            Assert.AreEqual(3, Evaluate("obj[2]"));
-            Assert.AreEqual(Undefined.Value, Evaluate("obj[3]"));
-            Assert.AreEqual(3, Evaluate("deletedItems.length"));
-            Assert.AreEqual(0, Evaluate("deletedItems[0]"));
-            Assert.AreEqual(1, Evaluate("deletedItems[1]"));
-            Assert.AreEqual(2, Evaluate("deletedItems[2]"));
-
-            // length
-            Assert.AreEqual(2, Evaluate("Array.prototype.splice.length"));
-        }
-
-        [TestMethod]
-        public void unshift()
-        {
-            // Basic tests.
-            Evaluate("var array = [1, 3, 9]");
-            Assert.AreEqual(4, Evaluate("array.unshift(10)"));
-            Assert.AreEqual(4, Evaluate("array.length"));
-            Assert.AreEqual("10,1,3,9", Evaluate("array.toString()"));
-
-            Evaluate("var array = [1, 3, 9]");
-            Assert.AreEqual(5, Evaluate("array.unshift(10, 12)"));
-            Assert.AreEqual(5, Evaluate("array.length"));
-            Assert.AreEqual("10,12,1,3,9", Evaluate("array.toString()"));
-
-            Evaluate("var array = [1, 3, 9]");
-            Assert.AreEqual(3, Evaluate("array.unshift()"));
-            Assert.AreEqual(3, Evaluate("array.length"));
-            Assert.AreEqual("1,3,9", Evaluate("array.toString()"));
-
-            Evaluate("var array = [1, 3, 9]");
-            Assert.AreEqual(4, Evaluate("array.unshift(undefined)"));
-            Assert.AreEqual(4, Evaluate("array.length"));
-            Assert.AreEqual(",1,3,9", Evaluate("array.toString()"));
-            Assert.AreEqual(Undefined.Value, Evaluate("array[0]"));
-            Assert.AreEqual(true, Evaluate("array.hasOwnProperty(0)"));
-
-            // Check that undefined elements are still undefined after unshift().
-            Evaluate("var array = [1, , 9]; array.length = 10");
-            Assert.AreEqual(false, Evaluate("array.hasOwnProperty(1)"));
-            Assert.AreEqual(11, Evaluate("array.unshift(3)"));
-            Assert.AreEqual(11, Evaluate("array.length"));
-            Assert.AreEqual("3,1,,9,,,,,,,", Evaluate("array.toString()"));
-            Assert.AreEqual(false, Evaluate("array.hasOwnProperty(2)"));
-
-            // Check that elements from the prototype are copied into the array
-            // (holes are created using Array.prototype.length).
-            Evaluate("var array = [1]; array.length = 3");
-            Evaluate("Array.prototype[0] = 'one'");
-            Evaluate("Array.prototype[2] = 'three'");
-            try
-            {
-                Assert.AreEqual(3, Evaluate("array.unshift()"));
-                Assert.AreEqual(3, Evaluate("array.length"));
-                Assert.AreEqual("1,,three", Evaluate("array.toString()"));
-                Assert.AreEqual(true, Evaluate("array.hasOwnProperty(0)"));
-                Assert.AreEqual(false, Evaluate("array.hasOwnProperty(1)"));
-                Assert.AreEqual(true, Evaluate("array.hasOwnProperty(2)"));
-            }
-            finally
-            {
-                Evaluate("delete Array.prototype[0]");
-                Evaluate("delete Array.prototype[2]");
-            }
-
-            // Check that elements from the prototype are copied into the array.
-            // (holes are created using [] syntax).
-            Evaluate("var array = [1,,,];");
-            Evaluate("Array.prototype[0] = 'one'");
-            Evaluate("Array.prototype[2] = 'three'");
-            try
-            {
-                Assert.AreEqual(3, Evaluate("array.unshift()"));
-                Assert.AreEqual(3, Evaluate("array.length"));
-                Assert.AreEqual("1,,three", Evaluate("array.toString()"));
-                Assert.AreEqual(true, Evaluate("array.hasOwnProperty(0)"));
-                Assert.AreEqual(false, Evaluate("array.hasOwnProperty(1)"));
-                Assert.AreEqual(true, Evaluate("array.hasOwnProperty(2)"));
-            }
-            finally
-            {
-                Evaluate("delete Array.prototype[0]");
-                Evaluate("delete Array.prototype[2]");
-            }
-
-            // Check that elements from the prototype are copied into the array.
-            // (holes are created using delete).
-            Evaluate("var array = [1,2,3]; delete array[1]; delete array[2]");
-            Evaluate("Array.prototype[0] = 'one'");
-            Evaluate("Array.prototype[2] = 'three'");
-            try
-            {
-                Assert.AreEqual(3, Evaluate("array.unshift()"));
-                Assert.AreEqual(3, Evaluate("array.length"));
-                Assert.AreEqual("1,,three", Evaluate("array.toString()"));
-                Assert.AreEqual(true, Evaluate("array.hasOwnProperty(0)"));
-                Assert.AreEqual(false, Evaluate("array.hasOwnProperty(1)"));
-                Assert.AreEqual(true, Evaluate("array.hasOwnProperty(2)"));
-            }
-            finally
-            {
-                Evaluate("delete Array.prototype[0]");
-                Evaluate("delete Array.prototype[2]");
-            }
-
-            // Check boundary conditions.
-            Assert.AreEqual(4294967295.0, Evaluate("new Array(4294967293).unshift(1, 2)"));
-            Assert.AreEqual("RangeError", EvaluateExceptionType("new Array(4294967293).unshift(1, 2, 3)"));
-
-            // length
-            Assert.AreEqual(1, Evaluate("Array.prototype.unshift.length"));
-        }
-
-        [TestMethod]
-        public void indexOf()
-        {
-            // indexOf(searchElement)
-            Assert.AreEqual(2, Evaluate("[3, 2, 1].indexOf(1)"));
-            Assert.AreEqual(1, Evaluate("[3, 2, 1].indexOf(2)"));
-            Assert.AreEqual(0, Evaluate("[3, 2, 1].indexOf(3)"));
-            Assert.AreEqual(-1, Evaluate("[3, 2, 1].indexOf(4)"));
-            Assert.AreEqual(-1, Evaluate("[3, 2, 1].indexOf(true)"));
-            Assert.AreEqual(1, Evaluate("[3, 1, 2, 1].indexOf(1)"));
-            Assert.AreEqual(-1, Evaluate("[3,,1].indexOf(undefined)"));
-            Assert.AreEqual(1, Evaluate("[3,undefined,1].indexOf(undefined)"));
-            Assert.AreEqual(-1, Evaluate("[3,undefined,1].indexOf(null)"));
-
-            // indexOf(searchElement, fromIndex)
-            Assert.AreEqual(2, Evaluate("[3, 2, 1].indexOf(1, 1)"));
-            Assert.AreEqual(1, Evaluate("[3, 2, 1].indexOf(2, 1)"));
-            Assert.AreEqual(-1, Evaluate("[3, 2, 1].indexOf(3, 1)"));
-            Assert.AreEqual(-1, Evaluate("[3, 2, 1].indexOf(4, 1)"));
-            Assert.AreEqual(-1, Evaluate("[3, 2, 1].indexOf(2, -1)"));
-            Assert.AreEqual(1, Evaluate("[3, 2, 1].indexOf(2, -2)"));
-            Assert.AreEqual(0, Evaluate("['a', 'b', 'c', 'a'].indexOf('a', 0)"));
-            Assert.AreEqual(3, Evaluate("['a', 'b', 'c', 'a'].indexOf('a', 1)"));
-            Assert.AreEqual(0, Evaluate("['a', 'b', 'c', 'a'].indexOf('a', -10)"));
-            Assert.AreEqual(-1, Evaluate("['a', 'b', 'c', 'a'].indexOf('a', 10)"));
-            Assert.AreEqual(2, Evaluate("[3, 2, 1].indexOf(1, undefined)"));
-
-            Evaluate(@"
-                var a = new Array();
-                a[100] = 1;
-                a[99999] = '';  
-                a[10] = new Object();
-                a[5555] = 5.5;
-                a[123456] = 'str';
-                a[5] = 1E+309;");
-            Assert.AreEqual(100, Evaluate("a.indexOf(1)"));
-            Assert.AreEqual(99999, Evaluate("a.indexOf('')"));
-            Assert.AreEqual(123456, Evaluate("a.indexOf('str')"));
-            Assert.AreEqual(5, Evaluate("a.indexOf(1E+309)"));
-            Assert.AreEqual(5555, Evaluate("a.indexOf(5.5)"));
-            Assert.AreEqual(-1, Evaluate("a.indexOf(true)"));
-            Assert.AreEqual(-1, Evaluate("a.indexOf(5)"));
-            Assert.AreEqual(-1, Evaluate("a.indexOf('str1')"));
-            Assert.AreEqual(-1, Evaluate("a.indexOf(null)"));
-            Assert.AreEqual(-1, Evaluate("a.indexOf(new Object())"));
-
-            // indexOf(undefined)
-            Assert.AreEqual(6, Evaluate("[0, false, , null, 'undefined', , undefined, 0].indexOf(undefined)"));
-            Assert.AreEqual(1, Evaluate("var indexOf_nullVariable; [0, indexOf_nullVariable, 0].indexOf(undefined)"));
-
-            // indexOf(NaN)
-            Assert.AreEqual(-1, Evaluate("[1, 2].indexOf(NaN)"));
-            Assert.AreEqual(-1, Evaluate("[1, 2, NaN].indexOf(NaN)"));
-
-            // length
-            Assert.AreEqual(1, Evaluate("Array.prototype.indexOf.length"));
-        }
-
-        [TestMethod]
-        public void lastIndexOf()
-        {
-            // lastIndexOf(searchElement)
-            Assert.AreEqual(2, Evaluate("[3, 2, 1].lastIndexOf(1)"));
-            Assert.AreEqual(1, Evaluate("[3, 2, 1].lastIndexOf(2)"));
-            Assert.AreEqual(0, Evaluate("[3, 2, 1].lastIndexOf(3)"));
-            Assert.AreEqual(-1, Evaluate("[3, 2, 1].lastIndexOf(4)"));
-            Assert.AreEqual(-1, Evaluate("[3, 2, 1].lastIndexOf(true)"));
-            Assert.AreEqual(3, Evaluate("[3, 1, 2, 1].lastIndexOf(1)"));
-            Assert.AreEqual(-1, Evaluate("[3,,1].lastIndexOf(undefined)"));
-            Assert.AreEqual(1, Evaluate("[3,undefined,1].lastIndexOf(undefined)"));
-            Assert.AreEqual(-1, Evaluate("[3,undefined,1].lastIndexOf(null)"));
-
-            // lastIndexOf(searchElement, fromIndex)
-            Assert.AreEqual(-1, Evaluate("[3, 2, 1].lastIndexOf(1, 1)"));
-            Assert.AreEqual(1, Evaluate("[3, 2, 1].lastIndexOf(2, 1)"));
-            Assert.AreEqual(0, Evaluate("[3, 2, 1].lastIndexOf(3, 1)"));
-            Assert.AreEqual(-1, Evaluate("[3, 2, 1].lastIndexOf(4, 1)"));
-            Assert.AreEqual(0, Evaluate("['a', 'b', 'c', 'a'].lastIndexOf('a', 0)"));
-            Assert.AreEqual(0, Evaluate("['a', 'b', 'c', 'a'].lastIndexOf('a', 1)"));
-            Assert.AreEqual(-1, Evaluate("['a', 'b', 'c', 'a'].lastIndexOf('a', -10)"));
-            Assert.AreEqual(3, Evaluate("['a', 'b', 'c', 'a'].lastIndexOf('a', 10)"));
-            Assert.AreEqual(-1, Evaluate("[3, 2, 1].lastIndexOf(1, undefined)"));
-            Assert.AreEqual(-1, Evaluate("[3, 2, 1].lastIndexOf(2, undefined)"));
-            Assert.AreEqual(0, Evaluate("[3, 2, 1].lastIndexOf(3, undefined)"));
-
-            // lastIndexOf(undefined)
-            Assert.AreEqual(6, Evaluate("[0, false, , null, 'undefined', , undefined, 0].lastIndexOf(undefined)"));
-            Assert.AreEqual(1, Evaluate("var indexOf_nullVariable; [0, indexOf_nullVariable, 0].lastIndexOf(undefined)"));
-
-            // length
-            Assert.AreEqual(1, Evaluate("Array.prototype.lastIndexOf.length"));
-        }
-
-        [TestMethod]
-        public void every()
-        {
-            Evaluate("var array = [1, 2, 3, 4]");
-            Assert.AreEqual(true, Evaluate("array.every(function(value, index, array) { return value > 0 })"));
-            Assert.AreEqual(false, Evaluate("array.every(function(value, index, array) { return value > 1 })"));
-            Assert.AreEqual(false, Evaluate("array.every(function(value, index, array) { return value > 4 })"));
-            Assert.AreEqual(true, Evaluate("array.every(function(value, index, array) { return this == 0 }, 0)"));
-            Assert.AreEqual(false, Evaluate("array.every(function(value, index, array) { return this == 1 }, 0)"));
-
-            // TypeError should be thrown if the callback is not a function.
-            Assert.AreEqual("TypeError", EvaluateExceptionType("[1, 2, 3].every(true)"));
-            Assert.AreEqual("TypeError", EvaluateExceptionType("[1, 2, 3].every(1)"));
-            Assert.AreEqual("TypeError", EvaluateExceptionType("[1, 2, 3].every({})"));
-
-            // length
-            Assert.AreEqual(1, Evaluate("Array.prototype.every.length"));
-        }
-
-        [TestMethod]
-        public void some()
-        {
-            Evaluate("var array = [1, 2, 3, 4]");
-            Assert.AreEqual(true, Evaluate("array.some(function(value, index, array) { return value > 0 })"));
-            Assert.AreEqual(true, Evaluate("array.some(function(value, index, array) { return value > 1 })"));
-            Assert.AreEqual(false, Evaluate("array.some(function(value, index, array) { return value > 4 })"));
-            Assert.AreEqual(true, Evaluate("array.some(function(value, index, array) { return this == 0 }, 0)"));
-            Assert.AreEqual(false, Evaluate("array.some(function(value, index, array) { return this == 1 }, 0)"));
-
-            // TypeError should be thrown if the callback is not a function.
-            Assert.AreEqual("TypeError", EvaluateExceptionType("[1, 2, 3].some(true)"));
-            Assert.AreEqual("TypeError", EvaluateExceptionType("[1, 2, 3].some(1)"));
-            Assert.AreEqual("TypeError", EvaluateExceptionType("[1, 2, 3].some({})"));
-
-            // length
-            Assert.AreEqual(1, Evaluate("Array.prototype.some.length"));
-        }
-
-        [TestMethod]
-        public void forEach()
-        {
-            Assert.AreEqual("2,3,4", Evaluate("array = [1, 2, 3]; array.forEach(function(value, index, array) { array[index] = value + 1 }); array.toString()"));
-            Assert.AreEqual("2,3,4", Evaluate("array = [1, 2, 3]; array.forEach(function(value, index, array) { this[index] = value + 1 }, array); array.toString()"));
-
-            // TypeError should be thrown if the callback is not a function.
-            Assert.AreEqual("TypeError", EvaluateExceptionType("[1, 2, 3].forEach(true)"));
-            Assert.AreEqual("TypeError", EvaluateExceptionType("[1, 2, 3].forEach(1)"));
-            Assert.AreEqual("TypeError", EvaluateExceptionType("[1, 2, 3].forEach({})"));
-
-            // length
-            Assert.AreEqual(1, Evaluate("Array.prototype.forEach.length"));
-        }
-
-        [TestMethod]
-        public void map()
-        {
-            Assert.AreEqual("2,3,4", Evaluate("[1, 2, 3].map(function(value, index, array) { return value + 1; }).toString()"));
-
-            // What if elements are deleted by the callback?
-            Assert.AreEqual("0,0,,0", Evaluate("a = [1,2,3,4]; a.map(function() { delete a[2]; return 0; }).toString()"));
-            Assert.AreEqual(4, Evaluate("a = [1,2,3,4]; a.map(function() { delete a[2]; return 0; }).length"));
-            Assert.AreEqual(4, Evaluate("a = [1,2,3,4]; a.map(function() { delete a[3]; return 0; }).length"));
-
-            // TypeError should be thrown if the callback is not a function.
-            Assert.AreEqual("TypeError", EvaluateExceptionType("[1, 2, 3].map(true)"));
-            Assert.AreEqual("TypeError", EvaluateExceptionType("[1, 2, 3].map(1)"));
-            Assert.AreEqual("TypeError", EvaluateExceptionType("[1, 2, 3].map({})"));
-
-            // length
-            Assert.AreEqual(1, Evaluate("Array.prototype.map.length"));
-        }
-
-        [TestMethod]
-        public void filter()
-        {
-            Assert.AreEqual("2,3", Evaluate("[1, 2, 3].filter(function(value, index, array) { return value > 1; }).toString()"));
-            Assert.AreEqual("3,1,4,1", Evaluate("[3, 1, 4, 1, 5, 9].filter(function(value, index, array) { return value < 5; }).toString()"));
-            Assert.AreEqual(0, Evaluate("[3, 1, 4, 1, 5, 9].filter(function(value, index, array) { return value > 9; }).length"));
-
-            Assert.AreEqual("0,1,2", Evaluate("var output = []; [1, 2, 3].filter(function(value, index, array) { output.push(index); return false; }); output.toString()"));
-            Assert.AreEqual("1,2,3,1,2,3,1,2,3", Evaluate("var output = []; [1, 2, 3].filter(function(value, index, array) { output.push(array); return false; }); output.toString()"));
-
-            Assert.AreEqual("ho", Evaluate("var output = 'hi'; [1, 2, 3].filter(function(value, index, array) { output = this; return false; }, 'ho'); output.toString()"));
-            Assert.AreEqual(Evaluate("this"), Evaluate("var output = 5; [1, 2, 3].filter(function(value, index, array) { output = this; return false; }); output"));
-
-            // TypeError should be thrown if the callback is not a function.
-            Assert.AreEqual("TypeError", EvaluateExceptionType("[1, 2, 3].filter(true)"));
-            Assert.AreEqual("TypeError", EvaluateExceptionType("[1, 2, 3].filter(1)"));
-            Assert.AreEqual("TypeError", EvaluateExceptionType("[1, 2, 3].filter({})"));
-
-            // length
-            Assert.AreEqual(1, Evaluate("Array.prototype.filter.length"));
-        }
-
-        [TestMethod]
-        public void find()
-        {
-            Assert.AreEqual("2", Evaluate("[1, 2, 3].find(function(value, index, array) { return value > 1; }).toString()"));
-            Assert.AreEqual("3", Evaluate("[3, 1, 4, 1, 5, 9].find(function(value, index, array) { return value < 5; }).toString()"));
-            Assert.AreEqual(Undefined.Value, Evaluate("[3, 1, 4, 1, 5, 9].find(function(value, index, array) { return value > 9; })"));
-
-            Assert.AreEqual("0,1,2", Evaluate("var output = []; [1, 2, 3].find(function(value, index, array) { output.push(index); return false; }); output.toString()"));
-            Assert.AreEqual("1,2,3,1,2,3,1,2,3", Evaluate("var output = []; [1, 2, 3].find(function(value, index, array) { output.push(array); return false; }); output.toString()"));
-
-            Assert.AreEqual("ho", Evaluate("var output = 'hi'; [1, 2, 3].find(function(value, index, array) { output = this; return false; }, 'ho'); output.toString()"));
-            Assert.AreEqual(Evaluate("this"), Evaluate("var output = 5; [1, 2, 3].find(function(value, index, array) { output = this; return false; }); output"));
-
-            // TypeError should be thrown if the callback is not a function.
-            Assert.AreEqual("TypeError", EvaluateExceptionType("[1, 2, 3].find(true)"));
-            Assert.AreEqual("TypeError", EvaluateExceptionType("[1, 2, 3].find(1)"));
-            Assert.AreEqual("TypeError", EvaluateExceptionType("[1, 2, 3].find({})"));
-
-            // length
-            Assert.AreEqual(1, Evaluate("Array.prototype.find.length"));
-        }
-
-        [TestMethod]
-        public void reduce()
-        {
-            Assert.AreEqual(6, Evaluate("[1, 2, 3].reduce(function(accum, value, index, array) { return accum + value; })"));
-            Assert.AreEqual(4, Evaluate("[1, 2, 3].reduce(function(accum, value, index, array) { return accum + index; })"));
-            Assert.AreEqual(6, Evaluate("[1, 2, 3].reduce(function(accum, value, index, array) { return accum + array[index]; })"));
-            Assert.AreEqual("1,2", Evaluate("indices = []; [1, 2, 3].reduce(function(accum, value, index, array) { indices.push(index); }); indices.toString()"));
-            
-            // this should be undefined in the callback function.
-            Assert.AreEqual(Undefined.Value, Evaluate("t = 0; [1, 2, 3].reduce(function(a, b, c, d) { 'use strict'; t = this; }); t"));
-
-            // TypeError should be thrown if the callback is not a function.
-            Assert.AreEqual("TypeError", EvaluateExceptionType("[1, 2, 3].reduce(true)"));
-            Assert.AreEqual("TypeError", EvaluateExceptionType("[1, 2, 3].reduce(1)"));
-            Assert.AreEqual("TypeError", EvaluateExceptionType("[1, 2, 3].reduce({})"));
-
-            // length
-            Assert.AreEqual(1, Evaluate("Array.prototype.reduce.length"));
-        }
-
-        [TestMethod]
-        public void reduceRight()
-        {
-            Assert.AreEqual(6, Evaluate("[1, 2, 3].reduceRight(function(accum, value, index, array) { return accum + value; })"));
-            Assert.AreEqual(4, Evaluate("[1, 2, 3].reduceRight(function(accum, value, index, array) { return accum + index; })"));
-            Assert.AreEqual(6, Evaluate("[1, 2, 3].reduceRight(function(accum, value, index, array) { return accum + array[index]; })"));
-            Assert.AreEqual("1,0", Evaluate("indices = []; [1, 2, 3].reduceRight(function(accum, value, index, array) { indices.push(index); }); indices.toString()"));
-
-            // this should be undefined in the callback function.
-            Assert.AreEqual(Undefined.Value, Evaluate("t = 0; [1, 2, 3].reduceRight(function(a, b, c, d) { 'use strict'; t = this; }); t"));
-
-            // TypeError should be thrown if the callback is not a function.
-            Assert.AreEqual("TypeError", EvaluateExceptionType("[1, 2, 3].reduceRight(true)"));
-            Assert.AreEqual("TypeError", EvaluateExceptionType("[1, 2, 3].reduceRight(1)"));
-            Assert.AreEqual("TypeError", EvaluateExceptionType("[1, 2, 3].reduceRight({})"));
-
-            // length
-            Assert.AreEqual(1, Evaluate("Array.prototype.reduceRight.length"));
-        }
-
-        [TestMethod]
-        public void toLocaleString()
-        {
-            var originalCulture = System.Threading.Thread.CurrentThread.CurrentCulture;
-            try
-            {
-                // Culture is en-us.
-                System.Threading.Thread.CurrentThread.CurrentCulture = new System.Globalization.CultureInfo("en-us");
-                Assert.AreEqual("", Evaluate("[].toLocaleString()"));
-                Assert.AreEqual("1", Evaluate("[1].toLocaleString()"));
-                Assert.AreEqual("1,2", Evaluate("[1, 2].toLocaleString()"));
-                Assert.AreEqual("1,,2", Evaluate("[1, null, 2].toLocaleString()"));
-                Assert.AreEqual("1,,2", Evaluate("[1, undefined, 2].toLocaleString()"));
-                Assert.AreEqual("test,test2", Evaluate("['test', 'test2'].toLocaleString()"));
-
-                // Culture is de-de (german).
-                System.Threading.Thread.CurrentThread.CurrentCulture = new System.Globalization.CultureInfo("de-de");
-                Assert.AreEqual("", Evaluate("[].toLocaleString()"));
-                Assert.AreEqual("1", Evaluate("[1].toLocaleString()"));
-                Assert.AreEqual("1;2", Evaluate("[1, 2].toLocaleString()"));
-                Assert.AreEqual("1;;2", Evaluate("[1, null, 2].toLocaleString()"));
-                Assert.AreEqual("1;;2", Evaluate("[1, undefined, 2].toLocaleString()"));
-                Assert.AreEqual("test;test2", Evaluate("['test', 'test2'].toLocaleString()"));
-            }
-            finally
-            {
-                // Revert the culture back to the original value.
-                System.Threading.Thread.CurrentThread.CurrentCulture = originalCulture;
-            }
-
-            // length
-            Assert.AreEqual(0, Evaluate("Array.prototype.toLocaleString.length"));
-        }
-
-        [TestMethod]
-        public void toString()
-        {
-            Assert.AreEqual("1,2", Evaluate("[1, 2].toString()"));
-            Assert.AreEqual("1,,2", Evaluate("[1, null, 2].toString()"));
-            Assert.AreEqual("1,,2", Evaluate("[1, undefined, 2].toString()"));
-            Assert.AreEqual("test", Evaluate("['test'].toString()"));
-
-            // In ECMAScript 5 toString() calls join() which in turn calls toString() on each element.
-            Evaluate("var x = {};");
-            Evaluate("x.join = function() { return 'join overridden'; }");
-            Evaluate("x.toString = Array.prototype.toString;");
-            Assert.AreEqual("join overridden", Evaluate("x.toString()"));
-
-            // length
-            Assert.AreEqual(0, Evaluate("Array.prototype.toString.length"));
-        }
-
-        [TestMethod]
-        public void copyWithin()
-        {
-            // Check basic copies.
-            Assert.AreEqual("1,2,3,1,2,3", Evaluate("[1, 2, 3, 4, 5, 6].copyWithin(3, 0, 3).toString()"));
-            Assert.AreEqual("1,2,3,1,2,3", Evaluate("[1, 2, 3, 4, 5, 6].copyWithin(3, 0).toString()"));
-            Assert.AreEqual("4,5,6,4,5,6", Evaluate("[1, 2, 3, 4, 5, 6].copyWithin(0, 3).toString()"));
-            Assert.AreEqual("3,4,5,6,5,6", Evaluate("[1, 2, 3, 4, 5, 6].copyWithin(0, 2).toString()"));
-            Assert.AreEqual("1,2,3,4,1,2", Evaluate("[1, 2, 3, 4, 5, 6].copyWithin(4, 0).toString()"));
-            Assert.AreEqual("1,2,3,2,3,4", Evaluate("[1, 2, 3, 4, 5, 6].copyWithin(3, 1, 4).toString()"));
-
-            // Check bounds.
-            Assert.AreEqual("1,2,5,4,5,6", Evaluate("[1, 2, 3, 4, 5, 6].copyWithin(-4, -2, -1).toString()"));
-            Assert.AreEqual("1,2,3,4,5,6", Evaluate("[1, 2, 3, 4, 5, 6].copyWithin(3, 20, 21).toString()"));
-            Assert.AreEqual("1,2,3,1,2,3", Evaluate("[1, 2, 3, 4, 5, 6].copyWithin(3, -20).toString()"));
-
-            // Check heterogenous values and null, undefined and missing values.
-            Assert.AreEqual(",,test,,,test", Evaluate("[null, undefined, 'test', 4, 5, 6].copyWithin(3, 0, 3).toString()"));
-            Assert.AreEqual(Null.Value, Evaluate("[null, undefined, 5].copyWithin(2, 0, 1)[2]"));
-            Assert.AreEqual(Undefined.Value, Evaluate("[null, undefined, 5].copyWithin(2, 1, 2)[2]"));
-            Assert.AreEqual(Undefined.Value, Evaluate("[, undefined, 5].copyWithin(2, 0, 1)[2]"));
-            Assert.AreEqual("1,3", Evaluate("Object.keys([, undefined, 1, 2].copyWithin(2, 0, 2)).toString()"));
-
-            // length
-            Assert.AreEqual(2, Evaluate("Array.prototype.copyWithin.length"));
-        }
-
-        [TestMethod]
-        public void fill()
-        {
-            Assert.AreEqual("0,0,0,0,0,0", Evaluate("[1, 2, 3, 4, 5, 6].fill(0).toString()"));
-            Assert.AreEqual("1,0,0,0,0,0", Evaluate("[1, 2, 3, 4, 5, 6].fill(0, 1).toString()"));
-            Assert.AreEqual("1,3,3,3,5,6", Evaluate("[1, 2, 3, 4, 5, 6].fill(3, 1, 4).toString()"));
-            Assert.AreEqual("1,test,test,test,5,6", Evaluate("[1, 2, 3, 4, 5, 6].fill('test', 1, 4).toString()"));
-            Assert.AreEqual("1,2,3,0,0,6", Evaluate("[1, 2, 3, 4, 5, 6].fill(0, -3, -1).toString()"));
-
-            // length
-            Assert.AreEqual(1, Evaluate("Array.prototype.fill.length"));
-        }
-
-        [TestMethod]
-        public void findIndex()
-        {
-            Assert.AreEqual(1, Evaluate("[1, 2, 3].findIndex(function(value, index, array) { return value > 1; })"));
-            Assert.AreEqual(0, Evaluate("[3, 1, 4, 1, 5, 9].findIndex(function(value, index, array) { return value < 5; })"));
-            Assert.AreEqual(-1, Evaluate("[3, 1, 4, 1, 5, 9].findIndex(function(value, index, array) { return value > 9; })"));
-
-            Assert.AreEqual("0,1,2", Evaluate("var output = []; [1, 2, 3].findIndex(function(value, index, array) { output.push(index); return false; }); output.toString()"));
-            Assert.AreEqual("1,2,3,1,2,3,1,2,3", Evaluate("var output = []; [1, 2, 3].findIndex(function(value, index, array) { output.push(array); return false; }); output.toString()"));
-
-            Assert.AreEqual("ho", Evaluate("var output = 'hi'; [1, 2, 3].findIndex(function(value, index, array) { output = this; return false; }, 'ho'); output.toString()"));
-            Assert.AreEqual(Evaluate("this"), Evaluate("var output = 5; [1, 2, 3].findIndex(function(value, index, array) { output = this; return false; }); output"));
-
-            // TypeError should be thrown if the callback is not a function.
-            Assert.AreEqual("TypeError", EvaluateExceptionType("[1, 2, 3].findIndex(true)"));
-            Assert.AreEqual("TypeError", EvaluateExceptionType("[1, 2, 3].findIndex(1)"));
-            Assert.AreEqual("TypeError", EvaluateExceptionType("[1, 2, 3].findIndex({})"));
-
-            // length
-            Assert.AreEqual(1, Evaluate("Array.prototype.findIndex.length"));
-        }
-
-        [TestMethod]
-        public void entries()
-        {
-            Execute("var i = [11, 7].entries()");
-
-            // Item #1
-            Execute("var result = i.next();");
-            Assert.AreEqual("0,11", Evaluate("result.value.toString()"));
-            Assert.AreEqual(false, Evaluate("result.done"));
-
-            // Item #2
-            Execute("var result = i.next();");
-            Assert.AreEqual("1,7", Evaluate("result.value.toString()"));
-            Assert.AreEqual(false, Evaluate("result.done"));
-
-            // No more items.
-            Execute("var result = i.next();");
-            Assert.AreEqual(Undefined.Value, Evaluate("result.value"));
-            Assert.AreEqual(true, Evaluate("result.done"));
-
-            // toString
-            Assert.AreEqual("[object Array Iterator]", Evaluate("new Int8Array([1, 2, 3]).entries().toString()"));
-        }
-
-        [TestMethod]
-        public void keys()
-        {
-            Execute("var i = [11, 7].keys()");
-
-            // Item #1
-            Execute("var result = i.next();");
-            Assert.AreEqual(0, Evaluate("result.value"));
-            Assert.AreEqual(false, Evaluate("result.done"));
-
-            // Item #2
-            Execute("var result = i.next();");
-            Assert.AreEqual(1, Evaluate("result.value"));
-            Assert.AreEqual(false, Evaluate("result.done"));
-
-            // No more items.
-            Execute("var result = i.next();");
-            Assert.AreEqual(Undefined.Value, Evaluate("result.value"));
-            Assert.AreEqual(true, Evaluate("result.done"));
-
-            // toString
-            Assert.AreEqual("[object Array Iterator]", Evaluate("new Int8Array([1, 2, 3]).keys().toString()"));
-        }
-
-        [TestMethod]
-        public void values()
-        {
-            Execute("var i = [11, 7].values()");
-
-            // Item #1
-            Execute("var result = i.next();");
-            Assert.AreEqual(11, Evaluate("result.value"));
-            Assert.AreEqual(false, Evaluate("result.done"));
-
-            // Item #2
-            Execute("var result = i.next();");
-            Assert.AreEqual(7, Evaluate("result.value"));
-            Assert.AreEqual(false, Evaluate("result.done"));
-
-            // No more items.
-            Execute("var result = i.next();");
-            Assert.AreEqual(Undefined.Value, Evaluate("result.value"));
-            Assert.AreEqual(true, Evaluate("result.done"));
-
-            // toString
-            Assert.AreEqual("[object Array Iterator]", Evaluate("new Int8Array([1, 2, 3]).values().toString()"));
-        }
-
-        [TestMethod]
-        public void Symbol_iterator()
-        {
-            // The Symbol.iterator value is just equal to the values function.
-            Assert.AreEqual(true, Evaluate("[][Symbol.iterator] === [].values"));
-        }
-
-        [TestMethod]
-        public void includes()
-        {
-            // includes(searchElement)
-            Assert.AreEqual(true, Evaluate("[3, 2, 1].includes(1)"));
-            Assert.AreEqual(true, Evaluate("[3, 2, 1].includes(2)"));
-            Assert.AreEqual(true, Evaluate("[3, 2, 1].includes(3)"));
-            Assert.AreEqual(false, Evaluate("[3, 2, 1].includes(4)"));
-            Assert.AreEqual(false, Evaluate("[3, 2, 1].includes(true)"));
-            Assert.AreEqual(true, Evaluate("[3, 1, 2, 1].includes(1)"));
-
-            // includes(searchElement, fromIndex)
-            Assert.AreEqual(true, Evaluate("[3, 2, 1].includes(1, 1)"));
-            Assert.AreEqual(true, Evaluate("[3, 2, 1].includes(2, 1)"));
-            Assert.AreEqual(false, Evaluate("[3, 2, 1].includes(3, 1)"));
-            Assert.AreEqual(false, Evaluate("[3, 2, 1].includes(4, 1)"));
-            Assert.AreEqual(false, Evaluate("[3, 2, 1].includes(2, -1)"));
-            Assert.AreEqual(true, Evaluate("[3, 2, 1].includes(2, -2)"));
-            Assert.AreEqual(true, Evaluate("['a', 'b', 'c', 'a'].includes('a', 0)"));
-            Assert.AreEqual(true, Evaluate("['a', 'b', 'c', 'a'].includes('a', 1)"));
-            Assert.AreEqual(true, Evaluate("['a', 'b', 'c', 'a'].includes('a', -10)"));
-            Assert.AreEqual(false, Evaluate("['a', 'b', 'c', 'a'].includes('a', 10)"));
-            Assert.AreEqual(true, Evaluate("[3, 2, 1].includes(1, undefined)"));
-
-            // includes(undefined)
-            Assert.AreEqual(false, Evaluate("[].includes(undefined)"));
-            Assert.AreEqual(true, Evaluate("[undefined].includes(undefined)"));
-            Assert.AreEqual(true, Evaluate("[1,,2].includes(undefined)"));
-
-            // includes(null)
-            Assert.AreEqual(false, Evaluate("[].includes(null)"));
-            Assert.AreEqual(true, Evaluate("[null].includes(null)"));
-            Assert.AreEqual(false, Evaluate("[1,,2].includes(null)"));
-
-            // includes(NaN)
-            Assert.AreEqual(false, Evaluate("[1, 2].includes(NaN)"));
-            Assert.AreEqual(true, Evaluate("[1, 2, NaN].includes(NaN)"));
-            Assert.AreEqual(false, Evaluate("[1, 2, 'NaN'].includes(NaN)"));
-
-            // length
-            Assert.AreEqual(1, Evaluate("Array.prototype.includes.length"));
-        }
-
-        [TestMethod]
-        public void flat()
-        {
-            // flat()
-            Assert.AreEqual("1,2,3,4,5,6,7,8,9", Evaluate("[1, 2, 3, [4, 5, 6, [7, 8, 9]]].flat().toString()"));
-            Assert.AreEqual(7, Evaluate("[1, 2, 3, [4, 5, 6, [7, 8, 9]]].flat().length"));
-
-            // flat(depth)
-            Assert.AreEqual("1,2,3,4,5,6,7,8,9", Evaluate("[1, 2, 3, [4, 5, 6, [7, 8, 9]]].flat(1).toString()"));
-            Assert.AreEqual(7, Evaluate("[1, 2, 3, [4, 5, 6, [7, 8, 9]]].flat(1).length"));
-            Assert.AreEqual("1,2,3,4,5,6,7,8,9", Evaluate("[1, 2, 3, [4, 5, 6, [7, 8, 9]]].flat(2).toString()"));
-            Assert.AreEqual(9, Evaluate("[1, 2, 3, [4, 5, 6, [7, 8, 9]]].flat(2).length"));
-            Assert.AreEqual("1,2,3,4,5,6,7,8,9", Evaluate("[1, 2, 3, [4, 5, 6, [7, 8, 9]]].flat(Infinity).toString()"));
-            Assert.AreEqual(9, Evaluate("[1, 2, 3, [4, 5, 6, [7, 8, 9]]].flat(Infinity).length"));
-
-            // Missing elements
-            Assert.AreEqual("1,3,5", Evaluate("[1,,,3,,,5].flat().toString()"));
-            Assert.AreEqual(3, Evaluate("[1,,,3,,,5].flat().length"));
-
-            // length
-            Assert.AreEqual(0, Evaluate("Array.prototype.flat.length"));
-        }
-
-        [TestMethod]
-        public void flatMap()
-        {
-            // flatMap(callback)
-            Assert.AreEqual("5,6,7", Evaluate("[4, 5, 6].flatMap(function(value, index, array) { return value + 1; }).toString()"));
-            Assert.AreEqual("1,2,3", Evaluate("[4, 5, 6].flatMap(function(value, index, array) { return index + 1; }).toString()"));
-            Assert.AreEqual("true,true,true", Evaluate("a = [4, 5, 6]; a.flatMap(function(value, index, array) { return a === array; }).toString()"));
-
-            // flatMap(callback, thisArg)
-            Assert.AreEqual("ha,ha,ha", Evaluate("[4, 5, 6].flatMap(function(value, index, array) { return this; }, 'ha').toString()"));
-
-            // Missing elements
-            Assert.AreEqual("2,4", Evaluate("[1,,3].flatMap(function(v) { return v + 1; }).toString()"));
-
-            // A mapper function is required.
-            Assert.AreEqual("TypeError", EvaluateExceptionType("[4, 5, 6].flatMap(7)"));
-
-            // length
-            Assert.AreEqual(0, Evaluate("Array.prototype.flat.length"));
-        }
-
-<<<<<<< HEAD
-=======
-
->>>>>>> 0522bcb4
-        [TestMethod]
-        public void of()
-        {
-            // Zero element.
-            Assert.AreEqual("", Evaluate("Array.of().toString()"));
-            Assert.AreEqual(0, Evaluate("Array.of().length"));
-
-            // One element.
-            Assert.AreEqual("4", Evaluate("Array.of(4).toString()"));
-            Assert.AreEqual(1, Evaluate("Array.of(4).length"));
-
-            // Many elements.
-            Assert.AreEqual("1,2,3", Evaluate("Array.of(1, 2, 3).toString()"));
-            Assert.AreEqual(3, Evaluate("Array.of(1, 2, 3).length"));
-<<<<<<< HEAD
-            
-=======
-
->>>>>>> 0522bcb4
-            // length
-            Assert.AreEqual(0, Evaluate("Array.of.length"));
-        }
-
-        [TestMethod]
-        public void from()
-        {
-            // Iterable.
-            Assert.AreEqual("1,2,3,4,5", Evaluate(@"
-                var range = {
-                  from: 1,
-                  to: 5
-                };
-<<<<<<< HEAD
-
-                // 1. call to for..of initially calls this
-                range[Symbol.iterator] = function() {
-
-=======
-                // 1. call to for..of initially calls this
-                range[Symbol.iterator] = function() {
->>>>>>> 0522bcb4
-                  // ...it returns the iterator object:
-                  // 2. Onward, for..of works only with this iterator, asking it for next values
-                  return {
-                    current: this.from,
-                    last: this.to,
-<<<<<<< HEAD
-
-=======
->>>>>>> 0522bcb4
-                    // 3. next() is called on each iteration by the for..of loop
-                    next() {
-                      // 4. it should return the value as an object {done:.., value :...}
-                      if (this.current <= this.last) {
-                        return { done: false, value: this.current++ };
-                      } else {
-                        return { done: true };
-                      }
-                    }
-                  };
-                };
-<<<<<<< HEAD
-
-=======
->>>>>>> 0522bcb4
-                Array.from(range).toString();"));
-
-            // Array-like.
-            Assert.AreEqual("5,6", Evaluate("var x = { length: 2 }; x[0] = 5; x[1] = 6; Array.from(x).toString()"));
-            Assert.AreEqual(2, Evaluate("var x = { length: 2 }; x[0] = 5; x[1] = 6; Array.from(x).length"));
-
-            // Mapping function.
-            Assert.AreEqual("4,5", Evaluate("Array.from([3, 4], function (value, index) { return value + 1; }).toString()"));
-            Assert.AreEqual("0,1", Evaluate("Array.from([1, 2], function (value, index) { return index; }).toString()"));
-            Assert.AreEqual("6,6", Evaluate("Array.from([1, 2], function (value, index) { return this; }, 6).toString()"));
-
-            // The first parameter is required.
-            Assert.AreEqual("TypeError", EvaluateExceptionType("Array.from()"));
-
-            // length
-            Assert.AreEqual(1, Evaluate("Array.from.length"));
-        }
-    }
-}
+﻿using System;
+using System.Text;
+using Microsoft.VisualStudio.TestTools.UnitTesting;
+using Jurassic;
+using Jurassic.Library;
+
+namespace UnitTests
+{
+    /// <summary>
+    /// Test the global Array object.
+    /// </summary>
+    [TestClass]
+    public class ArrayTests : TestBase
+    {
+        [TestMethod]
+        public void Constructor()
+        {
+            // new Array([item0, [item1 [, ... ]]])
+            Assert.AreEqual(0, Evaluate("new Array().length"));
+            Assert.AreEqual(false, Evaluate("new Array().hasOwnProperty(0)"));
+            Assert.AreEqual(1, Evaluate("new Array('test').length"));
+            Assert.AreEqual("test", Evaluate("new Array('test')[0]"));
+            Assert.AreEqual(2, Evaluate("new Array('test', 'test2').length"));
+            Assert.AreEqual("test", Evaluate("new Array('test', 'test2')[0]"));
+            Assert.AreEqual("test2", Evaluate("new Array('test', 'test2')[1]"));
+            Assert.AreEqual("a,b,c,d,e,f,g,h,i,j,k,l,m,n,o,p,q,r,s,t,u,v,w,x,y,z",
+                Evaluate("new Array('a', 'b', 'c', 'd', 'e', 'f', 'g', 'h', 'i', 'j', 'k', 'l', 'm', 'n', 'o', 'p', 'q', 'r', 's', 't', 'u', 'v', 'w', 'x', 'y', 'z').toString()"));
+
+            // new Array(length)
+            Assert.AreEqual(5, Evaluate("new Array(5).length"));
+            Assert.AreEqual(false, Evaluate("new Array(5).hasOwnProperty(0)"));
+            Assert.AreEqual(3, Evaluate("a = [1, 2, 3]; new Array(a.length).length"));
+            Assert.AreEqual("RangeError", EvaluateExceptionType("new Array(-1)"));
+            Assert.AreEqual("RangeError", EvaluateExceptionType("new Array(-1.5)"));
+            Assert.AreEqual("RangeError", EvaluateExceptionType("new Array(4294967296)"));
+            Assert.AreEqual("RangeError", EvaluateExceptionType("new Array(1.5)"));
+            Assert.AreEqual("RangeError", EvaluateExceptionType("new Array(NaN)"));
+
+            // Array([item0, [item1 [, ... ]]])
+            Assert.AreEqual(0, Evaluate("Array().length"));
+            Assert.AreEqual(false, Evaluate("Array().hasOwnProperty(0)"));
+            Assert.AreEqual(1, Evaluate("Array('test').length"));
+            Assert.AreEqual("test", Evaluate("Array('test')[0]"));
+            Assert.AreEqual(2, Evaluate("Array('test', 'test2').length"));
+            Assert.AreEqual("test", Evaluate("Array('test', 'test2')[0]"));
+            Assert.AreEqual("test2", Evaluate("Array('test', 'test2')[1]"));
+
+            // Array(length)
+            Assert.AreEqual(5, Evaluate("Array(5).length"));
+            Assert.AreEqual(false, Evaluate("Array(5).hasOwnProperty(0)"));
+
+            // species
+            Assert.AreEqual(true, Evaluate("Array[Symbol.species] === Array"));
+
+            // length
+            Assert.AreEqual(1, Evaluate("Array.length"));
+
+            // toString
+            Assert.AreEqual("function Array() { [native code] }", Evaluate("Array.toString()"));
+
+            // valueOf
+            Assert.AreEqual(true, Evaluate("Array.valueOf() === Array"));
+
+            // prototype
+            Assert.AreEqual(true, Evaluate("Array.prototype === Object.getPrototypeOf(new Array())"));
+            Assert.AreEqual(PropertyAttributes.Sealed, EvaluateAccessibility("Array", "prototype"));
+
+            // constructor
+            Assert.AreEqual(true, Evaluate("Array.prototype.constructor === Array"));
+            Assert.AreEqual(PropertyAttributes.NonEnumerable, EvaluateAccessibility("Array.prototype", "constructor"));
+        }
+
+        [TestMethod]
+        public void ArrayIndexer()
+        {
+            // Check basic indexer access.
+            Assert.AreEqual(Undefined.Value, Evaluate("[4, 5][-1]"));
+            Assert.AreEqual(4, Evaluate("[4, 5][0]"));
+            Assert.AreEqual(5, Evaluate("[4, 5][1]"));
+            Assert.AreEqual(Undefined.Value, Evaluate("[4, 5][2]"));
+
+            // The array indexer can see the prototype elements.
+            Evaluate("var array = [1, ,3]");
+            Evaluate("Array.prototype[1] = 'two'");
+            Evaluate("Array.prototype[20] = 'twenty'");
+            try
+            {
+                Assert.AreEqual(true, Evaluate("array.hasOwnProperty(0)"));
+                Assert.AreEqual(false, Evaluate("array.hasOwnProperty(1)"));
+                Assert.AreEqual(true, Evaluate("array.hasOwnProperty(2)"));
+                Assert.AreEqual(false, Evaluate("array.hasOwnProperty(20)"));
+                Assert.AreEqual(1, Evaluate("array[0]"));
+                Assert.AreEqual("two", Evaluate("array[1]"));
+                Assert.AreEqual(3, Evaluate("array[2]"));
+                Assert.AreEqual("twenty", Evaluate("array[20]"));
+                Assert.AreEqual("twenty", Evaluate("array['20']"));
+                Assert.AreEqual(Undefined.Value, Evaluate("array['020']"));
+                Assert.AreEqual("1,two,3", Evaluate("array.toString()"));
+            }
+            finally
+            {
+                Evaluate("delete Array.prototype[1]");
+                Evaluate("delete Array.prototype[20]");
+            }
+
+            // Array indexes should work even if the array is in the prototype.
+            Evaluate("var array = Object.create(['one', 'two', 'three'])");
+            Assert.AreEqual(false, Evaluate("array.hasOwnProperty(0)"));
+            Assert.AreEqual(3, Evaluate("array.length"));
+            Assert.AreEqual("one", Evaluate("array[0]"));
+            Assert.AreEqual("one", Evaluate("array['0']"));
+            Assert.AreEqual("two", Evaluate("array[1]"));
+            Assert.AreEqual("three", Evaluate("array[2]"));
+
+            // Access via a string index.
+            Assert.AreEqual("three", Evaluate("var array = ['one', 'two', 'three']; var x = String.fromCharCode(50); array[x]"));
+        }
+
+        [TestMethod]
+        public void LargeArrays()
+        {
+            Assert.AreEqual(5, Evaluate("var x = []; x[4294967295] = 5; x[4294967295]"));
+            Assert.AreEqual(5, Evaluate("var x = []; x[4294967294] = 5; x[4294967294]"));
+        }
+
+        [TestMethod]
+        public void length()
+        {
+            // Setting a new element increases the length.
+            Assert.AreEqual(3, Evaluate("var x = [1, 2, 3]; x.length"));
+            Assert.AreEqual(4, Evaluate("var x = [1, 2, 3]; x[3] = 4; x.length"));
+            Assert.AreEqual(3, Evaluate("var x = [1, 2, 3]; x[0] = 4; x.length"));
+            Assert.AreEqual(301, Evaluate("var x = [1, 2, 3]; x[300] = 4; x.length"));
+            Assert.AreEqual(false, Evaluate("var x = [1, 2, 3]; x[300] = 4; x.hasOwnProperty(299)"));
+            Assert.AreEqual(100000, Evaluate(@"var a = new Array(); a[99999] = ''; a.length"));
+            Assert.AreEqual(100000, Evaluate(@"var a = new Array(); a[99999] = ''; a[5] = 2; a.length"));
+
+            // Increasing the length has no effect on the elements of the array.
+            Assert.AreEqual(false, Evaluate("var x = [1, 2, 3]; x.length = 10; x.hasOwnProperty(3)"));
+            Assert.AreEqual("1,2,3,,,,,,,", Evaluate("var x = [1, 2, 3]; x.length = 10; x.toString()"));
+
+            // Decreasing the length truncates elements.
+            Assert.AreEqual(false, Evaluate("var x = [1, 2, 3]; x.length = 2; x.hasOwnProperty(2)"));
+            Assert.AreEqual("1,2", Evaluate("var x = [1, 2, 3]; x.length = 2; x.toString()"));
+            Assert.AreEqual(false, Evaluate("var x = [1, 2, 3]; x[100] = 1; x.length = 2; x.hasOwnProperty(2)"));
+            Assert.AreEqual("1,2", Evaluate("var x = [1, 2, 3]; x[100] = 1; x.length = 2; x.toString()"));
+            Assert.AreEqual("1,2,", Evaluate("var x = [1, 2, 3]; x.length = 2; x.length = 3; x.toString()"));
+
+            // Check that a length > 2^31 is reported correctly.
+            Assert.AreEqual(4294967295.0, Evaluate("new Array(4294967295).length"));
+
+            // The length property is virtual, but it should behave as though it was a real property.
+            Assert.AreEqual(0, Evaluate("length = 0; with (Object.create(['one', 'two', 'three'])) { length = 5 } length"));
+
+            // Must be an integer >= 0 and <= uint.MaxValue
+            Assert.AreEqual("RangeError", EvaluateExceptionType("x = []; x.length = -1"));
+            Assert.AreEqual("RangeError", EvaluateExceptionType("x = []; x.length = NaN"));
+            Assert.AreEqual("RangeError", EvaluateExceptionType("x = []; x.length = 4294967296"));
+        }
+
+        [TestMethod]
+        public void isArray()
+        {
+            Assert.AreEqual(false, Evaluate("Array.isArray(0)"));
+            Assert.AreEqual(false, Evaluate("Array.isArray({})"));
+            Assert.AreEqual(true, Evaluate("Array.isArray([])"));
+            Assert.AreEqual(true, Evaluate("Array.isArray(new Array())"));
+
+            // length
+            Assert.AreEqual(1, Evaluate("Array.isArray.length"));
+
+            // isArray is generic.
+            Assert.AreEqual(true, Evaluate("var $ = {}; $.isArray = Array.isArray; $.isArray([5])"));
+        }
+
+        [Ignore]
+        [TestMethod]
+        public void freezeSealAndPreventExtensions()
+        {
+            // Array
+            Assert.AreEqual(true, Evaluate("var x = [56]; Object.seal(x) === x"));
+            Assert.AreEqual(false, Evaluate("delete x[0]"));
+            Assert.AreEqual(2, Evaluate("x[0] = 2; x[0]"));
+            Assert.AreEqual(Undefined.Value, Evaluate("x[1] = 6; x[1]"));
+            Assert.AreEqual(false, Evaluate("Object.getOwnPropertyDescriptor(x, '0').configurable"));
+            Assert.AreEqual(true, Evaluate("Object.getOwnPropertyDescriptor(x, '0').writable"));
+
+            // Array length
+            Assert.AreEqual(true, Evaluate("var x = [56]; Object.seal(x) === x"));
+            Assert.AreEqual(false, Evaluate("delete x.length"));
+            Assert.AreEqual(2, Evaluate("x.length = 2; x.length"));
+            Assert.AreEqual(false, Evaluate("Object.getOwnPropertyDescriptor(x, 'length').configurable"));
+            Assert.AreEqual(true, Evaluate("Object.getOwnPropertyDescriptor(x, 'length').writable"));
+
+            // Array
+            Assert.AreEqual(true, Evaluate("var x = [56]; Object.freeze(x) === x"));
+            Assert.AreEqual(false, Evaluate("delete x[0]"));
+            Assert.AreEqual(56, Evaluate("x[0] = 2; x[0]"));
+            Assert.AreEqual(Undefined.Value, Evaluate("x[1] = 6; x[1]"));
+            Assert.AreEqual(false, Evaluate("Object.getOwnPropertyDescriptor(x, '0').configurable"));
+            Assert.AreEqual(false, Evaluate("Object.getOwnPropertyDescriptor(x, '0').writable"));
+
+            // Array length
+            Assert.AreEqual(true, Evaluate("var x = [56]; Object.freeze(x) === x"));
+            Assert.AreEqual(false, Evaluate("delete x.length"));
+            Assert.AreEqual(1, Evaluate("x.length = 2; x.length"));
+            Assert.AreEqual(false, Evaluate("Object.getOwnPropertyDescriptor(x, 'length').configurable"));
+            Assert.AreEqual(false, Evaluate("Object.getOwnPropertyDescriptor(x, 'length').writable"));
+
+            // Array
+            Assert.AreEqual(true, Evaluate("var x = [56]; Object.preventExtensions(x) === x"));
+            Assert.AreEqual(2, Evaluate("x[0] = 2; x[0]"));
+            Assert.AreEqual(true, Evaluate("delete x[0]"));
+            Assert.AreEqual(Undefined.Value, Evaluate("x[1] = 6; x[1]"));
+            Assert.AreEqual(true, Evaluate("Object.getOwnPropertyDescriptor(x, '0').configurable"));
+            Assert.AreEqual(true, Evaluate("Object.getOwnPropertyDescriptor(x, '0').writable"));
+        }
+
+
+
+        [TestMethod]
+        public void concat()
+        {
+            Assert.AreEqual("1,2", Evaluate("[1, 2].concat().toString()"));
+            Assert.AreEqual("1,2,3", Evaluate("[1, 2].concat(3).toString()"));
+            Assert.AreEqual("1,2,3,4", Evaluate("[1, 2].concat([3, 4]).toString()"));
+            Assert.AreEqual("1,2,,,6", Evaluate("[1, 2].concat(undefined, null, 6).toString()"));
+
+            // concat should return a new array.
+            Evaluate("var x = [1, 2];");
+            Evaluate("var y = x.concat();");
+            Evaluate("y[0] = 3;");
+            Assert.AreEqual(1, Evaluate("x[0]"));
+            Assert.AreEqual(3, Evaluate("y[0]"));
+
+            // Try concat with a sparse array.
+            Evaluate("var x = [1, 2]; x = x.concat(new Array(2000))");
+            Assert.AreEqual(2002, Evaluate("x.length"));
+
+            var x = (ArrayInstance)Evaluate(
+                @"var x = [];
+                  x[1] = 5;
+                  x[22] = 13
+                  var y = [];
+                  y[0] = 22;
+                  y[25] = 34
+                  y[66] = 12;
+                  x.concat(y)");
+            Assert.AreEqual(Undefined.Value, x[0]);
+            Assert.AreEqual(5, x[1]);
+            Assert.AreEqual(Undefined.Value, x[2]);
+            Assert.AreEqual(Undefined.Value, x[21]);
+            Assert.AreEqual(13, x[22]);
+            Assert.AreEqual(22, x[23]);
+            Assert.AreEqual(Undefined.Value, x[24]);
+            Assert.AreEqual(Undefined.Value, x[47]);
+            Assert.AreEqual(34, x[48]);
+            Assert.AreEqual(Undefined.Value, x[49]);
+            Assert.AreEqual(Undefined.Value, x[88]);
+            Assert.AreEqual(12, x[89]);
+            Assert.AreEqual(null, x[90]);
+
+            // concat is generic.
+            Evaluate("var x = new Number(5);");
+            Evaluate("x.concat = Array.prototype.concat");
+            Assert.AreEqual("5,6", Evaluate("x.concat(6).toString()"));
+
+            // concat() can retrieve array items from the prototype.
+            Evaluate("Array.prototype[1] = 1");
+            try
+            {
+                Assert.AreEqual(false, Evaluate("x = [0]; x.length = 2; x.hasOwnProperty(1)"));
+                Assert.AreEqual("0,1", Evaluate("x = [0]; x.length = 2; x.concat().toString()"));
+                Assert.AreEqual(false, Evaluate("x = [0]; x.length = 2; x.concat(); x.hasOwnProperty(1)"));
+                Assert.AreEqual(true, Evaluate("x = [0]; x.length = 2; x = x.concat(); x.hasOwnProperty(1)"));
+                Assert.AreEqual(1, Evaluate("x = new Array(2000); x = x.concat(); x[1]"));
+                Assert.AreEqual(true, Evaluate("x = new Array(2000); x = x.concat(); x.hasOwnProperty(1)"));
+            }
+            finally
+            {
+                Evaluate("delete Array.prototype[1]");
+            }
+
+            // length
+            Assert.AreEqual(1, Evaluate("Array.prototype.concat.length"));
+        }
+
+        [TestMethod]
+        public void join()
+        {
+            Assert.AreEqual("", Evaluate("[].join()"));
+            Assert.AreEqual("1", Evaluate("[1].join()"));
+            Assert.AreEqual("1,2", Evaluate("[1, 2].join()"));
+            Assert.AreEqual("1,,2", Evaluate("[1, null, 2].join()"));
+            Assert.AreEqual("1,,2", Evaluate("[1, undefined, 2].join()"));
+            Assert.AreEqual("test", Evaluate("['test'].join()"));
+            Assert.AreEqual(",,,,", Evaluate("new Array(5).join()"));
+            Assert.AreEqual("1.2", Evaluate("[1,2].join('.')"));
+            Assert.AreEqual("1,2", Evaluate("[1, 2].join(undefined)"));
+
+            // join is generic.
+            Evaluate("var x = { '0': 5, '1': 6, length: 2};");
+            Evaluate("x.join = Array.prototype.join;");
+            Assert.AreEqual("5,6", Evaluate("x.join()"));
+
+            // length
+            Assert.AreEqual(1, Evaluate("Array.prototype.join.length"));
+        }
+
+        [TestMethod]
+        public void pop()
+        {
+            Assert.AreEqual("undefined", Evaluate("typeof([].pop())"));
+
+            Evaluate("var x = [1, 2]");
+            Assert.AreEqual(2, Evaluate("x.pop()"));
+            Assert.AreEqual(1, Evaluate("x[0]"));
+            Assert.AreEqual("undefined", Evaluate("typeof(x[1])"));
+            Assert.AreEqual(1, Evaluate("x.length"));
+
+            // pop is generic.
+            Evaluate("var x = { '0': 5, '1': 6, length: 2};");
+            Evaluate("x.pop = Array.prototype.pop;");
+            Assert.AreEqual(6, Evaluate("x.pop()"));
+            Assert.AreEqual(1, Evaluate("x.length"));
+            Assert.AreEqual("undefined", Evaluate("typeof(x[1])"));
+
+            // pop() can retrieve array items from the prototype.
+            Evaluate("Array.prototype[1] = 1");
+            try
+            {
+                Assert.AreEqual(1, Evaluate("x = [0]; x.length = 2; x.pop();"));
+            }
+            finally
+            {
+                Evaluate("delete Array.prototype[1]");
+            }
+
+            // length
+            Assert.AreEqual(0, Evaluate("Array.prototype.pop.length"));
+        }
+
+        [TestMethod]
+        public void push()
+        {
+            Evaluate("var array = [1, 2]");
+
+            Assert.AreEqual(3, Evaluate("array.push(3)"));
+            Assert.AreEqual(1, Evaluate("array[0]"));
+            Assert.AreEqual(2, Evaluate("array[1]"));
+            Assert.AreEqual(3, Evaluate("array[2]"));
+            Assert.AreEqual(3, Evaluate("array.length"));
+
+            Assert.AreEqual(5, Evaluate("array.push(4, 5)"));
+            Assert.AreEqual(1, Evaluate("array[0]"));
+            Assert.AreEqual(2, Evaluate("array[1]"));
+            Assert.AreEqual(3, Evaluate("array[2]"));
+            Assert.AreEqual(4, Evaluate("array[3]"));
+            Assert.AreEqual(5, Evaluate("array[4]"));
+            Assert.AreEqual(5, Evaluate("array.length"));
+
+            // push is generic.
+            Evaluate("var x = { '0': 5, '1': 6, length: 2};");
+            Evaluate("x.push = Array.prototype.push;");
+            Assert.AreEqual(3, Evaluate("x.push(7)"));
+            Assert.AreEqual(7, Evaluate("x[2]"));
+            Assert.AreEqual(3, Evaluate("x.length"));
+
+            // push with very large arrays.
+            Assert.AreEqual(1, Evaluate("x = []; x.length = 4294967295; try { x.push(1); } catch (e) { } x[4294967295]"));
+            Assert.AreEqual(1, Evaluate("x = []; x.length = 4294967294; try { x.push(1, 2, 3); } catch (e) { } x[4294967294]"));
+            Assert.AreEqual(2, Evaluate("x = []; x.length = 4294967294; try { x.push(1, 2, 3); } catch (e) { } x[4294967295]"));
+            Assert.AreEqual(3, Evaluate("x = []; x.length = 4294967294; try { x.push(1, 2, 3); } catch (e) { } x[4294967296]"));
+            Assert.AreEqual(4294967295.0, Evaluate("x = []; x.length = 4294967294; try { x.push(1, 2, 3); } catch (e) { } x.length"));
+
+            // length
+            Assert.AreEqual(1, Evaluate("Array.prototype.push.length"));
+        }
+
+        [TestMethod]
+        public void reverse()
+        {
+            Evaluate("var x = [].reverse()");
+            Assert.AreEqual("undefined", Evaluate("typeof(x[0])"));
+            Assert.AreEqual(0, Evaluate("x.length"));
+
+            Evaluate("var x = [1].reverse()");
+            Assert.AreEqual(1, Evaluate("x[0]"));
+            Assert.AreEqual("undefined", Evaluate("typeof(x[1])"));
+            Assert.AreEqual(1, Evaluate("x.length"));
+
+            Evaluate("var x = [1, 2].reverse()");
+            Assert.AreEqual(2, Evaluate("x[0]"));
+            Assert.AreEqual(1, Evaluate("x[1]"));
+            Assert.AreEqual("undefined", Evaluate("typeof(x[2])"));
+            Assert.AreEqual(2, Evaluate("x.length"));
+
+            Evaluate("var x = [1, 2, undefined].reverse()");
+            Assert.AreEqual("undefined", Evaluate("typeof(x[0])"));
+            Assert.AreEqual(2, Evaluate("x[1]"));
+            Assert.AreEqual(1, Evaluate("x[2]"));
+            Assert.AreEqual("undefined", Evaluate("typeof(x[3])"));
+            Assert.AreEqual(3, Evaluate("x.length"));
+            Assert.AreEqual(true, Evaluate("x.hasOwnProperty('0')"));
+
+            Evaluate("var x = [1, 2, 3]");
+            Evaluate("delete x[2]");
+            Assert.AreEqual(true, Evaluate("x.reverse() === x"));
+            Assert.AreEqual("undefined", Evaluate("typeof(x[0])"));
+            Assert.AreEqual(2, Evaluate("x[1]"));
+            Assert.AreEqual(1, Evaluate("x[2]"));
+            Assert.AreEqual("undefined", Evaluate("typeof(x[3])"));
+            Assert.AreEqual(3, Evaluate("x.length"));
+            Assert.AreEqual(false, Evaluate("x.hasOwnProperty('0')"));
+
+            // reverse is generic.
+            Evaluate("var x = { '0': 5, '1': 6, length: 2};");
+            Evaluate("x.reverse = Array.prototype.reverse;");
+            Assert.AreEqual(true, Evaluate("x.reverse() === x"));
+            Assert.AreEqual(6, Evaluate("x[0]"));
+            Assert.AreEqual(5, Evaluate("x[1]"));
+            Assert.AreEqual(2, Evaluate("x.length"));
+
+            // reverse is generic.
+            Evaluate("var obj = { }"); // 0: true, 2: Infinity, 4: undefined, 5: undefined, 8: 'NaN', 9: '-1' };");
+            Evaluate("obj.length = 10;");
+            Evaluate("obj.reverse = Array.prototype.reverse;");
+            Evaluate("obj[0] = true;");
+            Evaluate("obj[2] = Infinity;");
+            Evaluate("obj[4] = undefined;");
+            Evaluate("obj[5] = undefined;");
+            Evaluate("obj[8] = 'NaN';");
+            Evaluate("obj[9] = '-1';");
+            Assert.AreEqual(true, Evaluate("obj.reverse() === obj"));
+            Assert.AreEqual("-1",                       Evaluate("obj[0]"));
+            Assert.AreEqual("NaN",                      Evaluate("obj[1]"));
+            Assert.AreEqual(Undefined.Value,            Evaluate("obj[2]"));
+            Assert.AreEqual(Undefined.Value,            Evaluate("obj[3]"));
+            Assert.AreEqual(Undefined.Value,            Evaluate("obj[4]"));
+            Assert.AreEqual(Undefined.Value,            Evaluate("obj[5]"));
+            Assert.AreEqual(Undefined.Value,            Evaluate("obj[6]"));
+            Assert.AreEqual(double.PositiveInfinity,    Evaluate("obj[7]"));
+            Assert.AreEqual(Undefined.Value,            Evaluate("obj[8]"));
+            Assert.AreEqual(true,                       Evaluate("obj[9]"));
+
+            // length
+            Assert.AreEqual(0, Evaluate("Array.prototype.reverse.length"));
+        }
+
+        [TestMethod]
+        public void shift()
+        {
+            Evaluate("var x = []");
+            Assert.AreEqual("undefined", Evaluate("typeof(x.shift())"));
+            Assert.AreEqual("undefined", Evaluate("typeof(x[0])"));
+            Assert.AreEqual(0, Evaluate("x.length"));
+
+            Evaluate("var x = [1]");
+            Assert.AreEqual(1, Evaluate("x.shift()"));
+            Assert.AreEqual("undefined", Evaluate("typeof(x[0])"));
+            Assert.AreEqual(0, Evaluate("x.length"));
+
+            Evaluate("var x = [1, 2]");
+            Assert.AreEqual(1, Evaluate("x.shift()"));
+            Assert.AreEqual(2, Evaluate("x[0]"));
+            Assert.AreEqual("undefined", Evaluate("typeof(x[1])"));
+            Assert.AreEqual(1, Evaluate("x.length"));
+
+            Evaluate("var x = [1, 2, undefined]");
+            Assert.AreEqual(1, Evaluate("x.shift()"));
+            Assert.AreEqual(2, Evaluate("x[0]"));
+            Assert.AreEqual("undefined", Evaluate("typeof(x[1])"));
+            Assert.AreEqual(2, Evaluate("x.length"));
+            Assert.AreEqual(true, Evaluate("x.hasOwnProperty('1')"));
+
+            Evaluate("var x = [1, 2, 3]");
+            Evaluate("delete x[2]");
+            Assert.AreEqual(1, Evaluate("x.shift()"));
+            Assert.AreEqual(2, Evaluate("x[0]"));
+            Assert.AreEqual("undefined", Evaluate("typeof(x[1])"));
+            Assert.AreEqual("undefined", Evaluate("typeof(x[2])"));
+            Assert.AreEqual(2, Evaluate("x.length"));
+            Assert.AreEqual(false, Evaluate("x.hasOwnProperty('1')"));
+
+            // shift is generic.
+            Evaluate("var x = { '0': 5, '1': 6, length: 2};");
+            Evaluate("x.shift = Array.prototype.shift;");
+            Assert.AreEqual(5, Evaluate("x.shift()"));
+            Assert.AreEqual(6, Evaluate("x[0]"));
+            Assert.AreEqual("undefined", Evaluate("typeof(x[1])"));
+            Assert.AreEqual(1, Evaluate("x.length"));
+
+            // length
+            Assert.AreEqual(0, Evaluate("Array.prototype.shift.length"));
+        }
+
+        [TestMethod]
+        public void slice()
+        {
+            Evaluate("var y = [1, 2, 3, 4].slice(0, 2)");
+            Assert.AreEqual(1, Evaluate("y[0]"));
+            Assert.AreEqual(2, Evaluate("y[1]"));
+            Assert.AreEqual(2, Evaluate("y.length"));
+
+            Evaluate("var y = [1, 2, 3, 4].slice(1)");
+            Assert.AreEqual(2, Evaluate("y[0]"));
+            Assert.AreEqual(3, Evaluate("y[1]"));
+            Assert.AreEqual(4, Evaluate("y[2]"));
+            Assert.AreEqual(3, Evaluate("y.length"));
+
+            Evaluate("var y = [1, 2, 3, 4].slice(-2, 10)");
+            Assert.AreEqual(3, Evaluate("y[0]"));
+            Assert.AreEqual(4, Evaluate("y[1]"));
+            Assert.AreEqual(2, Evaluate("y.length"));
+
+            Evaluate("var y = [1, 2, 3, 4].slice(0, -2)");
+            Assert.AreEqual(1, Evaluate("y[0]"));
+            Assert.AreEqual(2, Evaluate("y[1]"));
+            Assert.AreEqual(2, Evaluate("y.length"));
+
+            // Should return a copy of the array.
+            Evaluate("var x = [1, 2, 3, 4]; var y = x.slice(2, 3)");
+            Evaluate("y[0] = 5");
+            Assert.AreEqual(1, Evaluate("x[0]"));
+            Assert.AreEqual(2, Evaluate("x[1]"));
+            Assert.AreEqual(3, Evaluate("x[2]"));
+            Assert.AreEqual(4, Evaluate("x[3]"));
+            Assert.AreEqual(4, Evaluate("x.length"));
+
+            // Check behavior with undefined.
+            Evaluate("var y = [1, 2, undefined].slice(2, 3)");
+            Assert.AreEqual("undefined", Evaluate("typeof(y[0])"));
+            Assert.AreEqual(1, Evaluate("y.length"));
+            Assert.AreEqual(true, Evaluate("y.hasOwnProperty('0')"));
+
+            Evaluate("var x = [1, 2, 3]");
+            Evaluate("delete x[2]");
+            Evaluate("var y = x.slice(2, 3)");
+            Assert.AreEqual("undefined", Evaluate("typeof(y[0])"));
+            Assert.AreEqual(1, Evaluate("y.length"));
+            Assert.AreEqual(false, Evaluate("y.hasOwnProperty('0')"));
+
+            // slice is generic.
+            Evaluate("var x = { '0': 5, '1': 6, length: 2};");
+            Evaluate("x.slice = Array.prototype.slice;");
+            Evaluate("var y = x.slice(1)");
+            Assert.AreEqual(6, Evaluate("y[0]"));
+            Assert.AreEqual("undefined", Evaluate("typeof(y[1])"));
+            Assert.AreEqual(1, Evaluate("y.length"));
+
+            // length
+            Assert.AreEqual(2, Evaluate("Array.prototype.slice.length"));
+        }
+
+        private string[] words = new string[] {
+            "erostratus", "patisserie", "persimmon", "Miasmatic", "Unyoke", "Sparer", "tempter",
+            "vapor", "bath", "Inembryonate", "podesta", "yen-shee", "consulate", "general", "motor",
+            "cycle", "de21", "Drilling", "brake", "light", "presoak", "zither", "explainable", "dodoes",
+            "unappetizing", "durance", "struthious", "Prolepsis", "platyrrhine", "Knight-errantries",
+            "tar", "magician", "43ok", "troublesome", "tensile", "Pteridophyta", "danish", "pastry",
+            "Whooping", "swan", "Nobodies", "eye", "muscle", "te87", "Cruentous", "neginoth",
+            "Sniffle", "unnail", "domesticate", "Herd", "Beguinage", "bender", "transpacific", "Nardine",
+            "Unilocular", "sheraton", "great", "St", "John", "wort", "gilt-edged", "gammer", "Staten",
+            "Island", "cense", "mistress", "stand", "by", "inveigh", "against", "coagulation", "Laffer",
+            "curve", "hop", "skip", "jump", "permission", "hero", "worship", "footbridge", "battle-scarred",
+            "okra", "plant", "ne0", "Spagyric", "ornamented", "selfless", "allomorphic", "poinsettia"
+        };
+
+        [TestMethod]
+        public void sort()
+        {
+            // Build up a large array.
+            var script = new StringBuilder("var array = [");
+            foreach (string word in words)
+                script.AppendFormat("'{0}',", word);
+            script.Length = script.Length - 1;
+            script.Append("]");
+            Evaluate(script.ToString());
+
+            // Sort it and check it matches the result of the .NET sort.
+            Assert.AreEqual(true, Evaluate("array.sort() === array"));
+            Array.Sort(words, (a, b) => string.CompareOrdinal(a, b));
+            var array = Evaluate("array");
+            for (int i = 0; i < words.Length; i++)
+                Assert.AreEqual(words[i], Evaluate(string.Format("array[{0}]", i)));
+
+            // Even numbers are sorted using ASCII sort.
+            Evaluate("var array = [1, 21, 4, 11].sort()");
+            Assert.AreEqual(1, Evaluate("array[0]"));
+            Assert.AreEqual(11, Evaluate("array[1]"));
+            Assert.AreEqual(21, Evaluate("array[2]"));
+            Assert.AreEqual(4, Evaluate("array[3]"));
+
+            // Unless you use a custom comparer function.
+            Evaluate("var array = [1, 21, 4, 11, 5, 3].sort(function(a,b) { return a-b; })");
+            Assert.AreEqual(1, Evaluate("array[0]"));
+            Assert.AreEqual(3, Evaluate("array[1]"));
+            Assert.AreEqual(4, Evaluate("array[2]"));
+            Assert.AreEqual(5, Evaluate("array[3]"));
+            Assert.AreEqual(11, Evaluate("array[4]"));
+            Assert.AreEqual(21, Evaluate("array[5]"));
+
+            // The comparison function doesn't have to return integers.
+            Assert.AreEqual("0.1,0.2,0.4,0.5,0.6,0.7", Evaluate("[0.7, 0.1, 0.5, 0.4, 0.6, 0.2].sort(function(a,b) { return a-b; }).toString()"));
+
+            // Try sorting some small arrays.
+            Evaluate("var array = ['a', 'c', 'b'].sort()");
+            Assert.AreEqual("a", Evaluate("array[0]"));
+            Assert.AreEqual("b", Evaluate("array[1]"));
+            Assert.AreEqual("c", Evaluate("array[2]"));
+            Assert.AreEqual(3, Evaluate("array.length"));
+            Evaluate("var array = ['a', 'b'].sort()");
+            Assert.AreEqual("a", Evaluate("array[0]"));
+            Assert.AreEqual("b", Evaluate("array[1]"));
+            Assert.AreEqual(2, Evaluate("array.length"));
+            Evaluate("var array = ['b', 'a'].sort()");
+            Assert.AreEqual("a", Evaluate("array[0]"));
+            Assert.AreEqual("b", Evaluate("array[1]"));
+            Assert.AreEqual(2, Evaluate("array.length"));
+            Evaluate("var array = ['a'].sort()");
+            Assert.AreEqual("a", Evaluate("array[0]"));
+            Assert.AreEqual(1, Evaluate("array.length"));
+            Evaluate("var array = [].sort()");
+            Assert.AreEqual(0, Evaluate("array.length"));
+
+            // Ensure an inconsistant sort routine doesn't cause an infinite loop.
+            Assert.AreEqual(0, Evaluate("array.length"));
+            Evaluate(@"
+                var badCompareFunction = function(x,y) {
+                  if (x === undefined) return -1; 
+                  if (y === undefined) return 1;
+                  return 0;
+                }");
+            Evaluate(@"var x = new Array(2); x[1] = 1; x.sort(badCompareFunction);");
+            Evaluate(@"var x = new Array(2); x[0] = 1; x.sort(badCompareFunction);");
+
+            // The comparer function is not called for elements that are undefined.
+            Evaluate(@"
+                var myComparefn = function(x,y) {
+                  if (x === undefined) return -1; 
+                  if (y === undefined) return 1;
+                  return 0;
+                }
+                var x = new Array(2);
+                x[1] = 1; 
+                x.sort(myComparefn);");
+            Assert.AreEqual(2, Evaluate(@"x.length"));
+            Assert.AreEqual(1, Evaluate(@"x[0]"));
+            Assert.AreEqual(Undefined.Value, Evaluate(@"x[1]"));
+            Evaluate(@"
+                var myComparefn = function(x,y) {
+                  if (x === undefined) return -1; 
+                  if (y === undefined) return 1;
+                  return 0;
+                }
+                var x = [undefined, 1];
+                x.sort(myComparefn);");
+            Assert.AreEqual(2, Evaluate(@"x.length"));
+            Assert.AreEqual(1, Evaluate(@"x[0]"));
+            Assert.AreEqual(Undefined.Value, Evaluate(@"x[1]"));
+
+            // Passing in undefined as the sort function is okay.
+            Assert.AreEqual("1,2", Evaluate(@"[2,1].sort(undefined).toString()"));
+
+            // But passing in anything else is not.
+            Assert.AreEqual("TypeError", EvaluateExceptionType(@"[2,1].sort(true)"));
+
+            // length
+            Assert.AreEqual(1, Evaluate("Array.prototype.sort.length"));
+
+            // "this" should be the global object in non-strict mode.
+            Assert.AreEqual(true, Evaluate(@"
+                var global = this;
+                var success = false;
+                [2,3].sort(function (x, y) {
+                    success = this === global;
+                });
+                success"));
+
+            // "this" should be undefined in strict mode.
+            Assert.AreEqual(true, Evaluate(@"
+                'use strict';
+                var success = false;
+                [2,3].sort(function (x, y) {
+                    success = this === undefined;
+                });
+                success"));
+
+            // sort() should be stable.
+            Assert.AreEqual(
+                @"[{""name"":""Mangy"",""rating"":14}," +
+                @"{""name"":""Milly"",""rating"":14}," +
+                @"{""name"":""Patches"",""rating"":14}," +
+                @"{""name"":""Devlin"",""rating"":13}," +
+                @"{""name"":""Eagle"",""rating"":13}," +
+                @"{""name"":""Jenny"",""rating"":13}," +
+                @"{""name"":""Kona"",""rating"":13}," +
+                @"{""name"":""Leila"",""rating"":13}," +
+                @"{""name"":""Oliver"",""rating"":13}," +
+                @"{""name"":""Bobby"",""rating"":12}," +
+                @"{""name"":""Choco"",""rating"":12}," +
+                @"{""name"":""Koin"",""rating"":12}," +
+                @"{""name"":""Molly"",""rating"":12}," +
+                @"{""name"":""Nova"",""rating"":12}," +
+                @"{""name"":""Spot"",""rating"":12}]",
+                Evaluate(@"JSON.stringify([
+		        { name: 'Bobby',   rating: 12 },
+		        { name: 'Devlin',  rating: 13 },
+		        { name: 'Eagle',   rating: 13 },
+                { name: 'Choco',   rating: 12 },
+                { name: 'Mangy',   rating: 14 },
+		        { name: 'Jenny',   rating: 13 },
+		        { name: 'Koin',    rating: 12 },
+		        { name: 'Kona',    rating: 13 },
+		        { name: 'Leila',   rating: 13 },
+		        { name: 'Milly',   rating: 14 },
+		        { name: 'Molly',   rating: 12 },
+		        { name: 'Nova',    rating: 12 },
+		        { name: 'Oliver',  rating: 13 },
+		        { name: 'Patches', rating: 14 },
+                { name: 'Spot',    rating: 12 },
+	        ].sort(function (a, b) { return b.rating - a.rating; }));"));
+        }
+
+        [TestMethod]
+        public void splice()
+        {
+            Evaluate("var array = [1, 21, 4, 11]");
+            Evaluate("var deletedItems = array.splice(2, 3, 'a', 'b', 'c')");
+            Assert.AreEqual(5, Evaluate("array.length"));
+            Assert.AreEqual(1, Evaluate("array[0]"));
+            Assert.AreEqual(21, Evaluate("array[1]"));
+            Assert.AreEqual("a", Evaluate("array[2]"));
+            Assert.AreEqual("b", Evaluate("array[3]"));
+            Assert.AreEqual("c", Evaluate("array[4]"));
+            Assert.AreEqual(Undefined.Value, Evaluate("array[5]"));
+            Assert.AreEqual(2, Evaluate("deletedItems.length"));
+            Assert.AreEqual(4, Evaluate("deletedItems[0]"));
+            Assert.AreEqual(11, Evaluate("deletedItems[1]"));
+
+            Evaluate("var array = [1, 21, 4, 11]");
+            Evaluate("var deletedItems = array.splice(2, 1)");
+            Assert.AreEqual(3, Evaluate("array.length"));
+            Assert.AreEqual(1, Evaluate("array[0]"));
+            Assert.AreEqual(21, Evaluate("array[1]"));
+            Assert.AreEqual(11, Evaluate("array[2]"));
+            Assert.AreEqual(Undefined.Value, Evaluate("array[3]"));
+
+            // Start index can be negative.
+            Evaluate("var array = [1, 21, 4, 11]");
+            Evaluate("var deletedItems = array.splice(-2, 1)");
+            Assert.AreEqual(3, Evaluate("array.length"));
+            Assert.AreEqual(1, Evaluate("array[0]"));
+            Assert.AreEqual(21, Evaluate("array[1]"));
+            Assert.AreEqual(11, Evaluate("array[2]"));
+            Assert.AreEqual(Undefined.Value, Evaluate("array[3]"));
+
+            // Start index can be negative.
+            Evaluate("var array = [1, 21, 4, 11]");
+            Evaluate("var deletedItems = array.splice(-10, 6)");
+            Assert.AreEqual(0, Evaluate("array.length"));
+            Assert.AreEqual(Undefined.Value, Evaluate("array[0]"));
+            Assert.AreEqual(4, Evaluate("deletedItems.length"));
+            Assert.AreEqual("1,21,4,11", Evaluate("deletedItems.toString()"));
+
+            // Start index can be negative.
+            Evaluate("var array = [0, 1]");
+            Evaluate("var deletedItems = array.splice(-1, -1, 2, 3)");
+            Assert.AreEqual(4, Evaluate("array.length"));
+            Assert.AreEqual(0, Evaluate("array[0]"));
+            Assert.AreEqual(2, Evaluate("array[1]"));
+            Assert.AreEqual(3, Evaluate("array[2]"));
+            Assert.AreEqual(1, Evaluate("array[3]"));
+            Assert.AreEqual(Undefined.Value, Evaluate("array[4]"));
+            Assert.AreEqual(0, Evaluate("deletedItems.length"));
+
+            // Single parameter means delete 'till the end.
+            Evaluate("var array = [1, 21, 4, 11]");
+            Evaluate("var deletedItems = array.splice(2)");
+            Assert.AreEqual(2, Evaluate("array.length"));
+            Assert.AreEqual(1, Evaluate("array[0]"));
+            Assert.AreEqual(21, Evaluate("array[1]"));
+            Assert.AreEqual(2, Evaluate("deletedItems.length"));
+            Assert.AreEqual(4, Evaluate("deletedItems[0]"));
+            Assert.AreEqual(11, Evaluate("deletedItems[1]"));
+
+            // Single parameter means delete 'till the end.
+            Evaluate("var array = [1, 21, 4, 11]");
+            Evaluate("var deletedItems = array.splice(2)");
+            Assert.AreEqual(2, Evaluate("array.length"));
+            Assert.AreEqual(1, Evaluate("array[0]"));
+            Assert.AreEqual(21, Evaluate("array[1]"));
+            Assert.AreEqual(2, Evaluate("deletedItems.length"));
+            Assert.AreEqual(4, Evaluate("deletedItems[0]"));
+            Assert.AreEqual(11, Evaluate("deletedItems[1]"));
+
+            // No parameters returns an empty array.
+            Evaluate("var array = [1, 21, 4, 11]");
+            Evaluate("var deletedItems = array.splice()");
+            Assert.AreEqual(4, Evaluate("array.length"));
+            Assert.AreEqual(0, Evaluate("deletedItems.length"));
+
+            // splice is generic.
+            Evaluate("var obj = {0: 0, 1: 1, 2: 2, 3: 3}");
+            Evaluate("obj.length = 4;");
+            Evaluate("obj.splice = Array.prototype.splice;");
+            Evaluate("var deletedItems = obj.splice(0, 3, 4, 5);");
+            Assert.AreEqual(3, Evaluate("obj.length"));
+            Assert.AreEqual(4, Evaluate("obj[0]"));
+            Assert.AreEqual(5, Evaluate("obj[1]"));
+            Assert.AreEqual(3, Evaluate("obj[2]"));
+            Assert.AreEqual(Undefined.Value, Evaluate("obj[3]"));
+            Assert.AreEqual(3, Evaluate("deletedItems.length"));
+            Assert.AreEqual(0, Evaluate("deletedItems[0]"));
+            Assert.AreEqual(1, Evaluate("deletedItems[1]"));
+            Assert.AreEqual(2, Evaluate("deletedItems[2]"));
+
+            // length
+            Assert.AreEqual(2, Evaluate("Array.prototype.splice.length"));
+        }
+
+        [TestMethod]
+        public void unshift()
+        {
+            // Basic tests.
+            Evaluate("var array = [1, 3, 9]");
+            Assert.AreEqual(4, Evaluate("array.unshift(10)"));
+            Assert.AreEqual(4, Evaluate("array.length"));
+            Assert.AreEqual("10,1,3,9", Evaluate("array.toString()"));
+
+            Evaluate("var array = [1, 3, 9]");
+            Assert.AreEqual(5, Evaluate("array.unshift(10, 12)"));
+            Assert.AreEqual(5, Evaluate("array.length"));
+            Assert.AreEqual("10,12,1,3,9", Evaluate("array.toString()"));
+
+            Evaluate("var array = [1, 3, 9]");
+            Assert.AreEqual(3, Evaluate("array.unshift()"));
+            Assert.AreEqual(3, Evaluate("array.length"));
+            Assert.AreEqual("1,3,9", Evaluate("array.toString()"));
+
+            Evaluate("var array = [1, 3, 9]");
+            Assert.AreEqual(4, Evaluate("array.unshift(undefined)"));
+            Assert.AreEqual(4, Evaluate("array.length"));
+            Assert.AreEqual(",1,3,9", Evaluate("array.toString()"));
+            Assert.AreEqual(Undefined.Value, Evaluate("array[0]"));
+            Assert.AreEqual(true, Evaluate("array.hasOwnProperty(0)"));
+
+            // Check that undefined elements are still undefined after unshift().
+            Evaluate("var array = [1, , 9]; array.length = 10");
+            Assert.AreEqual(false, Evaluate("array.hasOwnProperty(1)"));
+            Assert.AreEqual(11, Evaluate("array.unshift(3)"));
+            Assert.AreEqual(11, Evaluate("array.length"));
+            Assert.AreEqual("3,1,,9,,,,,,,", Evaluate("array.toString()"));
+            Assert.AreEqual(false, Evaluate("array.hasOwnProperty(2)"));
+
+            // Check that elements from the prototype are copied into the array
+            // (holes are created using Array.prototype.length).
+            Evaluate("var array = [1]; array.length = 3");
+            Evaluate("Array.prototype[0] = 'one'");
+            Evaluate("Array.prototype[2] = 'three'");
+            try
+            {
+                Assert.AreEqual(3, Evaluate("array.unshift()"));
+                Assert.AreEqual(3, Evaluate("array.length"));
+                Assert.AreEqual("1,,three", Evaluate("array.toString()"));
+                Assert.AreEqual(true, Evaluate("array.hasOwnProperty(0)"));
+                Assert.AreEqual(false, Evaluate("array.hasOwnProperty(1)"));
+                Assert.AreEqual(true, Evaluate("array.hasOwnProperty(2)"));
+            }
+            finally
+            {
+                Evaluate("delete Array.prototype[0]");
+                Evaluate("delete Array.prototype[2]");
+            }
+
+            // Check that elements from the prototype are copied into the array.
+            // (holes are created using [] syntax).
+            Evaluate("var array = [1,,,];");
+            Evaluate("Array.prototype[0] = 'one'");
+            Evaluate("Array.prototype[2] = 'three'");
+            try
+            {
+                Assert.AreEqual(3, Evaluate("array.unshift()"));
+                Assert.AreEqual(3, Evaluate("array.length"));
+                Assert.AreEqual("1,,three", Evaluate("array.toString()"));
+                Assert.AreEqual(true, Evaluate("array.hasOwnProperty(0)"));
+                Assert.AreEqual(false, Evaluate("array.hasOwnProperty(1)"));
+                Assert.AreEqual(true, Evaluate("array.hasOwnProperty(2)"));
+            }
+            finally
+            {
+                Evaluate("delete Array.prototype[0]");
+                Evaluate("delete Array.prototype[2]");
+            }
+
+            // Check that elements from the prototype are copied into the array.
+            // (holes are created using delete).
+            Evaluate("var array = [1,2,3]; delete array[1]; delete array[2]");
+            Evaluate("Array.prototype[0] = 'one'");
+            Evaluate("Array.prototype[2] = 'three'");
+            try
+            {
+                Assert.AreEqual(3, Evaluate("array.unshift()"));
+                Assert.AreEqual(3, Evaluate("array.length"));
+                Assert.AreEqual("1,,three", Evaluate("array.toString()"));
+                Assert.AreEqual(true, Evaluate("array.hasOwnProperty(0)"));
+                Assert.AreEqual(false, Evaluate("array.hasOwnProperty(1)"));
+                Assert.AreEqual(true, Evaluate("array.hasOwnProperty(2)"));
+            }
+            finally
+            {
+                Evaluate("delete Array.prototype[0]");
+                Evaluate("delete Array.prototype[2]");
+            }
+
+            // Check boundary conditions.
+            Assert.AreEqual(4294967295.0, Evaluate("new Array(4294967293).unshift(1, 2)"));
+            Assert.AreEqual("RangeError", EvaluateExceptionType("new Array(4294967293).unshift(1, 2, 3)"));
+
+            // length
+            Assert.AreEqual(1, Evaluate("Array.prototype.unshift.length"));
+        }
+
+        [TestMethod]
+        public void indexOf()
+        {
+            // indexOf(searchElement)
+            Assert.AreEqual(2, Evaluate("[3, 2, 1].indexOf(1)"));
+            Assert.AreEqual(1, Evaluate("[3, 2, 1].indexOf(2)"));
+            Assert.AreEqual(0, Evaluate("[3, 2, 1].indexOf(3)"));
+            Assert.AreEqual(-1, Evaluate("[3, 2, 1].indexOf(4)"));
+            Assert.AreEqual(-1, Evaluate("[3, 2, 1].indexOf(true)"));
+            Assert.AreEqual(1, Evaluate("[3, 1, 2, 1].indexOf(1)"));
+            Assert.AreEqual(-1, Evaluate("[3,,1].indexOf(undefined)"));
+            Assert.AreEqual(1, Evaluate("[3,undefined,1].indexOf(undefined)"));
+            Assert.AreEqual(-1, Evaluate("[3,undefined,1].indexOf(null)"));
+
+            // indexOf(searchElement, fromIndex)
+            Assert.AreEqual(2, Evaluate("[3, 2, 1].indexOf(1, 1)"));
+            Assert.AreEqual(1, Evaluate("[3, 2, 1].indexOf(2, 1)"));
+            Assert.AreEqual(-1, Evaluate("[3, 2, 1].indexOf(3, 1)"));
+            Assert.AreEqual(-1, Evaluate("[3, 2, 1].indexOf(4, 1)"));
+            Assert.AreEqual(-1, Evaluate("[3, 2, 1].indexOf(2, -1)"));
+            Assert.AreEqual(1, Evaluate("[3, 2, 1].indexOf(2, -2)"));
+            Assert.AreEqual(0, Evaluate("['a', 'b', 'c', 'a'].indexOf('a', 0)"));
+            Assert.AreEqual(3, Evaluate("['a', 'b', 'c', 'a'].indexOf('a', 1)"));
+            Assert.AreEqual(0, Evaluate("['a', 'b', 'c', 'a'].indexOf('a', -10)"));
+            Assert.AreEqual(-1, Evaluate("['a', 'b', 'c', 'a'].indexOf('a', 10)"));
+            Assert.AreEqual(2, Evaluate("[3, 2, 1].indexOf(1, undefined)"));
+
+            Evaluate(@"
+                var a = new Array();
+                a[100] = 1;
+                a[99999] = '';  
+                a[10] = new Object();
+                a[5555] = 5.5;
+                a[123456] = 'str';
+                a[5] = 1E+309;");
+            Assert.AreEqual(100, Evaluate("a.indexOf(1)"));
+            Assert.AreEqual(99999, Evaluate("a.indexOf('')"));
+            Assert.AreEqual(123456, Evaluate("a.indexOf('str')"));
+            Assert.AreEqual(5, Evaluate("a.indexOf(1E+309)"));
+            Assert.AreEqual(5555, Evaluate("a.indexOf(5.5)"));
+            Assert.AreEqual(-1, Evaluate("a.indexOf(true)"));
+            Assert.AreEqual(-1, Evaluate("a.indexOf(5)"));
+            Assert.AreEqual(-1, Evaluate("a.indexOf('str1')"));
+            Assert.AreEqual(-1, Evaluate("a.indexOf(null)"));
+            Assert.AreEqual(-1, Evaluate("a.indexOf(new Object())"));
+
+            // indexOf(undefined)
+            Assert.AreEqual(6, Evaluate("[0, false, , null, 'undefined', , undefined, 0].indexOf(undefined)"));
+            Assert.AreEqual(1, Evaluate("var indexOf_nullVariable; [0, indexOf_nullVariable, 0].indexOf(undefined)"));
+
+            // indexOf(NaN)
+            Assert.AreEqual(-1, Evaluate("[1, 2].indexOf(NaN)"));
+            Assert.AreEqual(-1, Evaluate("[1, 2, NaN].indexOf(NaN)"));
+
+            // length
+            Assert.AreEqual(1, Evaluate("Array.prototype.indexOf.length"));
+        }
+
+        [TestMethod]
+        public void lastIndexOf()
+        {
+            // lastIndexOf(searchElement)
+            Assert.AreEqual(2, Evaluate("[3, 2, 1].lastIndexOf(1)"));
+            Assert.AreEqual(1, Evaluate("[3, 2, 1].lastIndexOf(2)"));
+            Assert.AreEqual(0, Evaluate("[3, 2, 1].lastIndexOf(3)"));
+            Assert.AreEqual(-1, Evaluate("[3, 2, 1].lastIndexOf(4)"));
+            Assert.AreEqual(-1, Evaluate("[3, 2, 1].lastIndexOf(true)"));
+            Assert.AreEqual(3, Evaluate("[3, 1, 2, 1].lastIndexOf(1)"));
+            Assert.AreEqual(-1, Evaluate("[3,,1].lastIndexOf(undefined)"));
+            Assert.AreEqual(1, Evaluate("[3,undefined,1].lastIndexOf(undefined)"));
+            Assert.AreEqual(-1, Evaluate("[3,undefined,1].lastIndexOf(null)"));
+
+            // lastIndexOf(searchElement, fromIndex)
+            Assert.AreEqual(-1, Evaluate("[3, 2, 1].lastIndexOf(1, 1)"));
+            Assert.AreEqual(1, Evaluate("[3, 2, 1].lastIndexOf(2, 1)"));
+            Assert.AreEqual(0, Evaluate("[3, 2, 1].lastIndexOf(3, 1)"));
+            Assert.AreEqual(-1, Evaluate("[3, 2, 1].lastIndexOf(4, 1)"));
+            Assert.AreEqual(0, Evaluate("['a', 'b', 'c', 'a'].lastIndexOf('a', 0)"));
+            Assert.AreEqual(0, Evaluate("['a', 'b', 'c', 'a'].lastIndexOf('a', 1)"));
+            Assert.AreEqual(-1, Evaluate("['a', 'b', 'c', 'a'].lastIndexOf('a', -10)"));
+            Assert.AreEqual(3, Evaluate("['a', 'b', 'c', 'a'].lastIndexOf('a', 10)"));
+            Assert.AreEqual(-1, Evaluate("[3, 2, 1].lastIndexOf(1, undefined)"));
+            Assert.AreEqual(-1, Evaluate("[3, 2, 1].lastIndexOf(2, undefined)"));
+            Assert.AreEqual(0, Evaluate("[3, 2, 1].lastIndexOf(3, undefined)"));
+
+            // lastIndexOf(undefined)
+            Assert.AreEqual(6, Evaluate("[0, false, , null, 'undefined', , undefined, 0].lastIndexOf(undefined)"));
+            Assert.AreEqual(1, Evaluate("var indexOf_nullVariable; [0, indexOf_nullVariable, 0].lastIndexOf(undefined)"));
+
+            // length
+            Assert.AreEqual(1, Evaluate("Array.prototype.lastIndexOf.length"));
+        }
+
+        [TestMethod]
+        public void every()
+        {
+            Evaluate("var array = [1, 2, 3, 4]");
+            Assert.AreEqual(true, Evaluate("array.every(function(value, index, array) { return value > 0 })"));
+            Assert.AreEqual(false, Evaluate("array.every(function(value, index, array) { return value > 1 })"));
+            Assert.AreEqual(false, Evaluate("array.every(function(value, index, array) { return value > 4 })"));
+            Assert.AreEqual(true, Evaluate("array.every(function(value, index, array) { return this == 0 }, 0)"));
+            Assert.AreEqual(false, Evaluate("array.every(function(value, index, array) { return this == 1 }, 0)"));
+
+            // TypeError should be thrown if the callback is not a function.
+            Assert.AreEqual("TypeError", EvaluateExceptionType("[1, 2, 3].every(true)"));
+            Assert.AreEqual("TypeError", EvaluateExceptionType("[1, 2, 3].every(1)"));
+            Assert.AreEqual("TypeError", EvaluateExceptionType("[1, 2, 3].every({})"));
+
+            // length
+            Assert.AreEqual(1, Evaluate("Array.prototype.every.length"));
+        }
+
+        [TestMethod]
+        public void some()
+        {
+            Evaluate("var array = [1, 2, 3, 4]");
+            Assert.AreEqual(true, Evaluate("array.some(function(value, index, array) { return value > 0 })"));
+            Assert.AreEqual(true, Evaluate("array.some(function(value, index, array) { return value > 1 })"));
+            Assert.AreEqual(false, Evaluate("array.some(function(value, index, array) { return value > 4 })"));
+            Assert.AreEqual(true, Evaluate("array.some(function(value, index, array) { return this == 0 }, 0)"));
+            Assert.AreEqual(false, Evaluate("array.some(function(value, index, array) { return this == 1 }, 0)"));
+
+            // TypeError should be thrown if the callback is not a function.
+            Assert.AreEqual("TypeError", EvaluateExceptionType("[1, 2, 3].some(true)"));
+            Assert.AreEqual("TypeError", EvaluateExceptionType("[1, 2, 3].some(1)"));
+            Assert.AreEqual("TypeError", EvaluateExceptionType("[1, 2, 3].some({})"));
+
+            // length
+            Assert.AreEqual(1, Evaluate("Array.prototype.some.length"));
+        }
+
+        [TestMethod]
+        public void forEach()
+        {
+            Assert.AreEqual("2,3,4", Evaluate("array = [1, 2, 3]; array.forEach(function(value, index, array) { array[index] = value + 1 }); array.toString()"));
+            Assert.AreEqual("2,3,4", Evaluate("array = [1, 2, 3]; array.forEach(function(value, index, array) { this[index] = value + 1 }, array); array.toString()"));
+
+            // TypeError should be thrown if the callback is not a function.
+            Assert.AreEqual("TypeError", EvaluateExceptionType("[1, 2, 3].forEach(true)"));
+            Assert.AreEqual("TypeError", EvaluateExceptionType("[1, 2, 3].forEach(1)"));
+            Assert.AreEqual("TypeError", EvaluateExceptionType("[1, 2, 3].forEach({})"));
+
+            // length
+            Assert.AreEqual(1, Evaluate("Array.prototype.forEach.length"));
+        }
+
+        [TestMethod]
+        public void map()
+        {
+            Assert.AreEqual("2,3,4", Evaluate("[1, 2, 3].map(function(value, index, array) { return value + 1; }).toString()"));
+
+            // What if elements are deleted by the callback?
+            Assert.AreEqual("0,0,,0", Evaluate("a = [1,2,3,4]; a.map(function() { delete a[2]; return 0; }).toString()"));
+            Assert.AreEqual(4, Evaluate("a = [1,2,3,4]; a.map(function() { delete a[2]; return 0; }).length"));
+            Assert.AreEqual(4, Evaluate("a = [1,2,3,4]; a.map(function() { delete a[3]; return 0; }).length"));
+
+            // TypeError should be thrown if the callback is not a function.
+            Assert.AreEqual("TypeError", EvaluateExceptionType("[1, 2, 3].map(true)"));
+            Assert.AreEqual("TypeError", EvaluateExceptionType("[1, 2, 3].map(1)"));
+            Assert.AreEqual("TypeError", EvaluateExceptionType("[1, 2, 3].map({})"));
+
+            // length
+            Assert.AreEqual(1, Evaluate("Array.prototype.map.length"));
+        }
+
+        [TestMethod]
+        public void filter()
+        {
+            Assert.AreEqual("2,3", Evaluate("[1, 2, 3].filter(function(value, index, array) { return value > 1; }).toString()"));
+            Assert.AreEqual("3,1,4,1", Evaluate("[3, 1, 4, 1, 5, 9].filter(function(value, index, array) { return value < 5; }).toString()"));
+            Assert.AreEqual(0, Evaluate("[3, 1, 4, 1, 5, 9].filter(function(value, index, array) { return value > 9; }).length"));
+
+            Assert.AreEqual("0,1,2", Evaluate("var output = []; [1, 2, 3].filter(function(value, index, array) { output.push(index); return false; }); output.toString()"));
+            Assert.AreEqual("1,2,3,1,2,3,1,2,3", Evaluate("var output = []; [1, 2, 3].filter(function(value, index, array) { output.push(array); return false; }); output.toString()"));
+
+            Assert.AreEqual("ho", Evaluate("var output = 'hi'; [1, 2, 3].filter(function(value, index, array) { output = this; return false; }, 'ho'); output.toString()"));
+            Assert.AreEqual(Evaluate("this"), Evaluate("var output = 5; [1, 2, 3].filter(function(value, index, array) { output = this; return false; }); output"));
+
+            // TypeError should be thrown if the callback is not a function.
+            Assert.AreEqual("TypeError", EvaluateExceptionType("[1, 2, 3].filter(true)"));
+            Assert.AreEqual("TypeError", EvaluateExceptionType("[1, 2, 3].filter(1)"));
+            Assert.AreEqual("TypeError", EvaluateExceptionType("[1, 2, 3].filter({})"));
+
+            // length
+            Assert.AreEqual(1, Evaluate("Array.prototype.filter.length"));
+        }
+
+        [TestMethod]
+        public void find()
+        {
+            Assert.AreEqual("2", Evaluate("[1, 2, 3].find(function(value, index, array) { return value > 1; }).toString()"));
+            Assert.AreEqual("3", Evaluate("[3, 1, 4, 1, 5, 9].find(function(value, index, array) { return value < 5; }).toString()"));
+            Assert.AreEqual(Undefined.Value, Evaluate("[3, 1, 4, 1, 5, 9].find(function(value, index, array) { return value > 9; })"));
+
+            Assert.AreEqual("0,1,2", Evaluate("var output = []; [1, 2, 3].find(function(value, index, array) { output.push(index); return false; }); output.toString()"));
+            Assert.AreEqual("1,2,3,1,2,3,1,2,3", Evaluate("var output = []; [1, 2, 3].find(function(value, index, array) { output.push(array); return false; }); output.toString()"));
+
+            Assert.AreEqual("ho", Evaluate("var output = 'hi'; [1, 2, 3].find(function(value, index, array) { output = this; return false; }, 'ho'); output.toString()"));
+            Assert.AreEqual(Evaluate("this"), Evaluate("var output = 5; [1, 2, 3].find(function(value, index, array) { output = this; return false; }); output"));
+
+            // TypeError should be thrown if the callback is not a function.
+            Assert.AreEqual("TypeError", EvaluateExceptionType("[1, 2, 3].find(true)"));
+            Assert.AreEqual("TypeError", EvaluateExceptionType("[1, 2, 3].find(1)"));
+            Assert.AreEqual("TypeError", EvaluateExceptionType("[1, 2, 3].find({})"));
+
+            // length
+            Assert.AreEqual(1, Evaluate("Array.prototype.find.length"));
+        }
+
+        [TestMethod]
+        public void reduce()
+        {
+            Assert.AreEqual(6, Evaluate("[1, 2, 3].reduce(function(accum, value, index, array) { return accum + value; })"));
+            Assert.AreEqual(4, Evaluate("[1, 2, 3].reduce(function(accum, value, index, array) { return accum + index; })"));
+            Assert.AreEqual(6, Evaluate("[1, 2, 3].reduce(function(accum, value, index, array) { return accum + array[index]; })"));
+            Assert.AreEqual("1,2", Evaluate("indices = []; [1, 2, 3].reduce(function(accum, value, index, array) { indices.push(index); }); indices.toString()"));
+            
+            // this should be undefined in the callback function.
+            Assert.AreEqual(Undefined.Value, Evaluate("t = 0; [1, 2, 3].reduce(function(a, b, c, d) { 'use strict'; t = this; }); t"));
+
+            // TypeError should be thrown if the callback is not a function.
+            Assert.AreEqual("TypeError", EvaluateExceptionType("[1, 2, 3].reduce(true)"));
+            Assert.AreEqual("TypeError", EvaluateExceptionType("[1, 2, 3].reduce(1)"));
+            Assert.AreEqual("TypeError", EvaluateExceptionType("[1, 2, 3].reduce({})"));
+
+            // length
+            Assert.AreEqual(1, Evaluate("Array.prototype.reduce.length"));
+        }
+
+        [TestMethod]
+        public void reduceRight()
+        {
+            Assert.AreEqual(6, Evaluate("[1, 2, 3].reduceRight(function(accum, value, index, array) { return accum + value; })"));
+            Assert.AreEqual(4, Evaluate("[1, 2, 3].reduceRight(function(accum, value, index, array) { return accum + index; })"));
+            Assert.AreEqual(6, Evaluate("[1, 2, 3].reduceRight(function(accum, value, index, array) { return accum + array[index]; })"));
+            Assert.AreEqual("1,0", Evaluate("indices = []; [1, 2, 3].reduceRight(function(accum, value, index, array) { indices.push(index); }); indices.toString()"));
+
+            // this should be undefined in the callback function.
+            Assert.AreEqual(Undefined.Value, Evaluate("t = 0; [1, 2, 3].reduceRight(function(a, b, c, d) { 'use strict'; t = this; }); t"));
+
+            // TypeError should be thrown if the callback is not a function.
+            Assert.AreEqual("TypeError", EvaluateExceptionType("[1, 2, 3].reduceRight(true)"));
+            Assert.AreEqual("TypeError", EvaluateExceptionType("[1, 2, 3].reduceRight(1)"));
+            Assert.AreEqual("TypeError", EvaluateExceptionType("[1, 2, 3].reduceRight({})"));
+
+            // length
+            Assert.AreEqual(1, Evaluate("Array.prototype.reduceRight.length"));
+        }
+
+        [TestMethod]
+        public void toLocaleString()
+        {
+            var originalCulture = System.Threading.Thread.CurrentThread.CurrentCulture;
+            try
+            {
+                // Culture is en-us.
+                System.Threading.Thread.CurrentThread.CurrentCulture = new System.Globalization.CultureInfo("en-us");
+                Assert.AreEqual("", Evaluate("[].toLocaleString()"));
+                Assert.AreEqual("1", Evaluate("[1].toLocaleString()"));
+                Assert.AreEqual("1,2", Evaluate("[1, 2].toLocaleString()"));
+                Assert.AreEqual("1,,2", Evaluate("[1, null, 2].toLocaleString()"));
+                Assert.AreEqual("1,,2", Evaluate("[1, undefined, 2].toLocaleString()"));
+                Assert.AreEqual("test,test2", Evaluate("['test', 'test2'].toLocaleString()"));
+
+                // Culture is de-de (german).
+                System.Threading.Thread.CurrentThread.CurrentCulture = new System.Globalization.CultureInfo("de-de");
+                Assert.AreEqual("", Evaluate("[].toLocaleString()"));
+                Assert.AreEqual("1", Evaluate("[1].toLocaleString()"));
+                Assert.AreEqual("1;2", Evaluate("[1, 2].toLocaleString()"));
+                Assert.AreEqual("1;;2", Evaluate("[1, null, 2].toLocaleString()"));
+                Assert.AreEqual("1;;2", Evaluate("[1, undefined, 2].toLocaleString()"));
+                Assert.AreEqual("test;test2", Evaluate("['test', 'test2'].toLocaleString()"));
+            }
+            finally
+            {
+                // Revert the culture back to the original value.
+                System.Threading.Thread.CurrentThread.CurrentCulture = originalCulture;
+            }
+
+            // length
+            Assert.AreEqual(0, Evaluate("Array.prototype.toLocaleString.length"));
+        }
+
+        [TestMethod]
+        public void toString()
+        {
+            Assert.AreEqual("1,2", Evaluate("[1, 2].toString()"));
+            Assert.AreEqual("1,,2", Evaluate("[1, null, 2].toString()"));
+            Assert.AreEqual("1,,2", Evaluate("[1, undefined, 2].toString()"));
+            Assert.AreEqual("test", Evaluate("['test'].toString()"));
+
+            // In ECMAScript 5 toString() calls join() which in turn calls toString() on each element.
+            Evaluate("var x = {};");
+            Evaluate("x.join = function() { return 'join overridden'; }");
+            Evaluate("x.toString = Array.prototype.toString;");
+            Assert.AreEqual("join overridden", Evaluate("x.toString()"));
+
+            // length
+            Assert.AreEqual(0, Evaluate("Array.prototype.toString.length"));
+        }
+
+        [TestMethod]
+        public void copyWithin()
+        {
+            // Check basic copies.
+            Assert.AreEqual("1,2,3,1,2,3", Evaluate("[1, 2, 3, 4, 5, 6].copyWithin(3, 0, 3).toString()"));
+            Assert.AreEqual("1,2,3,1,2,3", Evaluate("[1, 2, 3, 4, 5, 6].copyWithin(3, 0).toString()"));
+            Assert.AreEqual("4,5,6,4,5,6", Evaluate("[1, 2, 3, 4, 5, 6].copyWithin(0, 3).toString()"));
+            Assert.AreEqual("3,4,5,6,5,6", Evaluate("[1, 2, 3, 4, 5, 6].copyWithin(0, 2).toString()"));
+            Assert.AreEqual("1,2,3,4,1,2", Evaluate("[1, 2, 3, 4, 5, 6].copyWithin(4, 0).toString()"));
+            Assert.AreEqual("1,2,3,2,3,4", Evaluate("[1, 2, 3, 4, 5, 6].copyWithin(3, 1, 4).toString()"));
+
+            // Check bounds.
+            Assert.AreEqual("1,2,5,4,5,6", Evaluate("[1, 2, 3, 4, 5, 6].copyWithin(-4, -2, -1).toString()"));
+            Assert.AreEqual("1,2,3,4,5,6", Evaluate("[1, 2, 3, 4, 5, 6].copyWithin(3, 20, 21).toString()"));
+            Assert.AreEqual("1,2,3,1,2,3", Evaluate("[1, 2, 3, 4, 5, 6].copyWithin(3, -20).toString()"));
+
+            // Check heterogenous values and null, undefined and missing values.
+            Assert.AreEqual(",,test,,,test", Evaluate("[null, undefined, 'test', 4, 5, 6].copyWithin(3, 0, 3).toString()"));
+            Assert.AreEqual(Null.Value, Evaluate("[null, undefined, 5].copyWithin(2, 0, 1)[2]"));
+            Assert.AreEqual(Undefined.Value, Evaluate("[null, undefined, 5].copyWithin(2, 1, 2)[2]"));
+            Assert.AreEqual(Undefined.Value, Evaluate("[, undefined, 5].copyWithin(2, 0, 1)[2]"));
+            Assert.AreEqual("1,3", Evaluate("Object.keys([, undefined, 1, 2].copyWithin(2, 0, 2)).toString()"));
+
+            // length
+            Assert.AreEqual(2, Evaluate("Array.prototype.copyWithin.length"));
+        }
+
+        [TestMethod]
+        public void fill()
+        {
+            Assert.AreEqual("0,0,0,0,0,0", Evaluate("[1, 2, 3, 4, 5, 6].fill(0).toString()"));
+            Assert.AreEqual("1,0,0,0,0,0", Evaluate("[1, 2, 3, 4, 5, 6].fill(0, 1).toString()"));
+            Assert.AreEqual("1,3,3,3,5,6", Evaluate("[1, 2, 3, 4, 5, 6].fill(3, 1, 4).toString()"));
+            Assert.AreEqual("1,test,test,test,5,6", Evaluate("[1, 2, 3, 4, 5, 6].fill('test', 1, 4).toString()"));
+            Assert.AreEqual("1,2,3,0,0,6", Evaluate("[1, 2, 3, 4, 5, 6].fill(0, -3, -1).toString()"));
+
+            // length
+            Assert.AreEqual(1, Evaluate("Array.prototype.fill.length"));
+        }
+
+        [TestMethod]
+        public void findIndex()
+        {
+            Assert.AreEqual(1, Evaluate("[1, 2, 3].findIndex(function(value, index, array) { return value > 1; })"));
+            Assert.AreEqual(0, Evaluate("[3, 1, 4, 1, 5, 9].findIndex(function(value, index, array) { return value < 5; })"));
+            Assert.AreEqual(-1, Evaluate("[3, 1, 4, 1, 5, 9].findIndex(function(value, index, array) { return value > 9; })"));
+
+            Assert.AreEqual("0,1,2", Evaluate("var output = []; [1, 2, 3].findIndex(function(value, index, array) { output.push(index); return false; }); output.toString()"));
+            Assert.AreEqual("1,2,3,1,2,3,1,2,3", Evaluate("var output = []; [1, 2, 3].findIndex(function(value, index, array) { output.push(array); return false; }); output.toString()"));
+
+            Assert.AreEqual("ho", Evaluate("var output = 'hi'; [1, 2, 3].findIndex(function(value, index, array) { output = this; return false; }, 'ho'); output.toString()"));
+            Assert.AreEqual(Evaluate("this"), Evaluate("var output = 5; [1, 2, 3].findIndex(function(value, index, array) { output = this; return false; }); output"));
+
+            // TypeError should be thrown if the callback is not a function.
+            Assert.AreEqual("TypeError", EvaluateExceptionType("[1, 2, 3].findIndex(true)"));
+            Assert.AreEqual("TypeError", EvaluateExceptionType("[1, 2, 3].findIndex(1)"));
+            Assert.AreEqual("TypeError", EvaluateExceptionType("[1, 2, 3].findIndex({})"));
+
+            // length
+            Assert.AreEqual(1, Evaluate("Array.prototype.findIndex.length"));
+        }
+
+        [TestMethod]
+        public void entries()
+        {
+            Execute("var i = [11, 7].entries()");
+
+            // Item #1
+            Execute("var result = i.next();");
+            Assert.AreEqual("0,11", Evaluate("result.value.toString()"));
+            Assert.AreEqual(false, Evaluate("result.done"));
+
+            // Item #2
+            Execute("var result = i.next();");
+            Assert.AreEqual("1,7", Evaluate("result.value.toString()"));
+            Assert.AreEqual(false, Evaluate("result.done"));
+
+            // No more items.
+            Execute("var result = i.next();");
+            Assert.AreEqual(Undefined.Value, Evaluate("result.value"));
+            Assert.AreEqual(true, Evaluate("result.done"));
+
+            // toString
+            Assert.AreEqual("[object Array Iterator]", Evaluate("new Int8Array([1, 2, 3]).entries().toString()"));
+        }
+
+        [TestMethod]
+        public void keys()
+        {
+            Execute("var i = [11, 7].keys()");
+
+            // Item #1
+            Execute("var result = i.next();");
+            Assert.AreEqual(0, Evaluate("result.value"));
+            Assert.AreEqual(false, Evaluate("result.done"));
+
+            // Item #2
+            Execute("var result = i.next();");
+            Assert.AreEqual(1, Evaluate("result.value"));
+            Assert.AreEqual(false, Evaluate("result.done"));
+
+            // No more items.
+            Execute("var result = i.next();");
+            Assert.AreEqual(Undefined.Value, Evaluate("result.value"));
+            Assert.AreEqual(true, Evaluate("result.done"));
+
+            // toString
+            Assert.AreEqual("[object Array Iterator]", Evaluate("new Int8Array([1, 2, 3]).keys().toString()"));
+        }
+
+        [TestMethod]
+        public void values()
+        {
+            Execute("var i = [11, 7].values()");
+
+            // Item #1
+            Execute("var result = i.next();");
+            Assert.AreEqual(11, Evaluate("result.value"));
+            Assert.AreEqual(false, Evaluate("result.done"));
+
+            // Item #2
+            Execute("var result = i.next();");
+            Assert.AreEqual(7, Evaluate("result.value"));
+            Assert.AreEqual(false, Evaluate("result.done"));
+
+            // No more items.
+            Execute("var result = i.next();");
+            Assert.AreEqual(Undefined.Value, Evaluate("result.value"));
+            Assert.AreEqual(true, Evaluate("result.done"));
+
+            // toString
+            Assert.AreEqual("[object Array Iterator]", Evaluate("new Int8Array([1, 2, 3]).values().toString()"));
+        }
+
+        [TestMethod]
+        public void Symbol_iterator()
+        {
+            // The Symbol.iterator value is just equal to the values function.
+            Assert.AreEqual(true, Evaluate("[][Symbol.iterator] === [].values"));
+        }
+
+        [TestMethod]
+        public void includes()
+        {
+            // includes(searchElement)
+            Assert.AreEqual(true, Evaluate("[3, 2, 1].includes(1)"));
+            Assert.AreEqual(true, Evaluate("[3, 2, 1].includes(2)"));
+            Assert.AreEqual(true, Evaluate("[3, 2, 1].includes(3)"));
+            Assert.AreEqual(false, Evaluate("[3, 2, 1].includes(4)"));
+            Assert.AreEqual(false, Evaluate("[3, 2, 1].includes(true)"));
+            Assert.AreEqual(true, Evaluate("[3, 1, 2, 1].includes(1)"));
+
+            // includes(searchElement, fromIndex)
+            Assert.AreEqual(true, Evaluate("[3, 2, 1].includes(1, 1)"));
+            Assert.AreEqual(true, Evaluate("[3, 2, 1].includes(2, 1)"));
+            Assert.AreEqual(false, Evaluate("[3, 2, 1].includes(3, 1)"));
+            Assert.AreEqual(false, Evaluate("[3, 2, 1].includes(4, 1)"));
+            Assert.AreEqual(false, Evaluate("[3, 2, 1].includes(2, -1)"));
+            Assert.AreEqual(true, Evaluate("[3, 2, 1].includes(2, -2)"));
+            Assert.AreEqual(true, Evaluate("['a', 'b', 'c', 'a'].includes('a', 0)"));
+            Assert.AreEqual(true, Evaluate("['a', 'b', 'c', 'a'].includes('a', 1)"));
+            Assert.AreEqual(true, Evaluate("['a', 'b', 'c', 'a'].includes('a', -10)"));
+            Assert.AreEqual(false, Evaluate("['a', 'b', 'c', 'a'].includes('a', 10)"));
+            Assert.AreEqual(true, Evaluate("[3, 2, 1].includes(1, undefined)"));
+
+            // includes(undefined)
+            Assert.AreEqual(false, Evaluate("[].includes(undefined)"));
+            Assert.AreEqual(true, Evaluate("[undefined].includes(undefined)"));
+            Assert.AreEqual(true, Evaluate("[1,,2].includes(undefined)"));
+
+            // includes(null)
+            Assert.AreEqual(false, Evaluate("[].includes(null)"));
+            Assert.AreEqual(true, Evaluate("[null].includes(null)"));
+            Assert.AreEqual(false, Evaluate("[1,,2].includes(null)"));
+
+            // includes(NaN)
+            Assert.AreEqual(false, Evaluate("[1, 2].includes(NaN)"));
+            Assert.AreEqual(true, Evaluate("[1, 2, NaN].includes(NaN)"));
+            Assert.AreEqual(false, Evaluate("[1, 2, 'NaN'].includes(NaN)"));
+
+            // length
+            Assert.AreEqual(1, Evaluate("Array.prototype.includes.length"));
+        }
+
+        [TestMethod]
+        public void flat()
+        {
+            // flat()
+            Assert.AreEqual("1,2,3,4,5,6,7,8,9", Evaluate("[1, 2, 3, [4, 5, 6, [7, 8, 9]]].flat().toString()"));
+            Assert.AreEqual(7, Evaluate("[1, 2, 3, [4, 5, 6, [7, 8, 9]]].flat().length"));
+
+            // flat(depth)
+            Assert.AreEqual("1,2,3,4,5,6,7,8,9", Evaluate("[1, 2, 3, [4, 5, 6, [7, 8, 9]]].flat(1).toString()"));
+            Assert.AreEqual(7, Evaluate("[1, 2, 3, [4, 5, 6, [7, 8, 9]]].flat(1).length"));
+            Assert.AreEqual("1,2,3,4,5,6,7,8,9", Evaluate("[1, 2, 3, [4, 5, 6, [7, 8, 9]]].flat(2).toString()"));
+            Assert.AreEqual(9, Evaluate("[1, 2, 3, [4, 5, 6, [7, 8, 9]]].flat(2).length"));
+            Assert.AreEqual("1,2,3,4,5,6,7,8,9", Evaluate("[1, 2, 3, [4, 5, 6, [7, 8, 9]]].flat(Infinity).toString()"));
+            Assert.AreEqual(9, Evaluate("[1, 2, 3, [4, 5, 6, [7, 8, 9]]].flat(Infinity).length"));
+
+            // Missing elements
+            Assert.AreEqual("1,3,5", Evaluate("[1,,,3,,,5].flat().toString()"));
+            Assert.AreEqual(3, Evaluate("[1,,,3,,,5].flat().length"));
+
+            // length
+            Assert.AreEqual(0, Evaluate("Array.prototype.flat.length"));
+        }
+
+        [TestMethod]
+        public void flatMap()
+        {
+            // flatMap(callback)
+            Assert.AreEqual("5,6,7", Evaluate("[4, 5, 6].flatMap(function(value, index, array) { return value + 1; }).toString()"));
+            Assert.AreEqual("1,2,3", Evaluate("[4, 5, 6].flatMap(function(value, index, array) { return index + 1; }).toString()"));
+            Assert.AreEqual("true,true,true", Evaluate("a = [4, 5, 6]; a.flatMap(function(value, index, array) { return a === array; }).toString()"));
+
+            // flatMap(callback, thisArg)
+            Assert.AreEqual("ha,ha,ha", Evaluate("[4, 5, 6].flatMap(function(value, index, array) { return this; }, 'ha').toString()"));
+
+            // Missing elements
+            Assert.AreEqual("2,4", Evaluate("[1,,3].flatMap(function(v) { return v + 1; }).toString()"));
+
+            // A mapper function is required.
+            Assert.AreEqual("TypeError", EvaluateExceptionType("[4, 5, 6].flatMap(7)"));
+
+            // length
+            Assert.AreEqual(0, Evaluate("Array.prototype.flat.length"));
+        }
+
+
+        [TestMethod]
+        public void of()
+        {
+            // Zero element.
+            Assert.AreEqual("", Evaluate("Array.of().toString()"));
+            Assert.AreEqual(0, Evaluate("Array.of().length"));
+
+            // One element.
+            Assert.AreEqual("4", Evaluate("Array.of(4).toString()"));
+            Assert.AreEqual(1, Evaluate("Array.of(4).length"));
+
+            // Many elements.
+            Assert.AreEqual("1,2,3", Evaluate("Array.of(1, 2, 3).toString()"));
+            Assert.AreEqual(3, Evaluate("Array.of(1, 2, 3).length"));
+
+            // length
+            Assert.AreEqual(0, Evaluate("Array.of.length"));
+        }
+
+        [TestMethod]
+        public void from()
+        {
+            // Iterable.
+            Assert.AreEqual("1,2,3,4,5", Evaluate(@"
+                var range = {
+                  from: 1,
+                  to: 5
+                };
+                // 1. call to for..of initially calls this
+                range[Symbol.iterator] = function() {
+                  // ...it returns the iterator object:
+                  // 2. Onward, for..of works only with this iterator, asking it for next values
+                  return {
+                    current: this.from,
+                    last: this.to,
+                    // 3. next() is called on each iteration by the for..of loop
+                    next() {
+                      // 4. it should return the value as an object {done:.., value :...}
+                      if (this.current <= this.last) {
+                        return { done: false, value: this.current++ };
+                      } else {
+                        return { done: true };
+                      }
+                    }
+                  };
+                };
+                Array.from(range).toString();"));
+
+            // Array-like.
+            Assert.AreEqual("5,6", Evaluate("var x = { length: 2 }; x[0] = 5; x[1] = 6; Array.from(x).toString()"));
+            Assert.AreEqual(2, Evaluate("var x = { length: 2 }; x[0] = 5; x[1] = 6; Array.from(x).length"));
+
+            // Mapping function.
+            Assert.AreEqual("4,5", Evaluate("Array.from([3, 4], function (value, index) { return value + 1; }).toString()"));
+            Assert.AreEqual("0,1", Evaluate("Array.from([1, 2], function (value, index) { return index; }).toString()"));
+            Assert.AreEqual("6,6", Evaluate("Array.from([1, 2], function (value, index) { return this; }, 6).toString()"));
+
+            // The first parameter is required.
+            Assert.AreEqual("TypeError", EvaluateExceptionType("Array.from()"));
+
+            // length
+            Assert.AreEqual(1, Evaluate("Array.from.length"));
+        }
+    }
+}