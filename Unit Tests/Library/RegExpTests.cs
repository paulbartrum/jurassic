﻿using Microsoft.VisualStudio.TestTools.UnitTesting;
using Jurassic;

namespace UnitTests
{
    /// <summary>
    /// Test the global RegExp object.
    /// </summary>
    [TestClass]
    public class RegExpTests : TestBase
    {
        [TestMethod]
        public void Constructor()
        {
            // toString and valueOf.
            Assert.AreEqual("function RegExp() { [native code] }", Evaluate("RegExp.toString()"));
            Assert.AreEqual(true, Evaluate("RegExp.valueOf() === RegExp"));

            // length
            Assert.AreEqual(2, Evaluate("RegExp.length"));

            // for-in
            Assert.AreEqual("$1,$2,$3,$4,$5,$6,$7,$8,$9,input,lastMatch,lastParen,leftContext,rightContext", Evaluate("y = []; for (var x in RegExp) { y.push(x) } y.sort().toString()"));
            Assert.AreEqual("", Evaluate("y = []; for (var x in new RegExp('abc', 'g')) { y.push(x) } y.sort().toString()"));
        }

        [TestMethod]
        public void Call()
        {
            // RegExp
            Assert.AreEqual("", Evaluate("RegExp().source"));
            Assert.AreEqual("", Evaluate("RegExp(undefined).source"));

            // RegExp(pattern)
            Evaluate("var x = RegExp('abc')");
            Assert.AreEqual("abc", Evaluate("x.source"));
            Assert.AreEqual(false, Evaluate("x.global"));
            Assert.AreEqual(false, Evaluate("x.ignoreCase"));
            Assert.AreEqual(false, Evaluate("x.multiline"));
            Assert.AreEqual(0, Evaluate("x.lastIndex"));

            // RegExp(pattern, flags)
            Evaluate("var x = RegExp('abc', 'g')");
            Assert.AreEqual("abc", Evaluate("x.source"));
            Assert.AreEqual(true, Evaluate("x.global"));
            Assert.AreEqual(false, Evaluate("x.ignoreCase"));
            Assert.AreEqual(false, Evaluate("x.multiline"));
            Assert.AreEqual(0, Evaluate("x.lastIndex"));

            // RegExp(regExp)
            Evaluate("var x = RegExp(new RegExp('abc', 'g'))");
            Assert.AreEqual("abc", Evaluate("x.source"));
            Assert.AreEqual(true, Evaluate("x.global"));
            Assert.AreEqual(false, Evaluate("x.ignoreCase"));
            Assert.AreEqual(false, Evaluate("x.multiline"));
            Assert.AreEqual(true, Evaluate("x === RegExp(x)"));
            Assert.AreEqual(0, Evaluate("x.lastIndex"));

            // RegExp(regExp, flags)
<<<<<<< HEAD
            TestUtils.Evaluate("var x = RegExp(new RegExp('abc', 'g'), 'i')");
            Assert.AreEqual("abc", TestUtils.Evaluate("x.source"));
            Assert.AreEqual(false, TestUtils.Evaluate("x.global"));
            Assert.AreEqual(true, TestUtils.Evaluate("x.ignoreCase"));
            Assert.AreEqual(false, TestUtils.Evaluate("x.multiline"));
            Assert.AreEqual(0, TestUtils.Evaluate("x.lastIndex"));
=======
            Assert.AreEqual("TypeError", EvaluateExceptionType("RegExp(new RegExp('abc', 'g'), 'i')"));
>>>>>>> 2a763e7b
        }

        [TestMethod]
        public void Construction()
        {
            // new RegExp()
            Assert.AreEqual("", Evaluate("new RegExp().source"));
            Assert.AreEqual("", Evaluate("new RegExp(undefined).source"));

            // new RegExp(pattern)
            Evaluate("var x = new RegExp('abc')");
            Assert.AreEqual("abc", Evaluate("x.source"));
            Assert.AreEqual(false, Evaluate("x.global"));
            Assert.AreEqual(false, Evaluate("x.ignoreCase"));
            Assert.AreEqual(false, Evaluate("x.multiline"));
            Assert.AreEqual(0, Evaluate("x.lastIndex"));

            // new RegExp(pattern, flags)
            Evaluate("var x = new RegExp('abc', 'g')");
            Assert.AreEqual("abc", Evaluate("x.source"));
            Assert.AreEqual(true, Evaluate("x.global"));
            Assert.AreEqual(false, Evaluate("x.ignoreCase"));
            Assert.AreEqual(false, Evaluate("x.multiline"));
            Assert.AreEqual(0, Evaluate("x.lastIndex"));

            // new RegExp(regExp)
            Evaluate("var x = new RegExp(new RegExp('abc', 'g'))");
            Assert.AreEqual("abc", Evaluate("x.source"));
            Assert.AreEqual(true, Evaluate("x.global"));
            Assert.AreEqual(false, Evaluate("x.ignoreCase"));
            Assert.AreEqual(false, Evaluate("x.multiline"));
            Assert.AreEqual(false, Evaluate("x === new RegExp(x)"));
            Assert.AreEqual(0, Evaluate("x.lastIndex"));

            // new RegExp(regExp, flags)
<<<<<<< HEAD
            TestUtils.Evaluate("var x = new RegExp(new RegExp('abc', 'g'), 'i')");
            Assert.AreEqual("abc", TestUtils.Evaluate("x.source"));
            Assert.AreEqual(false, TestUtils.Evaluate("x.global"));
            Assert.AreEqual(true, TestUtils.Evaluate("x.ignoreCase"));
            Assert.AreEqual(false, TestUtils.Evaluate("x.multiline"));
            Assert.AreEqual(0, TestUtils.Evaluate("x.lastIndex"));
=======
            Assert.AreEqual("TypeError", EvaluateExceptionType("new RegExp(new RegExp('abc', 'g'), 'i')"));
            Assert.AreEqual("abc", Evaluate("new RegExp(/abc/, undefined).source"));
>>>>>>> 2a763e7b

            // Flags must be known and unique.
            Assert.AreEqual("SyntaxError", EvaluateExceptionType("new RegExp('abc', 'gg')"));
            Assert.AreEqual("SyntaxError", EvaluateExceptionType("new RegExp('abc', 'igi')"));
            Assert.AreEqual("SyntaxError", EvaluateExceptionType("new RegExp('abc', 'a')"));
        }

        [TestMethod]
        public void source()
        {
            Assert.AreEqual("abc", Evaluate("new RegExp('abc', 'g').source"));
            Assert.AreEqual("abc", Evaluate("/abc/g.source"));
            Assert.AreEqual("[a-z]*", Evaluate("/[a-z]*/g.source"));

            // This property is non-writable, non-configurable and non-enumerable.
            Assert.AreEqual("abc", Evaluate("var x = new RegExp('abc'); x.source = 'test'; x.source"));
            Assert.AreEqual(false, Evaluate("var x = new RegExp('abc'); delete x.source"));
            Assert.AreEqual("abc", Evaluate("var x = new RegExp('abc'); delete x.source; x.source"));
        }

        [TestMethod]
        public void flags()
        {
            Assert.AreEqual("g", TestUtils.Evaluate("new RegExp('abc', 'g').flags"));
            Assert.AreEqual("g", TestUtils.Evaluate("(/abc/g).flags"));
            Assert.AreEqual("", TestUtils.Evaluate("(/abc/).flags"));

            // This property is non-writable, non-configurable and non-enumerable.
            Assert.AreEqual("g", TestUtils.Evaluate("var x = new RegExp('abc', 'g'); x.flags = 'test'; x.flags"));
            Assert.AreEqual(false, TestUtils.Evaluate("var x = new RegExp('abc', 'g'); delete x.flags"));
            Assert.AreEqual("g", TestUtils.Evaluate("var x = new RegExp('abc', 'g'); delete x.flags; x.flags"));
        }

        [TestMethod]
        public void global()
        {
            Assert.AreEqual(false, Evaluate("new RegExp('abc', 'i').global"));
            Assert.AreEqual(true, Evaluate("new RegExp('abc', 'g').global"));
            Assert.AreEqual(false, Evaluate("/abc/.global"));
            Assert.AreEqual(true, Evaluate("/abc/g.global"));

            // This property is non-writable, non-configurable and non-enumerable.
            Assert.AreEqual(false, Evaluate("var x = new RegExp('abc'); x.global = true; x.global"));
            Assert.AreEqual(false, Evaluate("var x = new RegExp('abc'); x.global = true; delete x.global"));
            Assert.AreEqual(false, Evaluate("var x = new RegExp('abc'); x.global = true; delete x.global; x.global"));
        }

        [TestMethod]
        public void ignoreCase()
        {
            Assert.AreEqual(true, Evaluate("new RegExp('abc', 'i').ignoreCase"));
            Assert.AreEqual(false, Evaluate("new RegExp('abc', 'g').ignoreCase"));
            Assert.AreEqual(false, Evaluate("/abc/.ignoreCase"));
            Assert.AreEqual(true, Evaluate("/abc/i.ignoreCase"));

            // This property is non-writable, non-configurable and non-enumerable.
            Assert.AreEqual(false, Evaluate("var x = new RegExp('abc'); x.ignoreCase = true; x.ignoreCase"));
            Assert.AreEqual(false, Evaluate("var x = new RegExp('abc'); x.ignoreCase = true; delete x.ignoreCase"));
            Assert.AreEqual(false, Evaluate("var x = new RegExp('abc'); x.ignoreCase = true; delete x.ignoreCase; x.ignoreCase"));
        }

        [TestMethod]
        public void multiline()
        {
            Assert.AreEqual(false, Evaluate("new RegExp('abc', 'i').multiline"));
            Assert.AreEqual(true, Evaluate("new RegExp('abc', 'm').multiline"));
            Assert.AreEqual(false, Evaluate("/abc/.multiline"));
            Assert.AreEqual(true, Evaluate("/abc/m.multiline"));

            // This property is non-writable, non-configurable and non-enumerable.
            Assert.AreEqual(false, Evaluate("var x = new RegExp('abc'); x.multiline = true; x.multiline"));
            Assert.AreEqual(false, Evaluate("var x = new RegExp('abc'); x.multiline = true; delete x.multiline"));
            Assert.AreEqual(false, Evaluate("var x = new RegExp('abc'); x.multiline = true; delete x.multiline; x.multiline"));
        }

        [TestMethod]
        public void lastIndex()
        {
            Assert.AreEqual(0, Evaluate("new RegExp('abc', 'i').lastIndex"));
            Assert.AreEqual(0, Evaluate("/abc/.lastIndex"));

            // This property is writable, non-configurable and non-enumerable.
            Assert.AreEqual(5, Evaluate("var x = new RegExp('abc'); x.lastIndex = 5; x.lastIndex"));
            Assert.AreEqual(false, Evaluate("var x = new RegExp('abc'); x.lastIndex = 5; delete x.lastIndex"));
            Assert.AreEqual(5, Evaluate("var x = new RegExp('abc'); x.lastIndex = 5; delete x.lastIndex; x.lastIndex"));
        }
        
        [TestMethod]
        public void compile()
        {
            // compile(pattern)
            Evaluate("var x = new RegExp('abc', 'g')");
            Evaluate("x.lastIndex = 1;");
            Evaluate("x.compile('cde')");
            Assert.AreEqual("cde", Evaluate("x.source"));
            Assert.AreEqual(false, Evaluate("x.global"));
            Assert.AreEqual(false, Evaluate("x.ignoreCase"));
            Assert.AreEqual(false, Evaluate("x.multiline"));
            Assert.AreEqual(0, Evaluate("x.lastIndex"));

            // compile(pattern, flags)
            Evaluate("var x = new RegExp('abc', 'g')");
            Evaluate("x.lastIndex = 1;");
            Evaluate("x.compile('cde', 'i')");
            Assert.AreEqual("cde", Evaluate("x.source"));
            Assert.AreEqual(false, Evaluate("x.global"));
            Assert.AreEqual(true, Evaluate("x.ignoreCase"));
            Assert.AreEqual(false, Evaluate("x.multiline"));
            Assert.AreEqual(0, Evaluate("x.lastIndex"));
        }

        [TestMethod]
        public void exec()
        {
            // If there is no match then exec returns null.
            Assert.AreEqual(Null.Value, Evaluate("/abc/.exec('hello')"));

            // If there is a match, it returns an array.
            Evaluate("var result = /abc/.exec('helloabchello')");
            Assert.AreEqual("helloabchello", Evaluate("result.input"));
            Assert.AreEqual(5, Evaluate("result.index"));
            Assert.AreEqual(1, Evaluate("result.length"));
            Assert.AreEqual("abc", Evaluate("result[0]"));

            // Try a capture.
            Evaluate("var result = /li(..)le/.exec('santas little reindeers')");
            Assert.AreEqual("santas little reindeers", Evaluate("result.input"));
            Assert.AreEqual(7, Evaluate("result.index"));
            Assert.AreEqual(2, Evaluate("result.length"));
            Assert.AreEqual("little", Evaluate("result[0]"));
            Assert.AreEqual("tt", Evaluate("result[1]"));

            // The lastIndex field should be used to indicate the start position, but
            // only if the global flag is set.
            Evaluate("var x = new RegExp('abc', 'g')");
            Assert.AreEqual(0, Evaluate("x.lastIndex"));
            Evaluate("x.exec('helloabchello')");
            Assert.AreEqual(8, Evaluate("x.lastIndex"));
            Evaluate("x.lastIndex = 7");
            Evaluate("x.exec('helloabchello')");
            Assert.AreEqual(0, Evaluate("x.lastIndex"));

            // If the global flag is not set, ignore the lastIndex field.
            Evaluate("var x = new RegExp('abc', 'm')");
            Assert.AreEqual(0, Evaluate("x.lastIndex"));
            Evaluate("x.exec('helloabchello')");
            Assert.AreEqual(0, Evaluate("x.lastIndex"));
            Evaluate("x.lastIndex = 7");
            Evaluate("x.exec('helloabchello')");
            Assert.AreEqual(7, Evaluate("x.lastIndex"));

            // Test the deprecated RegExp properties.
            Evaluate("/li(..)le/.exec('santas little reindeers')");
            Assert.AreEqual("tt", Evaluate("RegExp.$1"));
            Assert.AreEqual("", Evaluate("RegExp.$2"));
            Assert.AreEqual("santas little reindeers", Evaluate("RegExp.input"));
            Assert.AreEqual("santas little reindeers", Evaluate("RegExp.$_"));
            Assert.AreEqual("little", Evaluate("RegExp.lastMatch"));
            Assert.AreEqual("little", Evaluate("RegExp['$&']"));
            Assert.AreEqual("tt", Evaluate("RegExp.lastParen"));
            Assert.AreEqual("tt", Evaluate("RegExp['$+']"));
            Assert.AreEqual("santas ", Evaluate("RegExp.leftContext"));
            Assert.AreEqual("santas ", Evaluate("RegExp['$`']"));
            Assert.AreEqual(" reindeers", Evaluate("RegExp.rightContext"));
            Assert.AreEqual(" reindeers", Evaluate("RegExp[\"$'\"]"));

            Evaluate("/(li|re)(in)?(tt|deer)/.exec('santas little reindeers')");
            Assert.AreEqual("li", Evaluate("RegExp.$1"));
            Assert.AreEqual("", Evaluate("RegExp.$2"));
            Assert.AreEqual("tt", Evaluate("RegExp.$3"));
            Assert.AreEqual("", Evaluate("RegExp.$4"));
            Assert.AreEqual("santas little reindeers", Evaluate("RegExp.input"));
            Assert.AreEqual("santas little reindeers", Evaluate("RegExp.$_"));
            Assert.AreEqual("litt", Evaluate("RegExp.lastMatch"));
            Assert.AreEqual("litt", Evaluate("RegExp['$&']"));
            Assert.AreEqual("tt", Evaluate("RegExp.lastParen"));
            Assert.AreEqual("tt", Evaluate("RegExp['$+']"));
            Assert.AreEqual("santas ", Evaluate("RegExp.leftContext"));
            Assert.AreEqual("santas ", Evaluate("RegExp['$`']"));
            Assert.AreEqual("le reindeers", Evaluate("RegExp.rightContext"));
            Assert.AreEqual("le reindeers", Evaluate("RegExp[\"$'\"]"));

            Evaluate("/nomatch/.exec('santas little reindeers')");
            Assert.AreEqual("li", Evaluate("RegExp.$1"));
            Assert.AreEqual("", Evaluate("RegExp.$2"));
            Assert.AreEqual("tt", Evaluate("RegExp.$3"));
            Assert.AreEqual("", Evaluate("RegExp.$4"));
            Assert.AreEqual("santas little reindeers", Evaluate("RegExp.input"));
            Assert.AreEqual("santas little reindeers", Evaluate("RegExp.$_"));
            Assert.AreEqual("litt", Evaluate("RegExp.lastMatch"));
            Assert.AreEqual("litt", Evaluate("RegExp['$&']"));
            Assert.AreEqual("tt", Evaluate("RegExp.lastParen"));
            Assert.AreEqual("tt", Evaluate("RegExp['$+']"));
            Assert.AreEqual("santas ", Evaluate("RegExp.leftContext"));
            Assert.AreEqual("santas ", Evaluate("RegExp['$`']"));
            Assert.AreEqual("le reindeers", Evaluate("RegExp.rightContext"));
            Assert.AreEqual("le reindeers", Evaluate("RegExp[\"$'\"]"));
        }

        [TestMethod]
        public void test()
        {
            Assert.AreEqual(false, Evaluate("/abc/.test('hello')"));
            Assert.AreEqual(true, Evaluate("/abc/.test('helloabchello')"));
            Assert.AreEqual(true, Evaluate(@"/\s^/m.test('\n')"));

            // The lastIndex field should be used to indicate the start position, but
            // only if the global flag is set.
            Evaluate("var x = new RegExp('abc', 'g')");
            Assert.AreEqual(0, Evaluate("x.lastIndex"));
            Assert.AreEqual(true, Evaluate("x.test('helloabchello')"));
            Assert.AreEqual(8, Evaluate("x.lastIndex"));
            Evaluate("x.lastIndex = 7");
            Assert.AreEqual(false, Evaluate("x.test('helloabchello')"));
            Assert.AreEqual(0, Evaluate("x.lastIndex"));

            // If the global flag is not set, ignore the lastIndex field.
            Evaluate("var x = new RegExp('abc', 'm')");
            Assert.AreEqual(0, Evaluate("x.lastIndex"));
            Assert.AreEqual(true, Evaluate("x.test('helloabchello')"));
            Assert.AreEqual(0, Evaluate("x.lastIndex"));
            Evaluate("x.lastIndex = 7");
            Assert.AreEqual(true, Evaluate("x.test('helloabchello')"));
            Assert.AreEqual(7, Evaluate("x.lastIndex"));

            // Test the deprecated RegExp properties.
            Evaluate("/te(..)(s|i)/.test('terrible teens')");
            Assert.AreEqual("rr", Evaluate("RegExp.$1"));
            Assert.AreEqual("i", Evaluate("RegExp.$2"));
            Assert.AreEqual("", Evaluate("RegExp.$3"));
            Assert.AreEqual("terrible teens", Evaluate("RegExp.input"));
            Assert.AreEqual("terrible teens", Evaluate("RegExp.$_"));
            Assert.AreEqual("terri", Evaluate("RegExp.lastMatch"));
            Assert.AreEqual("terri", Evaluate("RegExp['$&']"));
            Assert.AreEqual("i", Evaluate("RegExp.lastParen"));
            Assert.AreEqual("i", Evaluate("RegExp['$+']"));
            Assert.AreEqual("", Evaluate("RegExp.leftContext"));
            Assert.AreEqual("", Evaluate("RegExp['$`']"));
            Assert.AreEqual("ble teens", Evaluate("RegExp.rightContext"));
            Assert.AreEqual("ble teens", Evaluate("RegExp[\"$'\"]"));

            Evaluate("/notamatch/.test('my little friend')");
            Assert.AreEqual("rr", Evaluate("RegExp.$1"));
            Assert.AreEqual("i", Evaluate("RegExp.$2"));
            Assert.AreEqual("", Evaluate("RegExp.$3"));
            Assert.AreEqual("terrible teens", Evaluate("RegExp.input"));
            Assert.AreEqual("terrible teens", Evaluate("RegExp.$_"));
            Assert.AreEqual("terri", Evaluate("RegExp.lastMatch"));
            Assert.AreEqual("terri", Evaluate("RegExp['$&']"));
            Assert.AreEqual("i", Evaluate("RegExp.lastParen"));
            Assert.AreEqual("i", Evaluate("RegExp['$+']"));
            Assert.AreEqual("", Evaluate("RegExp.leftContext"));
            Assert.AreEqual("", Evaluate("RegExp['$`']"));
            Assert.AreEqual("ble teens", Evaluate("RegExp.rightContext"));
            Assert.AreEqual("ble teens", Evaluate("RegExp[\"$'\"]"));
        }

        //[TestMethod]
        //public void RegExpProperties()
        //{
        //    // exec() that does not match should not change the global RegExp properties.
        //    Evaluate("RegExp.input = 'before'");
        //    Evaluate("/test/.exec('string that does not match')");
        //    Assert.AreEqual("before", Evaluate("RegExp.input"));

        //    // exec() that does match does change the global RegExp properties.
        //    Evaluate("RegExp.input = '1'");
        //    Evaluate("/(ex)(ec|ex)/.exec('for exec testing')");
        //    Assert.AreEqual("for exec testing", Evaluate("RegExp.input"));
        //    Assert.AreEqual("exec", Evaluate("RegExp.lastMatch"));
        //    Assert.AreEqual("ec", Evaluate("RegExp.lastParen"));
        //    Assert.AreEqual("for ", Evaluate("RegExp.leftContext"));
        //    Assert.AreEqual(" testing", Evaluate("RegExp.rightContext"));
        //    Assert.AreEqual("ex", Evaluate("RegExp.$1"));
        //    Assert.AreEqual("ec", Evaluate("RegExp.$2"));
        //    Assert.AreEqual("", Evaluate("RegExp.$3"));

        //    // test() that does not match should not change the global RegExp properties.
        //    Evaluate("RegExp.input = 'before'");
        //    Evaluate("/test/.test('string that does not match')");
        //    Assert.AreEqual("before", Evaluate("RegExp.input"));

        //    // test() that does match does change the global RegExp properties.
        //    Evaluate("RegExp.input = 'before'");
        //    Evaluate("/(te)(st|mp)/.test('for testing')");
        //    Assert.AreEqual("for testing", Evaluate("RegExp.input"));
        //    Assert.AreEqual("test", Evaluate("RegExp.lastMatch"));
        //    Assert.AreEqual("st", Evaluate("RegExp.lastParen"));
        //    Assert.AreEqual("for ", Evaluate("RegExp.leftContext"));
        //    Assert.AreEqual("ing", Evaluate("RegExp.rightContext"));
        //    Assert.AreEqual("te", Evaluate("RegExp.$1"));
        //    Assert.AreEqual("st", Evaluate("RegExp.$2"));
        //    Assert.AreEqual("", Evaluate("RegExp.$3"));
        //}

        [TestMethod]
        public void NonParticipatingGroups()
        {
            Assert.AreEqual(true, Evaluate(@"/(x)?\1y/.test('y')"));
            Assert.AreEqual(@"[""y"",null]", Evaluate(@"JSON.stringify(/(x)?\1y/.exec('y'))"));
            Assert.AreEqual(@"[""y"",null]", Evaluate(@"JSON.stringify(/(x)?y/.exec('y'))"));
            Assert.AreEqual(@"[""y"",null]", Evaluate(@"JSON.stringify('y'.match(/(x)?\1y/))"));
            Assert.AreEqual(@"[""y"",null]", Evaluate(@"JSON.stringify('y'.match(/(x)?y/))"));
            Assert.AreEqual(@"[""y""]", Evaluate(@"JSON.stringify('y'.match(/(x)?\1y/g))"));
            Assert.AreEqual(@"["""",null,""""]", Evaluate(@"JSON.stringify('y'.split(/(x)?\1y/))"));
            Assert.AreEqual(@"["""",null,""""]", Evaluate(@"JSON.stringify('y'.split(/(x)?y/))"));
            Assert.AreEqual(0, Evaluate(@"'y'.search(/(x)?\1y/)"));
            Assert.AreEqual("z", Evaluate(@"'y'.replace(/(x)?\1y/, 'z')"));
            Assert.AreEqual("", Evaluate(@"'y'.replace(/(x)?y/, '$1')"));
            Assert.AreEqual("undefined", Evaluate(@"'y'.replace(/(x)?\1y/, function($0, $1){ return String($1); })"));
            Assert.AreEqual("undefined", Evaluate(@"'y'.replace(/(x)?y/, function($0, $1){ return String($1); })"));
            Assert.AreEqual("undefined", Evaluate(@"'y'.replace(/(x)?y/, function($0, $1){ return $1; })"));
        }
    }
}
<|MERGE_RESOLUTION|>--- conflicted
+++ resolved
@@ -1,430 +1,421 @@
-﻿using Microsoft.VisualStudio.TestTools.UnitTesting;
-using Jurassic;
-
-namespace UnitTests
-{
-    /// <summary>
-    /// Test the global RegExp object.
-    /// </summary>
-    [TestClass]
-    public class RegExpTests : TestBase
-    {
-        [TestMethod]
-        public void Constructor()
-        {
-            // toString and valueOf.
-            Assert.AreEqual("function RegExp() { [native code] }", Evaluate("RegExp.toString()"));
-            Assert.AreEqual(true, Evaluate("RegExp.valueOf() === RegExp"));
-
-            // length
-            Assert.AreEqual(2, Evaluate("RegExp.length"));
-
-            // for-in
-            Assert.AreEqual("$1,$2,$3,$4,$5,$6,$7,$8,$9,input,lastMatch,lastParen,leftContext,rightContext", Evaluate("y = []; for (var x in RegExp) { y.push(x) } y.sort().toString()"));
-            Assert.AreEqual("", Evaluate("y = []; for (var x in new RegExp('abc', 'g')) { y.push(x) } y.sort().toString()"));
-        }
-
-        [TestMethod]
-        public void Call()
-        {
-            // RegExp
-            Assert.AreEqual("", Evaluate("RegExp().source"));
-            Assert.AreEqual("", Evaluate("RegExp(undefined).source"));
-
-            // RegExp(pattern)
-            Evaluate("var x = RegExp('abc')");
-            Assert.AreEqual("abc", Evaluate("x.source"));
-            Assert.AreEqual(false, Evaluate("x.global"));
-            Assert.AreEqual(false, Evaluate("x.ignoreCase"));
-            Assert.AreEqual(false, Evaluate("x.multiline"));
-            Assert.AreEqual(0, Evaluate("x.lastIndex"));
-
-            // RegExp(pattern, flags)
-            Evaluate("var x = RegExp('abc', 'g')");
-            Assert.AreEqual("abc", Evaluate("x.source"));
-            Assert.AreEqual(true, Evaluate("x.global"));
-            Assert.AreEqual(false, Evaluate("x.ignoreCase"));
-            Assert.AreEqual(false, Evaluate("x.multiline"));
-            Assert.AreEqual(0, Evaluate("x.lastIndex"));
-
-            // RegExp(regExp)
-            Evaluate("var x = RegExp(new RegExp('abc', 'g'))");
-            Assert.AreEqual("abc", Evaluate("x.source"));
-            Assert.AreEqual(true, Evaluate("x.global"));
-            Assert.AreEqual(false, Evaluate("x.ignoreCase"));
-            Assert.AreEqual(false, Evaluate("x.multiline"));
-            Assert.AreEqual(true, Evaluate("x === RegExp(x)"));
-            Assert.AreEqual(0, Evaluate("x.lastIndex"));
-
-            // RegExp(regExp, flags)
-<<<<<<< HEAD
-            TestUtils.Evaluate("var x = RegExp(new RegExp('abc', 'g'), 'i')");
-            Assert.AreEqual("abc", TestUtils.Evaluate("x.source"));
-            Assert.AreEqual(false, TestUtils.Evaluate("x.global"));
-            Assert.AreEqual(true, TestUtils.Evaluate("x.ignoreCase"));
-            Assert.AreEqual(false, TestUtils.Evaluate("x.multiline"));
-            Assert.AreEqual(0, TestUtils.Evaluate("x.lastIndex"));
-=======
-            Assert.AreEqual("TypeError", EvaluateExceptionType("RegExp(new RegExp('abc', 'g'), 'i')"));
->>>>>>> 2a763e7b
-        }
-
-        [TestMethod]
-        public void Construction()
-        {
-            // new RegExp()
-            Assert.AreEqual("", Evaluate("new RegExp().source"));
-            Assert.AreEqual("", Evaluate("new RegExp(undefined).source"));
-
-            // new RegExp(pattern)
-            Evaluate("var x = new RegExp('abc')");
-            Assert.AreEqual("abc", Evaluate("x.source"));
-            Assert.AreEqual(false, Evaluate("x.global"));
-            Assert.AreEqual(false, Evaluate("x.ignoreCase"));
-            Assert.AreEqual(false, Evaluate("x.multiline"));
-            Assert.AreEqual(0, Evaluate("x.lastIndex"));
-
-            // new RegExp(pattern, flags)
-            Evaluate("var x = new RegExp('abc', 'g')");
-            Assert.AreEqual("abc", Evaluate("x.source"));
-            Assert.AreEqual(true, Evaluate("x.global"));
-            Assert.AreEqual(false, Evaluate("x.ignoreCase"));
-            Assert.AreEqual(false, Evaluate("x.multiline"));
-            Assert.AreEqual(0, Evaluate("x.lastIndex"));
-
-            // new RegExp(regExp)
-            Evaluate("var x = new RegExp(new RegExp('abc', 'g'))");
-            Assert.AreEqual("abc", Evaluate("x.source"));
-            Assert.AreEqual(true, Evaluate("x.global"));
-            Assert.AreEqual(false, Evaluate("x.ignoreCase"));
-            Assert.AreEqual(false, Evaluate("x.multiline"));
-            Assert.AreEqual(false, Evaluate("x === new RegExp(x)"));
-            Assert.AreEqual(0, Evaluate("x.lastIndex"));
-
-            // new RegExp(regExp, flags)
-<<<<<<< HEAD
-            TestUtils.Evaluate("var x = new RegExp(new RegExp('abc', 'g'), 'i')");
-            Assert.AreEqual("abc", TestUtils.Evaluate("x.source"));
-            Assert.AreEqual(false, TestUtils.Evaluate("x.global"));
-            Assert.AreEqual(true, TestUtils.Evaluate("x.ignoreCase"));
-            Assert.AreEqual(false, TestUtils.Evaluate("x.multiline"));
-            Assert.AreEqual(0, TestUtils.Evaluate("x.lastIndex"));
-=======
-            Assert.AreEqual("TypeError", EvaluateExceptionType("new RegExp(new RegExp('abc', 'g'), 'i')"));
-            Assert.AreEqual("abc", Evaluate("new RegExp(/abc/, undefined).source"));
->>>>>>> 2a763e7b
-
-            // Flags must be known and unique.
-            Assert.AreEqual("SyntaxError", EvaluateExceptionType("new RegExp('abc', 'gg')"));
-            Assert.AreEqual("SyntaxError", EvaluateExceptionType("new RegExp('abc', 'igi')"));
-            Assert.AreEqual("SyntaxError", EvaluateExceptionType("new RegExp('abc', 'a')"));
-        }
-
-        [TestMethod]
-        public void source()
-        {
-            Assert.AreEqual("abc", Evaluate("new RegExp('abc', 'g').source"));
-            Assert.AreEqual("abc", Evaluate("/abc/g.source"));
-            Assert.AreEqual("[a-z]*", Evaluate("/[a-z]*/g.source"));
-
-            // This property is non-writable, non-configurable and non-enumerable.
-            Assert.AreEqual("abc", Evaluate("var x = new RegExp('abc'); x.source = 'test'; x.source"));
-            Assert.AreEqual(false, Evaluate("var x = new RegExp('abc'); delete x.source"));
-            Assert.AreEqual("abc", Evaluate("var x = new RegExp('abc'); delete x.source; x.source"));
-        }
-
-        [TestMethod]
-        public void flags()
-        {
-            Assert.AreEqual("g", TestUtils.Evaluate("new RegExp('abc', 'g').flags"));
-            Assert.AreEqual("g", TestUtils.Evaluate("(/abc/g).flags"));
-            Assert.AreEqual("", TestUtils.Evaluate("(/abc/).flags"));
-
-            // This property is non-writable, non-configurable and non-enumerable.
-            Assert.AreEqual("g", TestUtils.Evaluate("var x = new RegExp('abc', 'g'); x.flags = 'test'; x.flags"));
-            Assert.AreEqual(false, TestUtils.Evaluate("var x = new RegExp('abc', 'g'); delete x.flags"));
-            Assert.AreEqual("g", TestUtils.Evaluate("var x = new RegExp('abc', 'g'); delete x.flags; x.flags"));
-        }
-
-        [TestMethod]
-        public void global()
-        {
-            Assert.AreEqual(false, Evaluate("new RegExp('abc', 'i').global"));
-            Assert.AreEqual(true, Evaluate("new RegExp('abc', 'g').global"));
-            Assert.AreEqual(false, Evaluate("/abc/.global"));
-            Assert.AreEqual(true, Evaluate("/abc/g.global"));
-
-            // This property is non-writable, non-configurable and non-enumerable.
-            Assert.AreEqual(false, Evaluate("var x = new RegExp('abc'); x.global = true; x.global"));
-            Assert.AreEqual(false, Evaluate("var x = new RegExp('abc'); x.global = true; delete x.global"));
-            Assert.AreEqual(false, Evaluate("var x = new RegExp('abc'); x.global = true; delete x.global; x.global"));
-        }
-
-        [TestMethod]
-        public void ignoreCase()
-        {
-            Assert.AreEqual(true, Evaluate("new RegExp('abc', 'i').ignoreCase"));
-            Assert.AreEqual(false, Evaluate("new RegExp('abc', 'g').ignoreCase"));
-            Assert.AreEqual(false, Evaluate("/abc/.ignoreCase"));
-            Assert.AreEqual(true, Evaluate("/abc/i.ignoreCase"));
-
-            // This property is non-writable, non-configurable and non-enumerable.
-            Assert.AreEqual(false, Evaluate("var x = new RegExp('abc'); x.ignoreCase = true; x.ignoreCase"));
-            Assert.AreEqual(false, Evaluate("var x = new RegExp('abc'); x.ignoreCase = true; delete x.ignoreCase"));
-            Assert.AreEqual(false, Evaluate("var x = new RegExp('abc'); x.ignoreCase = true; delete x.ignoreCase; x.ignoreCase"));
-        }
-
-        [TestMethod]
-        public void multiline()
-        {
-            Assert.AreEqual(false, Evaluate("new RegExp('abc', 'i').multiline"));
-            Assert.AreEqual(true, Evaluate("new RegExp('abc', 'm').multiline"));
-            Assert.AreEqual(false, Evaluate("/abc/.multiline"));
-            Assert.AreEqual(true, Evaluate("/abc/m.multiline"));
-
-            // This property is non-writable, non-configurable and non-enumerable.
-            Assert.AreEqual(false, Evaluate("var x = new RegExp('abc'); x.multiline = true; x.multiline"));
-            Assert.AreEqual(false, Evaluate("var x = new RegExp('abc'); x.multiline = true; delete x.multiline"));
-            Assert.AreEqual(false, Evaluate("var x = new RegExp('abc'); x.multiline = true; delete x.multiline; x.multiline"));
-        }
-
-        [TestMethod]
-        public void lastIndex()
-        {
-            Assert.AreEqual(0, Evaluate("new RegExp('abc', 'i').lastIndex"));
-            Assert.AreEqual(0, Evaluate("/abc/.lastIndex"));
-
-            // This property is writable, non-configurable and non-enumerable.
-            Assert.AreEqual(5, Evaluate("var x = new RegExp('abc'); x.lastIndex = 5; x.lastIndex"));
-            Assert.AreEqual(false, Evaluate("var x = new RegExp('abc'); x.lastIndex = 5; delete x.lastIndex"));
-            Assert.AreEqual(5, Evaluate("var x = new RegExp('abc'); x.lastIndex = 5; delete x.lastIndex; x.lastIndex"));
-        }
-        
-        [TestMethod]
-        public void compile()
-        {
-            // compile(pattern)
-            Evaluate("var x = new RegExp('abc', 'g')");
-            Evaluate("x.lastIndex = 1;");
-            Evaluate("x.compile('cde')");
-            Assert.AreEqual("cde", Evaluate("x.source"));
-            Assert.AreEqual(false, Evaluate("x.global"));
-            Assert.AreEqual(false, Evaluate("x.ignoreCase"));
-            Assert.AreEqual(false, Evaluate("x.multiline"));
-            Assert.AreEqual(0, Evaluate("x.lastIndex"));
-
-            // compile(pattern, flags)
-            Evaluate("var x = new RegExp('abc', 'g')");
-            Evaluate("x.lastIndex = 1;");
-            Evaluate("x.compile('cde', 'i')");
-            Assert.AreEqual("cde", Evaluate("x.source"));
-            Assert.AreEqual(false, Evaluate("x.global"));
-            Assert.AreEqual(true, Evaluate("x.ignoreCase"));
-            Assert.AreEqual(false, Evaluate("x.multiline"));
-            Assert.AreEqual(0, Evaluate("x.lastIndex"));
-        }
-
-        [TestMethod]
-        public void exec()
-        {
-            // If there is no match then exec returns null.
-            Assert.AreEqual(Null.Value, Evaluate("/abc/.exec('hello')"));
-
-            // If there is a match, it returns an array.
-            Evaluate("var result = /abc/.exec('helloabchello')");
-            Assert.AreEqual("helloabchello", Evaluate("result.input"));
-            Assert.AreEqual(5, Evaluate("result.index"));
-            Assert.AreEqual(1, Evaluate("result.length"));
-            Assert.AreEqual("abc", Evaluate("result[0]"));
-
-            // Try a capture.
-            Evaluate("var result = /li(..)le/.exec('santas little reindeers')");
-            Assert.AreEqual("santas little reindeers", Evaluate("result.input"));
-            Assert.AreEqual(7, Evaluate("result.index"));
-            Assert.AreEqual(2, Evaluate("result.length"));
-            Assert.AreEqual("little", Evaluate("result[0]"));
-            Assert.AreEqual("tt", Evaluate("result[1]"));
-
-            // The lastIndex field should be used to indicate the start position, but
-            // only if the global flag is set.
-            Evaluate("var x = new RegExp('abc', 'g')");
-            Assert.AreEqual(0, Evaluate("x.lastIndex"));
-            Evaluate("x.exec('helloabchello')");
-            Assert.AreEqual(8, Evaluate("x.lastIndex"));
-            Evaluate("x.lastIndex = 7");
-            Evaluate("x.exec('helloabchello')");
-            Assert.AreEqual(0, Evaluate("x.lastIndex"));
-
-            // If the global flag is not set, ignore the lastIndex field.
-            Evaluate("var x = new RegExp('abc', 'm')");
-            Assert.AreEqual(0, Evaluate("x.lastIndex"));
-            Evaluate("x.exec('helloabchello')");
-            Assert.AreEqual(0, Evaluate("x.lastIndex"));
-            Evaluate("x.lastIndex = 7");
-            Evaluate("x.exec('helloabchello')");
-            Assert.AreEqual(7, Evaluate("x.lastIndex"));
-
-            // Test the deprecated RegExp properties.
-            Evaluate("/li(..)le/.exec('santas little reindeers')");
-            Assert.AreEqual("tt", Evaluate("RegExp.$1"));
-            Assert.AreEqual("", Evaluate("RegExp.$2"));
-            Assert.AreEqual("santas little reindeers", Evaluate("RegExp.input"));
-            Assert.AreEqual("santas little reindeers", Evaluate("RegExp.$_"));
-            Assert.AreEqual("little", Evaluate("RegExp.lastMatch"));
-            Assert.AreEqual("little", Evaluate("RegExp['$&']"));
-            Assert.AreEqual("tt", Evaluate("RegExp.lastParen"));
-            Assert.AreEqual("tt", Evaluate("RegExp['$+']"));
-            Assert.AreEqual("santas ", Evaluate("RegExp.leftContext"));
-            Assert.AreEqual("santas ", Evaluate("RegExp['$`']"));
-            Assert.AreEqual(" reindeers", Evaluate("RegExp.rightContext"));
-            Assert.AreEqual(" reindeers", Evaluate("RegExp[\"$'\"]"));
-
-            Evaluate("/(li|re)(in)?(tt|deer)/.exec('santas little reindeers')");
-            Assert.AreEqual("li", Evaluate("RegExp.$1"));
-            Assert.AreEqual("", Evaluate("RegExp.$2"));
-            Assert.AreEqual("tt", Evaluate("RegExp.$3"));
-            Assert.AreEqual("", Evaluate("RegExp.$4"));
-            Assert.AreEqual("santas little reindeers", Evaluate("RegExp.input"));
-            Assert.AreEqual("santas little reindeers", Evaluate("RegExp.$_"));
-            Assert.AreEqual("litt", Evaluate("RegExp.lastMatch"));
-            Assert.AreEqual("litt", Evaluate("RegExp['$&']"));
-            Assert.AreEqual("tt", Evaluate("RegExp.lastParen"));
-            Assert.AreEqual("tt", Evaluate("RegExp['$+']"));
-            Assert.AreEqual("santas ", Evaluate("RegExp.leftContext"));
-            Assert.AreEqual("santas ", Evaluate("RegExp['$`']"));
-            Assert.AreEqual("le reindeers", Evaluate("RegExp.rightContext"));
-            Assert.AreEqual("le reindeers", Evaluate("RegExp[\"$'\"]"));
-
-            Evaluate("/nomatch/.exec('santas little reindeers')");
-            Assert.AreEqual("li", Evaluate("RegExp.$1"));
-            Assert.AreEqual("", Evaluate("RegExp.$2"));
-            Assert.AreEqual("tt", Evaluate("RegExp.$3"));
-            Assert.AreEqual("", Evaluate("RegExp.$4"));
-            Assert.AreEqual("santas little reindeers", Evaluate("RegExp.input"));
-            Assert.AreEqual("santas little reindeers", Evaluate("RegExp.$_"));
-            Assert.AreEqual("litt", Evaluate("RegExp.lastMatch"));
-            Assert.AreEqual("litt", Evaluate("RegExp['$&']"));
-            Assert.AreEqual("tt", Evaluate("RegExp.lastParen"));
-            Assert.AreEqual("tt", Evaluate("RegExp['$+']"));
-            Assert.AreEqual("santas ", Evaluate("RegExp.leftContext"));
-            Assert.AreEqual("santas ", Evaluate("RegExp['$`']"));
-            Assert.AreEqual("le reindeers", Evaluate("RegExp.rightContext"));
-            Assert.AreEqual("le reindeers", Evaluate("RegExp[\"$'\"]"));
-        }
-
-        [TestMethod]
-        public void test()
-        {
-            Assert.AreEqual(false, Evaluate("/abc/.test('hello')"));
-            Assert.AreEqual(true, Evaluate("/abc/.test('helloabchello')"));
-            Assert.AreEqual(true, Evaluate(@"/\s^/m.test('\n')"));
-
-            // The lastIndex field should be used to indicate the start position, but
-            // only if the global flag is set.
-            Evaluate("var x = new RegExp('abc', 'g')");
-            Assert.AreEqual(0, Evaluate("x.lastIndex"));
-            Assert.AreEqual(true, Evaluate("x.test('helloabchello')"));
-            Assert.AreEqual(8, Evaluate("x.lastIndex"));
-            Evaluate("x.lastIndex = 7");
-            Assert.AreEqual(false, Evaluate("x.test('helloabchello')"));
-            Assert.AreEqual(0, Evaluate("x.lastIndex"));
-
-            // If the global flag is not set, ignore the lastIndex field.
-            Evaluate("var x = new RegExp('abc', 'm')");
-            Assert.AreEqual(0, Evaluate("x.lastIndex"));
-            Assert.AreEqual(true, Evaluate("x.test('helloabchello')"));
-            Assert.AreEqual(0, Evaluate("x.lastIndex"));
-            Evaluate("x.lastIndex = 7");
-            Assert.AreEqual(true, Evaluate("x.test('helloabchello')"));
-            Assert.AreEqual(7, Evaluate("x.lastIndex"));
-
-            // Test the deprecated RegExp properties.
-            Evaluate("/te(..)(s|i)/.test('terrible teens')");
-            Assert.AreEqual("rr", Evaluate("RegExp.$1"));
-            Assert.AreEqual("i", Evaluate("RegExp.$2"));
-            Assert.AreEqual("", Evaluate("RegExp.$3"));
-            Assert.AreEqual("terrible teens", Evaluate("RegExp.input"));
-            Assert.AreEqual("terrible teens", Evaluate("RegExp.$_"));
-            Assert.AreEqual("terri", Evaluate("RegExp.lastMatch"));
-            Assert.AreEqual("terri", Evaluate("RegExp['$&']"));
-            Assert.AreEqual("i", Evaluate("RegExp.lastParen"));
-            Assert.AreEqual("i", Evaluate("RegExp['$+']"));
-            Assert.AreEqual("", Evaluate("RegExp.leftContext"));
-            Assert.AreEqual("", Evaluate("RegExp['$`']"));
-            Assert.AreEqual("ble teens", Evaluate("RegExp.rightContext"));
-            Assert.AreEqual("ble teens", Evaluate("RegExp[\"$'\"]"));
-
-            Evaluate("/notamatch/.test('my little friend')");
-            Assert.AreEqual("rr", Evaluate("RegExp.$1"));
-            Assert.AreEqual("i", Evaluate("RegExp.$2"));
-            Assert.AreEqual("", Evaluate("RegExp.$3"));
-            Assert.AreEqual("terrible teens", Evaluate("RegExp.input"));
-            Assert.AreEqual("terrible teens", Evaluate("RegExp.$_"));
-            Assert.AreEqual("terri", Evaluate("RegExp.lastMatch"));
-            Assert.AreEqual("terri", Evaluate("RegExp['$&']"));
-            Assert.AreEqual("i", Evaluate("RegExp.lastParen"));
-            Assert.AreEqual("i", Evaluate("RegExp['$+']"));
-            Assert.AreEqual("", Evaluate("RegExp.leftContext"));
-            Assert.AreEqual("", Evaluate("RegExp['$`']"));
-            Assert.AreEqual("ble teens", Evaluate("RegExp.rightContext"));
-            Assert.AreEqual("ble teens", Evaluate("RegExp[\"$'\"]"));
-        }
-
-        //[TestMethod]
-        //public void RegExpProperties()
-        //{
-        //    // exec() that does not match should not change the global RegExp properties.
-        //    Evaluate("RegExp.input = 'before'");
-        //    Evaluate("/test/.exec('string that does not match')");
-        //    Assert.AreEqual("before", Evaluate("RegExp.input"));
-
-        //    // exec() that does match does change the global RegExp properties.
-        //    Evaluate("RegExp.input = '1'");
-        //    Evaluate("/(ex)(ec|ex)/.exec('for exec testing')");
-        //    Assert.AreEqual("for exec testing", Evaluate("RegExp.input"));
-        //    Assert.AreEqual("exec", Evaluate("RegExp.lastMatch"));
-        //    Assert.AreEqual("ec", Evaluate("RegExp.lastParen"));
-        //    Assert.AreEqual("for ", Evaluate("RegExp.leftContext"));
-        //    Assert.AreEqual(" testing", Evaluate("RegExp.rightContext"));
-        //    Assert.AreEqual("ex", Evaluate("RegExp.$1"));
-        //    Assert.AreEqual("ec", Evaluate("RegExp.$2"));
-        //    Assert.AreEqual("", Evaluate("RegExp.$3"));
-
-        //    // test() that does not match should not change the global RegExp properties.
-        //    Evaluate("RegExp.input = 'before'");
-        //    Evaluate("/test/.test('string that does not match')");
-        //    Assert.AreEqual("before", Evaluate("RegExp.input"));
-
-        //    // test() that does match does change the global RegExp properties.
-        //    Evaluate("RegExp.input = 'before'");
-        //    Evaluate("/(te)(st|mp)/.test('for testing')");
-        //    Assert.AreEqual("for testing", Evaluate("RegExp.input"));
-        //    Assert.AreEqual("test", Evaluate("RegExp.lastMatch"));
-        //    Assert.AreEqual("st", Evaluate("RegExp.lastParen"));
-        //    Assert.AreEqual("for ", Evaluate("RegExp.leftContext"));
-        //    Assert.AreEqual("ing", Evaluate("RegExp.rightContext"));
-        //    Assert.AreEqual("te", Evaluate("RegExp.$1"));
-        //    Assert.AreEqual("st", Evaluate("RegExp.$2"));
-        //    Assert.AreEqual("", Evaluate("RegExp.$3"));
-        //}
-
-        [TestMethod]
-        public void NonParticipatingGroups()
-        {
-            Assert.AreEqual(true, Evaluate(@"/(x)?\1y/.test('y')"));
-            Assert.AreEqual(@"[""y"",null]", Evaluate(@"JSON.stringify(/(x)?\1y/.exec('y'))"));
-            Assert.AreEqual(@"[""y"",null]", Evaluate(@"JSON.stringify(/(x)?y/.exec('y'))"));
-            Assert.AreEqual(@"[""y"",null]", Evaluate(@"JSON.stringify('y'.match(/(x)?\1y/))"));
-            Assert.AreEqual(@"[""y"",null]", Evaluate(@"JSON.stringify('y'.match(/(x)?y/))"));
-            Assert.AreEqual(@"[""y""]", Evaluate(@"JSON.stringify('y'.match(/(x)?\1y/g))"));
-            Assert.AreEqual(@"["""",null,""""]", Evaluate(@"JSON.stringify('y'.split(/(x)?\1y/))"));
-            Assert.AreEqual(@"["""",null,""""]", Evaluate(@"JSON.stringify('y'.split(/(x)?y/))"));
-            Assert.AreEqual(0, Evaluate(@"'y'.search(/(x)?\1y/)"));
-            Assert.AreEqual("z", Evaluate(@"'y'.replace(/(x)?\1y/, 'z')"));
-            Assert.AreEqual("", Evaluate(@"'y'.replace(/(x)?y/, '$1')"));
-            Assert.AreEqual("undefined", Evaluate(@"'y'.replace(/(x)?\1y/, function($0, $1){ return String($1); })"));
-            Assert.AreEqual("undefined", Evaluate(@"'y'.replace(/(x)?y/, function($0, $1){ return String($1); })"));
-            Assert.AreEqual("undefined", Evaluate(@"'y'.replace(/(x)?y/, function($0, $1){ return $1; })"));
-        }
-    }
-}
+﻿using Microsoft.VisualStudio.TestTools.UnitTesting;
+using Jurassic;
+
+namespace UnitTests
+{
+    /// <summary>
+    /// Test the global RegExp object.
+    /// </summary>
+    [TestClass]
+    public class RegExpTests : TestBase
+    {
+        [TestMethod]
+        public void Constructor()
+        {
+            // toString and valueOf.
+            Assert.AreEqual("function RegExp() { [native code] }", Evaluate("RegExp.toString()"));
+            Assert.AreEqual(true, Evaluate("RegExp.valueOf() === RegExp"));
+
+            // length
+            Assert.AreEqual(2, Evaluate("RegExp.length"));
+
+            // for-in
+            Assert.AreEqual("$1,$2,$3,$4,$5,$6,$7,$8,$9,input,lastMatch,lastParen,leftContext,rightContext", Evaluate("y = []; for (var x in RegExp) { y.push(x) } y.sort().toString()"));
+            Assert.AreEqual("", Evaluate("y = []; for (var x in new RegExp('abc', 'g')) { y.push(x) } y.sort().toString()"));
+        }
+
+        [TestMethod]
+        public void Call()
+        {
+            // RegExp
+            Assert.AreEqual("", Evaluate("RegExp().source"));
+            Assert.AreEqual("", Evaluate("RegExp(undefined).source"));
+
+            // RegExp(pattern)
+            Evaluate("var x = RegExp('abc')");
+            Assert.AreEqual("abc", Evaluate("x.source"));
+            Assert.AreEqual(false, Evaluate("x.global"));
+            Assert.AreEqual(false, Evaluate("x.ignoreCase"));
+            Assert.AreEqual(false, Evaluate("x.multiline"));
+            Assert.AreEqual(0, Evaluate("x.lastIndex"));
+
+            // RegExp(pattern, flags)
+            Evaluate("var x = RegExp('abc', 'g')");
+            Assert.AreEqual("abc", Evaluate("x.source"));
+            Assert.AreEqual(true, Evaluate("x.global"));
+            Assert.AreEqual(false, Evaluate("x.ignoreCase"));
+            Assert.AreEqual(false, Evaluate("x.multiline"));
+            Assert.AreEqual(0, Evaluate("x.lastIndex"));
+
+            // RegExp(regExp)
+            Evaluate("var x = RegExp(new RegExp('abc', 'g'))");
+            Assert.AreEqual("abc", Evaluate("x.source"));
+            Assert.AreEqual(true, Evaluate("x.global"));
+            Assert.AreEqual(false, Evaluate("x.ignoreCase"));
+            Assert.AreEqual(false, Evaluate("x.multiline"));
+            Assert.AreEqual(true, Evaluate("x === RegExp(x)"));
+            Assert.AreEqual(0, Evaluate("x.lastIndex"));
+
+            // RegExp(regExp, flags)
+            Evaluate("var x = RegExp(new RegExp('abc', 'g'), 'i')");
+            Assert.AreEqual("abc", Evaluate("x.source"));
+            Assert.AreEqual(false, Evaluate("x.global"));
+            Assert.AreEqual(true, Evaluate("x.ignoreCase"));
+            Assert.AreEqual(false, Evaluate("x.multiline"));
+            Assert.AreEqual(0, Evaluate("x.lastIndex"));
+        }
+
+        [TestMethod]
+        public void Construction()
+        {
+            // new RegExp()
+            Assert.AreEqual("", Evaluate("new RegExp().source"));
+            Assert.AreEqual("", Evaluate("new RegExp(undefined).source"));
+
+            // new RegExp(pattern)
+            Evaluate("var x = new RegExp('abc')");
+            Assert.AreEqual("abc", Evaluate("x.source"));
+            Assert.AreEqual(false, Evaluate("x.global"));
+            Assert.AreEqual(false, Evaluate("x.ignoreCase"));
+            Assert.AreEqual(false, Evaluate("x.multiline"));
+            Assert.AreEqual(0, Evaluate("x.lastIndex"));
+
+            // new RegExp(pattern, flags)
+            Evaluate("var x = new RegExp('abc', 'g')");
+            Assert.AreEqual("abc", Evaluate("x.source"));
+            Assert.AreEqual(true, Evaluate("x.global"));
+            Assert.AreEqual(false, Evaluate("x.ignoreCase"));
+            Assert.AreEqual(false, Evaluate("x.multiline"));
+            Assert.AreEqual(0, Evaluate("x.lastIndex"));
+
+            // new RegExp(regExp)
+            Evaluate("var x = new RegExp(new RegExp('abc', 'g'))");
+            Assert.AreEqual("abc", Evaluate("x.source"));
+            Assert.AreEqual(true, Evaluate("x.global"));
+            Assert.AreEqual(false, Evaluate("x.ignoreCase"));
+            Assert.AreEqual(false, Evaluate("x.multiline"));
+            Assert.AreEqual(false, Evaluate("x === new RegExp(x)"));
+            Assert.AreEqual(0, Evaluate("x.lastIndex"));
+
+            // new RegExp(regExp, flags)
+            Evaluate("var x = new RegExp(new RegExp('abc', 'g'), 'i')");
+            Assert.AreEqual("abc", Evaluate("x.source"));
+            Assert.AreEqual(false, Evaluate("x.global"));
+            Assert.AreEqual(true, Evaluate("x.ignoreCase"));
+            Assert.AreEqual(false, Evaluate("x.multiline"));
+            Assert.AreEqual(0, Evaluate("x.lastIndex"));
+
+            // Flags must be known and unique.
+            Assert.AreEqual("SyntaxError", EvaluateExceptionType("new RegExp('abc', 'gg')"));
+            Assert.AreEqual("SyntaxError", EvaluateExceptionType("new RegExp('abc', 'igi')"));
+            Assert.AreEqual("SyntaxError", EvaluateExceptionType("new RegExp('abc', 'a')"));
+        }
+
+        [TestMethod]
+        public void source()
+        {
+            Assert.AreEqual("abc", Evaluate("new RegExp('abc', 'g').source"));
+            Assert.AreEqual("abc", Evaluate("/abc/g.source"));
+            Assert.AreEqual("[a-z]*", Evaluate("/[a-z]*/g.source"));
+
+            // This property is non-writable, non-configurable and non-enumerable.
+            Assert.AreEqual("abc", Evaluate("var x = new RegExp('abc'); x.source = 'test'; x.source"));
+            Assert.AreEqual(false, Evaluate("var x = new RegExp('abc'); delete x.source"));
+            Assert.AreEqual("abc", Evaluate("var x = new RegExp('abc'); delete x.source; x.source"));
+        }
+
+        [TestMethod]
+        public void flags()
+        {
+            Assert.AreEqual("g", Evaluate("new RegExp('abc', 'g').flags"));
+            Assert.AreEqual("g", Evaluate("(/abc/g).flags"));
+            Assert.AreEqual("", Evaluate("(/abc/).flags"));
+
+            // This property is non-writable, non-configurable and non-enumerable.
+            Assert.AreEqual("g", Evaluate("var x = new RegExp('abc', 'g'); x.flags = 'test'; x.flags"));
+            Assert.AreEqual(false, Evaluate("var x = new RegExp('abc', 'g'); delete x.flags"));
+            Assert.AreEqual("g", Evaluate("var x = new RegExp('abc', 'g'); delete x.flags; x.flags"));
+        }
+
+        [TestMethod]
+        public void global()
+        {
+            Assert.AreEqual(false, Evaluate("new RegExp('abc', 'i').global"));
+            Assert.AreEqual(true, Evaluate("new RegExp('abc', 'g').global"));
+            Assert.AreEqual(false, Evaluate("/abc/.global"));
+            Assert.AreEqual(true, Evaluate("/abc/g.global"));
+
+            // This property is non-writable, non-configurable and non-enumerable.
+            Assert.AreEqual(false, Evaluate("var x = new RegExp('abc'); x.global = true; x.global"));
+            Assert.AreEqual(false, Evaluate("var x = new RegExp('abc'); x.global = true; delete x.global"));
+            Assert.AreEqual(false, Evaluate("var x = new RegExp('abc'); x.global = true; delete x.global; x.global"));
+        }
+
+        [TestMethod]
+        public void ignoreCase()
+        {
+            Assert.AreEqual(true, Evaluate("new RegExp('abc', 'i').ignoreCase"));
+            Assert.AreEqual(false, Evaluate("new RegExp('abc', 'g').ignoreCase"));
+            Assert.AreEqual(false, Evaluate("/abc/.ignoreCase"));
+            Assert.AreEqual(true, Evaluate("/abc/i.ignoreCase"));
+
+            // This property is non-writable, non-configurable and non-enumerable.
+            Assert.AreEqual(false, Evaluate("var x = new RegExp('abc'); x.ignoreCase = true; x.ignoreCase"));
+            Assert.AreEqual(false, Evaluate("var x = new RegExp('abc'); x.ignoreCase = true; delete x.ignoreCase"));
+            Assert.AreEqual(false, Evaluate("var x = new RegExp('abc'); x.ignoreCase = true; delete x.ignoreCase; x.ignoreCase"));
+        }
+
+        [TestMethod]
+        public void multiline()
+        {
+            Assert.AreEqual(false, Evaluate("new RegExp('abc', 'i').multiline"));
+            Assert.AreEqual(true, Evaluate("new RegExp('abc', 'm').multiline"));
+            Assert.AreEqual(false, Evaluate("/abc/.multiline"));
+            Assert.AreEqual(true, Evaluate("/abc/m.multiline"));
+
+            // This property is non-writable, non-configurable and non-enumerable.
+            Assert.AreEqual(false, Evaluate("var x = new RegExp('abc'); x.multiline = true; x.multiline"));
+            Assert.AreEqual(false, Evaluate("var x = new RegExp('abc'); x.multiline = true; delete x.multiline"));
+            Assert.AreEqual(false, Evaluate("var x = new RegExp('abc'); x.multiline = true; delete x.multiline; x.multiline"));
+        }
+
+        [TestMethod]
+        public void lastIndex()
+        {
+            Assert.AreEqual(0, Evaluate("new RegExp('abc', 'i').lastIndex"));
+            Assert.AreEqual(0, Evaluate("/abc/.lastIndex"));
+
+            // This property is writable, non-configurable and non-enumerable.
+            Assert.AreEqual(5, Evaluate("var x = new RegExp('abc'); x.lastIndex = 5; x.lastIndex"));
+            Assert.AreEqual(false, Evaluate("var x = new RegExp('abc'); x.lastIndex = 5; delete x.lastIndex"));
+            Assert.AreEqual(5, Evaluate("var x = new RegExp('abc'); x.lastIndex = 5; delete x.lastIndex; x.lastIndex"));
+        }
+        
+        [TestMethod]
+        public void compile()
+        {
+            // compile(pattern)
+            Evaluate("var x = new RegExp('abc', 'g')");
+            Evaluate("x.lastIndex = 1;");
+            Evaluate("x.compile('cde')");
+            Assert.AreEqual("cde", Evaluate("x.source"));
+            Assert.AreEqual(false, Evaluate("x.global"));
+            Assert.AreEqual(false, Evaluate("x.ignoreCase"));
+            Assert.AreEqual(false, Evaluate("x.multiline"));
+            Assert.AreEqual(0, Evaluate("x.lastIndex"));
+
+            // compile(pattern, flags)
+            Evaluate("var x = new RegExp('abc', 'g')");
+            Evaluate("x.lastIndex = 1;");
+            Evaluate("x.compile('cde', 'i')");
+            Assert.AreEqual("cde", Evaluate("x.source"));
+            Assert.AreEqual(false, Evaluate("x.global"));
+            Assert.AreEqual(true, Evaluate("x.ignoreCase"));
+            Assert.AreEqual(false, Evaluate("x.multiline"));
+            Assert.AreEqual(0, Evaluate("x.lastIndex"));
+        }
+
+        [TestMethod]
+        public void exec()
+        {
+            // If there is no match then exec returns null.
+            Assert.AreEqual(Null.Value, Evaluate("/abc/.exec('hello')"));
+
+            // If there is a match, it returns an array.
+            Evaluate("var result = /abc/.exec('helloabchello')");
+            Assert.AreEqual("helloabchello", Evaluate("result.input"));
+            Assert.AreEqual(5, Evaluate("result.index"));
+            Assert.AreEqual(1, Evaluate("result.length"));
+            Assert.AreEqual("abc", Evaluate("result[0]"));
+
+            // Try a capture.
+            Evaluate("var result = /li(..)le/.exec('santas little reindeers')");
+            Assert.AreEqual("santas little reindeers", Evaluate("result.input"));
+            Assert.AreEqual(7, Evaluate("result.index"));
+            Assert.AreEqual(2, Evaluate("result.length"));
+            Assert.AreEqual("little", Evaluate("result[0]"));
+            Assert.AreEqual("tt", Evaluate("result[1]"));
+
+            // The lastIndex field should be used to indicate the start position, but
+            // only if the global flag is set.
+            Evaluate("var x = new RegExp('abc', 'g')");
+            Assert.AreEqual(0, Evaluate("x.lastIndex"));
+            Evaluate("x.exec('helloabchello')");
+            Assert.AreEqual(8, Evaluate("x.lastIndex"));
+            Evaluate("x.lastIndex = 7");
+            Evaluate("x.exec('helloabchello')");
+            Assert.AreEqual(0, Evaluate("x.lastIndex"));
+
+            // If the global flag is not set, ignore the lastIndex field.
+            Evaluate("var x = new RegExp('abc', 'm')");
+            Assert.AreEqual(0, Evaluate("x.lastIndex"));
+            Evaluate("x.exec('helloabchello')");
+            Assert.AreEqual(0, Evaluate("x.lastIndex"));
+            Evaluate("x.lastIndex = 7");
+            Evaluate("x.exec('helloabchello')");
+            Assert.AreEqual(7, Evaluate("x.lastIndex"));
+
+            // Test the deprecated RegExp properties.
+            Evaluate("/li(..)le/.exec('santas little reindeers')");
+            Assert.AreEqual("tt", Evaluate("RegExp.$1"));
+            Assert.AreEqual("", Evaluate("RegExp.$2"));
+            Assert.AreEqual("santas little reindeers", Evaluate("RegExp.input"));
+            Assert.AreEqual("santas little reindeers", Evaluate("RegExp.$_"));
+            Assert.AreEqual("little", Evaluate("RegExp.lastMatch"));
+            Assert.AreEqual("little", Evaluate("RegExp['$&']"));
+            Assert.AreEqual("tt", Evaluate("RegExp.lastParen"));
+            Assert.AreEqual("tt", Evaluate("RegExp['$+']"));
+            Assert.AreEqual("santas ", Evaluate("RegExp.leftContext"));
+            Assert.AreEqual("santas ", Evaluate("RegExp['$`']"));
+            Assert.AreEqual(" reindeers", Evaluate("RegExp.rightContext"));
+            Assert.AreEqual(" reindeers", Evaluate("RegExp[\"$'\"]"));
+
+            Evaluate("/(li|re)(in)?(tt|deer)/.exec('santas little reindeers')");
+            Assert.AreEqual("li", Evaluate("RegExp.$1"));
+            Assert.AreEqual("", Evaluate("RegExp.$2"));
+            Assert.AreEqual("tt", Evaluate("RegExp.$3"));
+            Assert.AreEqual("", Evaluate("RegExp.$4"));
+            Assert.AreEqual("santas little reindeers", Evaluate("RegExp.input"));
+            Assert.AreEqual("santas little reindeers", Evaluate("RegExp.$_"));
+            Assert.AreEqual("litt", Evaluate("RegExp.lastMatch"));
+            Assert.AreEqual("litt", Evaluate("RegExp['$&']"));
+            Assert.AreEqual("tt", Evaluate("RegExp.lastParen"));
+            Assert.AreEqual("tt", Evaluate("RegExp['$+']"));
+            Assert.AreEqual("santas ", Evaluate("RegExp.leftContext"));
+            Assert.AreEqual("santas ", Evaluate("RegExp['$`']"));
+            Assert.AreEqual("le reindeers", Evaluate("RegExp.rightContext"));
+            Assert.AreEqual("le reindeers", Evaluate("RegExp[\"$'\"]"));
+
+            Evaluate("/nomatch/.exec('santas little reindeers')");
+            Assert.AreEqual("li", Evaluate("RegExp.$1"));
+            Assert.AreEqual("", Evaluate("RegExp.$2"));
+            Assert.AreEqual("tt", Evaluate("RegExp.$3"));
+            Assert.AreEqual("", Evaluate("RegExp.$4"));
+            Assert.AreEqual("santas little reindeers", Evaluate("RegExp.input"));
+            Assert.AreEqual("santas little reindeers", Evaluate("RegExp.$_"));
+            Assert.AreEqual("litt", Evaluate("RegExp.lastMatch"));
+            Assert.AreEqual("litt", Evaluate("RegExp['$&']"));
+            Assert.AreEqual("tt", Evaluate("RegExp.lastParen"));
+            Assert.AreEqual("tt", Evaluate("RegExp['$+']"));
+            Assert.AreEqual("santas ", Evaluate("RegExp.leftContext"));
+            Assert.AreEqual("santas ", Evaluate("RegExp['$`']"));
+            Assert.AreEqual("le reindeers", Evaluate("RegExp.rightContext"));
+            Assert.AreEqual("le reindeers", Evaluate("RegExp[\"$'\"]"));
+        }
+
+        [TestMethod]
+        public void test()
+        {
+            Assert.AreEqual(false, Evaluate("/abc/.test('hello')"));
+            Assert.AreEqual(true, Evaluate("/abc/.test('helloabchello')"));
+            Assert.AreEqual(true, Evaluate(@"/\s^/m.test('\n')"));
+
+            // The lastIndex field should be used to indicate the start position, but
+            // only if the global flag is set.
+            Evaluate("var x = new RegExp('abc', 'g')");
+            Assert.AreEqual(0, Evaluate("x.lastIndex"));
+            Assert.AreEqual(true, Evaluate("x.test('helloabchello')"));
+            Assert.AreEqual(8, Evaluate("x.lastIndex"));
+            Evaluate("x.lastIndex = 7");
+            Assert.AreEqual(false, Evaluate("x.test('helloabchello')"));
+            Assert.AreEqual(0, Evaluate("x.lastIndex"));
+
+            // If the global flag is not set, ignore the lastIndex field.
+            Evaluate("var x = new RegExp('abc', 'm')");
+            Assert.AreEqual(0, Evaluate("x.lastIndex"));
+            Assert.AreEqual(true, Evaluate("x.test('helloabchello')"));
+            Assert.AreEqual(0, Evaluate("x.lastIndex"));
+            Evaluate("x.lastIndex = 7");
+            Assert.AreEqual(true, Evaluate("x.test('helloabchello')"));
+            Assert.AreEqual(7, Evaluate("x.lastIndex"));
+
+            // Test the deprecated RegExp properties.
+            Evaluate("/te(..)(s|i)/.test('terrible teens')");
+            Assert.AreEqual("rr", Evaluate("RegExp.$1"));
+            Assert.AreEqual("i", Evaluate("RegExp.$2"));
+            Assert.AreEqual("", Evaluate("RegExp.$3"));
+            Assert.AreEqual("terrible teens", Evaluate("RegExp.input"));
+            Assert.AreEqual("terrible teens", Evaluate("RegExp.$_"));
+            Assert.AreEqual("terri", Evaluate("RegExp.lastMatch"));
+            Assert.AreEqual("terri", Evaluate("RegExp['$&']"));
+            Assert.AreEqual("i", Evaluate("RegExp.lastParen"));
+            Assert.AreEqual("i", Evaluate("RegExp['$+']"));
+            Assert.AreEqual("", Evaluate("RegExp.leftContext"));
+            Assert.AreEqual("", Evaluate("RegExp['$`']"));
+            Assert.AreEqual("ble teens", Evaluate("RegExp.rightContext"));
+            Assert.AreEqual("ble teens", Evaluate("RegExp[\"$'\"]"));
+
+            Evaluate("/notamatch/.test('my little friend')");
+            Assert.AreEqual("rr", Evaluate("RegExp.$1"));
+            Assert.AreEqual("i", Evaluate("RegExp.$2"));
+            Assert.AreEqual("", Evaluate("RegExp.$3"));
+            Assert.AreEqual("terrible teens", Evaluate("RegExp.input"));
+            Assert.AreEqual("terrible teens", Evaluate("RegExp.$_"));
+            Assert.AreEqual("terri", Evaluate("RegExp.lastMatch"));
+            Assert.AreEqual("terri", Evaluate("RegExp['$&']"));
+            Assert.AreEqual("i", Evaluate("RegExp.lastParen"));
+            Assert.AreEqual("i", Evaluate("RegExp['$+']"));
+            Assert.AreEqual("", Evaluate("RegExp.leftContext"));
+            Assert.AreEqual("", Evaluate("RegExp['$`']"));
+            Assert.AreEqual("ble teens", Evaluate("RegExp.rightContext"));
+            Assert.AreEqual("ble teens", Evaluate("RegExp[\"$'\"]"));
+        }
+
+        //[TestMethod]
+        //public void RegExpProperties()
+        //{
+        //    // exec() that does not match should not change the global RegExp properties.
+        //    Evaluate("RegExp.input = 'before'");
+        //    Evaluate("/test/.exec('string that does not match')");
+        //    Assert.AreEqual("before", Evaluate("RegExp.input"));
+
+        //    // exec() that does match does change the global RegExp properties.
+        //    Evaluate("RegExp.input = '1'");
+        //    Evaluate("/(ex)(ec|ex)/.exec('for exec testing')");
+        //    Assert.AreEqual("for exec testing", Evaluate("RegExp.input"));
+        //    Assert.AreEqual("exec", Evaluate("RegExp.lastMatch"));
+        //    Assert.AreEqual("ec", Evaluate("RegExp.lastParen"));
+        //    Assert.AreEqual("for ", Evaluate("RegExp.leftContext"));
+        //    Assert.AreEqual(" testing", Evaluate("RegExp.rightContext"));
+        //    Assert.AreEqual("ex", Evaluate("RegExp.$1"));
+        //    Assert.AreEqual("ec", Evaluate("RegExp.$2"));
+        //    Assert.AreEqual("", Evaluate("RegExp.$3"));
+
+        //    // test() that does not match should not change the global RegExp properties.
+        //    Evaluate("RegExp.input = 'before'");
+        //    Evaluate("/test/.test('string that does not match')");
+        //    Assert.AreEqual("before", Evaluate("RegExp.input"));
+
+        //    // test() that does match does change the global RegExp properties.
+        //    Evaluate("RegExp.input = 'before'");
+        //    Evaluate("/(te)(st|mp)/.test('for testing')");
+        //    Assert.AreEqual("for testing", Evaluate("RegExp.input"));
+        //    Assert.AreEqual("test", Evaluate("RegExp.lastMatch"));
+        //    Assert.AreEqual("st", Evaluate("RegExp.lastParen"));
+        //    Assert.AreEqual("for ", Evaluate("RegExp.leftContext"));
+        //    Assert.AreEqual("ing", Evaluate("RegExp.rightContext"));
+        //    Assert.AreEqual("te", Evaluate("RegExp.$1"));
+        //    Assert.AreEqual("st", Evaluate("RegExp.$2"));
+        //    Assert.AreEqual("", Evaluate("RegExp.$3"));
+        //}
+
+        [TestMethod]
+        public void NonParticipatingGroups()
+        {
+            Assert.AreEqual(true, Evaluate(@"/(x)?\1y/.test('y')"));
+            Assert.AreEqual(@"[""y"",null]", Evaluate(@"JSON.stringify(/(x)?\1y/.exec('y'))"));
+            Assert.AreEqual(@"[""y"",null]", Evaluate(@"JSON.stringify(/(x)?y/.exec('y'))"));
+            Assert.AreEqual(@"[""y"",null]", Evaluate(@"JSON.stringify('y'.match(/(x)?\1y/))"));
+            Assert.AreEqual(@"[""y"",null]", Evaluate(@"JSON.stringify('y'.match(/(x)?y/))"));
+            Assert.AreEqual(@"[""y""]", Evaluate(@"JSON.stringify('y'.match(/(x)?\1y/g))"));
+            Assert.AreEqual(@"["""",null,""""]", Evaluate(@"JSON.stringify('y'.split(/(x)?\1y/))"));
+            Assert.AreEqual(@"["""",null,""""]", Evaluate(@"JSON.stringify('y'.split(/(x)?y/))"));
+            Assert.AreEqual(0, Evaluate(@"'y'.search(/(x)?\1y/)"));
+            Assert.AreEqual("z", Evaluate(@"'y'.replace(/(x)?\1y/, 'z')"));
+            Assert.AreEqual("", Evaluate(@"'y'.replace(/(x)?y/, '$1')"));
+            Assert.AreEqual("undefined", Evaluate(@"'y'.replace(/(x)?\1y/, function($0, $1){ return String($1); })"));
+            Assert.AreEqual("undefined", Evaluate(@"'y'.replace(/(x)?y/, function($0, $1){ return String($1); })"));
+            Assert.AreEqual("undefined", Evaluate(@"'y'.replace(/(x)?y/, function($0, $1){ return $1; })"));
+        }
+    }
+}